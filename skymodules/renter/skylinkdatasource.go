package renter

import (
	"context"
	"time"

	"gitlab.com/NebulousLabs/Sia/crypto"
	"gitlab.com/NebulousLabs/Sia/modules"
	"gitlab.com/NebulousLabs/Sia/types"
	"gitlab.com/skynetlabs/skyd/build"
	"gitlab.com/skynetlabs/skyd/skykey"
	"gitlab.com/skynetlabs/skyd/skymodules"

	"gitlab.com/NebulousLabs/errors"
	"gitlab.com/NebulousLabs/fastrand"
)

var (
	// skylinkDataSourceRequestSize is the size that is suggested by the data
	// source to be used when reading data from it.
	skylinkDataSourceRequestSize = build.Select(build.Var{
		Dev:      uint64(1 << 18), // 256 KiB
		Standard: uint64(1 << 20), // 1 MiB
		Testing:  uint64(1 << 9),  // 512 B
	}).(uint64)
)

type (
	// skylinkDataSource implements streamBufferDataSource on a Skylink.
	// Notably, it creates a pcws for every single chunk in the Skylink and
	// keeps them in memory, to reduce latency on seeking through the file.
	skylinkDataSource struct {
		// Metadata.
		staticID       skymodules.DataSourceID
		staticLayout   skymodules.SkyfileLayout
		staticMetadata skymodules.SkyfileMetadata

		// staticBaseSectorPayload will contain the raw data for the skylink
		// if there is no fanout. However if there's a fanout it will be nil.
		staticBaseSectorPayload []byte

		// staticChunkFetchers contains one pcws for every chunk in the fanout.
		// The worker sets are spun up in advance so that the HasSector queries
		// have completed by the time that someone needs to fetch the data.
		staticChunkFetchers []chunkFetcher

		// Utilities
		staticCtx                    context.Context
		staticCancelFunc             context.CancelFunc
		staticRenter                 *Renter
		staticSkylinkDataSourceTrace *skylinkDataSourceTrace
	}
)

// DataSize implements streamBufferDataSource
func (sds *skylinkDataSource) DataSize() uint64 {
	return sds.staticLayout.Filesize
}

// ID implements streamBufferDataSource
func (sds *skylinkDataSource) ID() skymodules.DataSourceID {
	return sds.staticID
}

// Layout implements streamBufferDataSource
func (sds *skylinkDataSource) Layout() skymodules.SkyfileLayout {
	return sds.staticLayout
}

// Metadata implements streamBufferDataSource
func (sds *skylinkDataSource) Metadata() skymodules.SkyfileMetadata {
	return sds.staticMetadata
}

// RequestSize implements streamBufferDataSource
func (sds *skylinkDataSource) RequestSize() uint64 {
	return skylinkDataSourceRequestSize
}

// SilentClose implements streamBufferDataSource
func (sds *skylinkDataSource) SilentClose() {
	// Cancelling the context for the data source should be sufficient. As all
	// child processes (such as the pcws for each chunk) should be using
	// contexts derived from the sds context.
	sds.staticCancelFunc()
}

// ReadStream implements streamBufferDataSource
func (sds *skylinkDataSource) ReadStream(ctx context.Context, off, fetchSize uint64, pricePerMS types.Currency) chan *readResponse {
	// Set up the tracing
	var sdsrt skylinkDataSourceReadTrace
	sdsrt.staticStart = time.Now()

	// Prepare the response channel
	responseChan := make(chan *readResponse, 1)
	if off+fetchSize > sds.staticLayout.Filesize {
		responseChan <- &readResponse{
			staticErr: errors.New("given offset and fetchsize exceed the underlying filesize"),
		}
		return responseChan
	}

	// If there's data in the base sector payload it means we are dealing with a
	// small skyfile without fanout bytes. This means we can simply read from
	// that and return early.
	baseSectorPayloadLen := uint64(len(sds.staticBaseSectorPayload))
	if baseSectorPayloadLen != 0 {
		bytesLeft := baseSectorPayloadLen - off
		if fetchSize > bytesLeft {
			fetchSize = bytesLeft
		}
		responseChan <- &readResponse{
			staticData: sds.staticBaseSectorPayload[off : off+fetchSize],
		}
		return responseChan
	}

	// Determine how large each chunk is.
	chunkSize := uint64(sds.staticLayout.FanoutDataPieces) * modules.SectorSize

	// Prepare an array of download chans on which we'll receive the data.
	numChunks := fetchSize / chunkSize
	if fetchSize%chunkSize != 0 {
		numChunks += 1
	}
	downloadChans := make([]chan *downloadResponse, 0, numChunks)

	// Otherwise we are dealing with a large skyfile and have to aggregate the
	// download responses for every chunk in the fanout. We keep reading from
	// chunks until all the data has been read.
	var n uint64
	for n < fetchSize && off < sds.staticLayout.Filesize {
		// Determine which chunk the offset is currently in.
		chunkIndex := off / chunkSize
		offsetInChunk := off % chunkSize
		remainingBytes := fetchSize - n

		// Determine how much data to read from the chunk.
		remainingInChunk := chunkSize - offsetInChunk
		downloadSize := remainingInChunk
		if remainingInChunk > remainingBytes {
			downloadSize = remainingBytes
		}

		// Schedule the download.
		i := len(sdsrt.staticPDCDownloadTraces)
		sdsrt.staticPDCDownloadTraces = append(sdsrt.staticPDCDownloadTraces, new(pdcDownloadTrace))
		respChan, err := sds.staticChunkFetchers[chunkIndex].Download(ctx, pricePerMS, offsetInChunk, downloadSize, sdsrt.staticPDCDownloadTraces[i])
		if err != nil {
			responseChan <- &readResponse{
				staticErr: errors.AddContext(err, "unable to start download"),
			}
			return responseChan
		}
		downloadChans = append(downloadChans, respChan)

		off += downloadSize
		n += downloadSize
	}

	// Launch a goroutine that collects all download responses, aggregates them
	// and sends it as a single response over the response channel.
	sdsrt.staticLaunch = time.Since(sdsrt.staticStart)
	err := sds.staticRenter.tg.Launch(func() {
		data := make([]byte, fetchSize)
		offset := 0
		failed := false

		for _, respChan := range downloadChans {
			resp := <-respChan
			if resp.err == nil {
				n := copy(data[offset:], resp.data)
				offset += n
				continue
			}
			if !failed {
				failed = true
				responseChan <- &readResponse{staticErr: resp.err}
				close(responseChan)
			}
		}

		if !failed {
			responseChan <- &readResponse{staticData: data}
			close(responseChan)
			sdsrt.staticComplete = time.Since(sdsrt.staticStart)

			// Update the stats in the data source trace.
			sdst := sds.staticSkylinkDataSourceTrace
			sdst.mu.Lock()
			if fastrand.Intn(sdst.totalReadRequests+1) == 0 {
				sdst.randomRequest = &sdsrt
			}
			sdst.totalReadRequests++
			if sdsrt.staticComplete > time.Second {
				sdst.slowRequests = append(sdst.slowRequests, &sdsrt)
			}
			sdst.allRequests = append(sdst.allRequests, &sdsrt) // TODO: Remove, this is just for initial debugging
			sdst.mu.Unlock()
		}
	})
	if err != nil {
		responseChan <- &readResponse{staticErr: err}
	}
	return responseChan
}

// managedDownloadByRoot will fetch data using the merkle root of that data.
func (r *Renter) managedDownloadByRoot(ctx context.Context, root crypto.Hash, offset, length uint64, pricePerMS types.Currency, dbrt *downloadByRootTrace) ([]byte, error) {
	// Create a context that dies when the function ends, this will cancel all
	// of the worker jobs that get created by this function.
	ctx, cancel := context.WithCancel(ctx)
	defer cancel()

	// Create the pcws for the first chunk. We use a passthrough cipher and
	// erasure coder. If the base sector is encrypted, we will notice and be
	// able to decrypt it once we have fully downloaded it and are able to
	// access the layout. We can make the assumption on the erasure coding being
	// of 1-N seeing as we currently always upload the basechunk using 1-N
	// redundancy.
	ptec := skymodules.NewPassthroughErasureCoder()
	tpsk, err := crypto.NewSiaKey(crypto.TypePlain, nil)
	if err != nil {
		return nil, errors.AddContext(err, "unable to create plain skykey")
	}
	pcws, err := r.newPCWSByRoots(ctx, []crypto.Hash{root}, ptec, tpsk, 0)
	if err != nil {
		return nil, errors.AddContext(err, "unable to create the worker set for this skylink")
	}
	dbrt.staticPCWSCreated = time.Since(dbrt.staticStart)

	// Download the base sector. The base sector contains the metadata, without
	// it we can't provide a completed data source.
	//
	// NOTE: we pass in the provided context here, if the user imposed a timeout
	// on the download request, this will fire if it takes too long.
	respChan, err := pcws.managedDownload(ctx, pricePerMS, offset, length, &dbrt.pdcDownloadTrace)
	if err != nil {
		return nil, errors.AddContext(err, "unable to start download")
	}
	dbrt.staticDownloadQueued = time.Since(dbrt.staticStart)
	resp := <-respChan
	dbrt.staticDownloadCompleted = time.Since(dbrt.staticStart)
	if resp.err != nil {
		return nil, errors.AddContext(resp.err, "base sector download did not succeed")
	}
	baseSector := resp.data
	if len(baseSector) < skymodules.SkyfileLayoutSize {
		return nil, errors.New("download did not fetch enough data, layout cannot be decoded")
	}

	return baseSector, nil
}

// managedSkylinkDataSource will create a streamBufferDataSource for the data
// contained inside of a Skylink. The function will not return until the base
// sector and all skyfile metadata has been retrieved.
//
// NOTE: Skylink data sources are cached and outlive the user's request because
// multiple different callers may want to use the same data source. We do have
// to pass in a context though to adhere to a possible user-imposed request
// timeout. This can be optimized to always create the data source when it was
// requested, but we should only do so after gathering some real world feedback
// that indicates we would benefit from this.
<<<<<<< HEAD
func (r *Renter) skylinkDataSource(link skymodules.Skylink, timeout time.Duration, pricePerMS types.Currency, sdst *skylinkDataSourceTrace) (streamBufferDataSource, error) {
	sdst.staticStart = time.Now()
=======
func (r *Renter) managedSkylinkDataSource(link skymodules.Skylink, timeout time.Duration, pricePerMS types.Currency) (streamBufferDataSource, error) {
>>>>>>> 01036216
	// Create the context using the given timeout, this timeout should only be
	// applicable to downloading the base sector because the data source might
	// outlive the request.
	// Create the context
	ctx := r.tg.StopCtx()
	if timeout > 0 {
		var cancel context.CancelFunc
		ctx, cancel = context.WithTimeout(r.tg.StopCtx(), timeout)
		defer cancel()
	}

	// Get the offset and fetchsize from the skylink
	offset, fetchSize, err := link.OffsetAndFetchSize()
	if err != nil {
		return nil, errors.AddContext(err, "unable to parse skylink")
	}

	// Download the base sector. The base sector contains the metadata, without
	// it we can't provide a completed data source.
	//
	// NOTE: we pass in the provided context here, if the user imposed a timeout
	// on the download request, this will fire if it takes too long.
	baseSector, err := r.managedDownloadByRoot(ctx, link.MerkleRoot(), offset, fetchSize, pricePerMS, &sdst.downloadByRootTrace)
	if err != nil {
		return nil, errors.AddContext(err, "unable to download base sector")
	}
	sdst.staticDownloadByRootTime = time.Since(sdst.staticStart)

	// Check if the base sector is encrypted, and attempt to decrypt it.
	// This will fail if we don't have the decryption key.
	var fileSpecificSkykey skykey.Skykey
	if skymodules.IsEncryptedBaseSector(baseSector) {
		fileSpecificSkykey, err = r.managedDecryptBaseSector(baseSector)
		if err != nil {
			return nil, errors.AddContext(err, "unable to decrypt skyfile base sector")
		}
	}

	// Parse out the metadata of the skyfile.
	layout, fanoutBytes, metadata, baseSectorPayload, err := skymodules.ParseSkyfileMetadata(baseSector)
	if err != nil {
		return nil, errors.AddContext(err, "error parsing skyfile metadata")
	}

	// Create the context for the data source - a child of the renter
	// threadgroup but otherwise independent.
	dsCtx, cancelFunc := context.WithCancel(r.tg.StopCtx())

	// If there's a fanout create a PCWS for every chunk.
	var fanoutChunkFetchers []chunkFetcher
	if len(fanoutBytes) > 0 {
		// Derive the fanout key
		fanoutKey, err := skymodules.DeriveFanoutKey(&layout, fileSpecificSkykey)
		if err != nil {
			cancelFunc()
			return nil, errors.AddContext(err, "unable to derive encryption key")
		}

		// Create the erasure coder
		ec, err := skymodules.NewRSSubCode(int(layout.FanoutDataPieces), int(layout.FanoutParityPieces), crypto.SegmentSize)
		if err != nil {
			cancelFunc()
			return nil, errors.AddContext(err, "unable to derive erasure coding settings for fanout")
		}

		// Create a PCWS for every chunk
		fanoutChunks, err := layout.DecodeFanoutIntoChunks(fanoutBytes)
		if err != nil {
			cancelFunc()
			return nil, errors.AddContext(err, "error parsing skyfile fanout")
		}
		for i, chunk := range fanoutChunks {
			pcws, err := r.newPCWSByRoots(dsCtx, chunk, ec, fanoutKey, uint64(i))
			if err != nil {
				cancelFunc()
				return nil, errors.AddContext(err, "unable to create worker set for all chunk indices")
			}
			fanoutChunkFetchers = append(fanoutChunkFetchers, pcws)
			sdst.staticFetcherCreateTimes = append(sdst.staticFetcherCreateTimes, time.Since(sdst.staticStart).Milliseconds())
		}
	}
	sdst.staticChunkFetchersCreated = time.Since(sdst.staticStart)

	sds := &skylinkDataSource{
		staticID:       link.DataSourceID(),
		staticLayout:   layout,
		staticMetadata: metadata,

		staticBaseSectorPayload: baseSectorPayload,
		staticChunkFetchers:     fanoutChunkFetchers,

		staticCtx:        dsCtx,
		staticCancelFunc: cancelFunc,
		staticRenter:     r,

		staticSkylinkDataSourceTrace: sdst,
	}
	return sds, nil
}<|MERGE_RESOLUTION|>--- conflicted
+++ resolved
@@ -262,12 +262,7 @@
 // timeout. This can be optimized to always create the data source when it was
 // requested, but we should only do so after gathering some real world feedback
 // that indicates we would benefit from this.
-<<<<<<< HEAD
-func (r *Renter) skylinkDataSource(link skymodules.Skylink, timeout time.Duration, pricePerMS types.Currency, sdst *skylinkDataSourceTrace) (streamBufferDataSource, error) {
-	sdst.staticStart = time.Now()
-=======
-func (r *Renter) managedSkylinkDataSource(link skymodules.Skylink, timeout time.Duration, pricePerMS types.Currency) (streamBufferDataSource, error) {
->>>>>>> 01036216
+func (r *Renter) managedSkylinkDataSource(link skymodules.Skylink, timeout time.Duration, pricePerMS types.Currency, sdst *skylinkDataSourceTrace) (streamBufferDataSource, error) {
 	// Create the context using the given timeout, this timeout should only be
 	// applicable to downloading the base sector because the data source might
 	// outlive the request.
