--- conflicted
+++ resolved
@@ -26,69 +26,8 @@
 	data, err := j.managedReadSector()
 	jobTime := time.Since(start)
 
-<<<<<<< HEAD
-	// Send the response in a goroutine so that the worker resources can be
-	// released faster. Need to check if the job was canceled so that the
-	// goroutine will exit.
-	response := &jobReadSectorResponse{
-		staticData: data,
-		staticErr:  err,
-	}
-	w := j.staticQueue.staticWorker()
-	w.renter.tg.Launch(func() {
-		select {
-		case j.staticResponseChan <- response:
-		case <-j.staticCancelChan:
-		case <-w.renter.tg.StopChan():
-		}
-	})
-
-	// Report success or failure to the queue.
-	if err == nil {
-		j.staticQueue.callReportSuccess()
-	} else {
-		j.staticQueue.callReportFailure(err)
-		return
-	}
-
-	// Job succeeded.
-	//
-	// Update the metrics in the read sector queue based on the amount of
-	// time the read took. Stats should only be added if the job did not
-	// result in an error. Because there was no failure, the consecutive
-	// failures stat can be reset.
-	jq := j.staticQueue.(*jobReadSectorQueue)
-	jq.mu.Lock()
-	if j.staticLength <= 1<<16 {
-		jq.weightedJobTime64k *= jobReadSectorPerformanceDecay
-		jq.weightedJobsCompleted64k *= jobReadSectorPerformanceDecay
-		jq.weightedJobTime64k += float64(jobTime)
-		jq.weightedJobsCompleted64k++
-	} else if j.staticLength <= 1<<20 {
-		jq.weightedJobTime1m *= jobReadSectorPerformanceDecay
-		jq.weightedJobsCompleted1m *= jobReadSectorPerformanceDecay
-		jq.weightedJobTime1m += float64(jobTime)
-		jq.weightedJobsCompleted1m++
-	} else {
-		jq.weightedJobTime4m *= jobReadSectorPerformanceDecay
-		jq.weightedJobsCompleted4m *= jobReadSectorPerformanceDecay
-		jq.weightedJobTime4m += float64(jobTime)
-		jq.weightedJobsCompleted4m++
-	}
-	jq.mu.Unlock()
-}
-
-// callExpectedBandwidth returns the bandwidth that gets consumed by a
-// ReadSector program.
-//
-// TODO: These values are overly conservative, once we've got the protocol more
-// optimized we can bring these down.
-func (j *jobReadSector) callExpectedBandwidth() (ul, dl uint64) {
-	return readSectorJobExpectedBandwidth(j.staticLength)
-=======
 	// Finish the execution.
 	j.jobRead.managedFinishExecute(data, err, jobTime)
->>>>>>> d224e861
 }
 
 // managedReadSector returns the sector data for given root.
@@ -139,7 +78,7 @@
 		return nil, errors.New("Read interrupted")
 	case resp = <-readSectorRespChan:
 	}
-<<<<<<< HEAD
+	return resp.staticData, resp.staticErr
 }
 
 // readSectorJobExpectedBandwidth is a helper function that returns the expected
@@ -150,7 +89,4 @@
 	ul = 1 << 15                              // 32 KiB
 	dl = uint64(float64(length)*1.01) + 1<<14 // (readSize * 1.01 + 16 KiB)
 	return
-=======
-	return resp.staticData, resp.staticErr
->>>>>>> d224e861
 }