// Package renter is responsible for uploading and downloading files on the sia
// network.
package renter

// TODO: Allow the 'baseMemory' to be set by the user.
//
// TODO: The repair loop currently receives new upload jobs through a channel.
// The download loop has a better model, a heap that can be pushed to and popped
// from concurrently without needing complex channel communication. Migrating
// the renter to this model should clean up some of the places where uploading
// bottlenecks, and reduce the amount of channel-ninjitsu required to make the
// uploading function.
//
// TODO: Allow user to configure the packet size when ratelimiting the renter.
// Currently the default is set to 16kb. That's going to require updating the
// API and extending the settings object, and then tweaking the
// setBandwidthLimits function.
//
// TODO: Currently 'callUpdate()' is used after setting the allowance, though
// this doesn't guarantee that anything interesting will happen because the
// contractor's 'threadedContractMaintenance' will run in the background and
// choose to update the hosts and contracts. Really, we should have the
// contractor notify the renter whenever there has been a change in the contract
// set so that 'callUpdate()' can be used. Implementation in renter.SetSettings.

import (
	"fmt"
	"os"
	"reflect"
	"strings"
	"sync"

	"gitlab.com/NebulousLabs/errors"
	"gitlab.com/NebulousLabs/threadgroup"
	"gitlab.com/NebulousLabs/writeaheadlog"

	"gitlab.com/NebulousLabs/Sia/build"
	"gitlab.com/NebulousLabs/Sia/modules"
	"gitlab.com/NebulousLabs/Sia/modules/renter/contractor"
	"gitlab.com/NebulousLabs/Sia/modules/renter/filesystem"
	"gitlab.com/NebulousLabs/Sia/modules/renter/hostdb"
	"gitlab.com/NebulousLabs/Sia/persist"
	siasync "gitlab.com/NebulousLabs/Sia/sync"
	"gitlab.com/NebulousLabs/Sia/types"
)

var (
	errNilContractor = errors.New("cannot create renter with nil contractor")
	errNilCS         = errors.New("cannot create renter with nil consensus set")
	errNilGateway    = errors.New("cannot create hostdb with nil gateway")
	errNilHdb        = errors.New("cannot create renter with nil hostdb")
	errNilTpool      = errors.New("cannot create renter with nil transaction pool")
	errNilWallet     = errors.New("cannot create renter with nil wallet")
)

// A hostDB is a database of hosts that the renter can use for figuring out who
// to upload to, and download from.
type hostDB interface {
	modules.Alerter

	// ActiveHosts returns the list of hosts that are actively being selected
	// from.
	ActiveHosts() ([]modules.HostDBEntry, error)

	// AllHosts returns the full list of hosts known to the hostdb, sorted in
	// order of preference.
	AllHosts() ([]modules.HostDBEntry, error)

	// Close closes the hostdb.
	Close() error

	// Filter returns the hostdb's filterMode and filteredHosts
	Filter() (modules.FilterMode, map[string]types.SiaPublicKey, error)

	// SetFilterMode sets the renter's hostdb filter mode
	SetFilterMode(lm modules.FilterMode, hosts []types.SiaPublicKey) error

	// Host returns the HostDBEntry for a given host.
	Host(pk types.SiaPublicKey) (modules.HostDBEntry, bool, error)

	// initialScanComplete returns a boolean indicating if the initial scan of the
	// hostdb is completed.
	InitialScanComplete() (bool, error)

	// IPViolationsCheck returns a boolean indicating if the IP violation check is
	// enabled or not.
	IPViolationsCheck() (bool, error)

	// RandomHosts returns a set of random hosts, weighted by their estimated
	// usefulness / attractiveness to the renter. RandomHosts will not return
	// any offline or inactive hosts.
	RandomHosts(int, []types.SiaPublicKey, []types.SiaPublicKey) ([]modules.HostDBEntry, error)

	// RandomHostsWithAllowance is the same as RandomHosts but accepts an
	// allowance as an argument to be used instead of the allowance set in the
	// renter.
	RandomHostsWithAllowance(int, []types.SiaPublicKey, []types.SiaPublicKey, modules.Allowance) ([]modules.HostDBEntry, error)

	// ScoreBreakdown returns a detailed explanation of the various properties
	// of the host.
	ScoreBreakdown(modules.HostDBEntry) (modules.HostScoreBreakdown, error)

	// SetIPViolationCheck enables/disables the IP violation check within the
	// hostdb.
	SetIPViolationCheck(enabled bool) error

	// EstimateHostScore returns the estimated score breakdown of a host with the
	// provided settings.
	EstimateHostScore(modules.HostDBEntry, modules.Allowance) (modules.HostScoreBreakdown, error)
}

// A hostContractor negotiates, revises, renews, and provides access to file
// contracts.
type hostContractor interface {
	modules.Alerter

	// SetAllowance sets the amount of money the contractor is allowed to
	// spend on contracts over a given time period, divided among the number
	// of hosts specified. Note that contractor can start forming contracts as
	// soon as SetAllowance is called; that is, it may block.
	SetAllowance(modules.Allowance) error

	// Allowance returns the current allowance
	Allowance() modules.Allowance

	// Close closes the hostContractor.
	Close() error

	// CancelContract cancels the Renter's contract
	CancelContract(id types.FileContractID) error

	// Contracts returns the staticContracts of the renter's hostContractor.
	Contracts() []modules.RenterContract

	// ContractByPublicKey returns the contract associated with the host key.
	ContractByPublicKey(types.SiaPublicKey) (modules.RenterContract, bool)

	// ChurnStatus returns contract churn stats for the current period.
	ChurnStatus() modules.ContractorChurnStatus

	// ContractUtility returns the utility field for a given contract, along
	// with a bool indicating if it exists.
	ContractUtility(types.SiaPublicKey) (modules.ContractUtility, bool)

	// ContractStatus returns the status of the given contract within the
	// watchdog.
	ContractStatus(fcID types.FileContractID) (modules.ContractWatchStatus, bool)

	// CurrentPeriod returns the height at which the current allowance period
	// began.
	CurrentPeriod() types.BlockHeight

	// InitRecoveryScan starts scanning the whole blockchain for recoverable
	// contracts within a separate thread.
	InitRecoveryScan() error

	// PaymentProvider creates a payment provider from the specified host key,
	// allowing payments to be made from the host contract.
	PaymentProvider(types.SiaPublicKey) (modules.PaymentProvider, error)

	// PeriodSpending returns the amount spent on contracts during the current
	// billing period.
	PeriodSpending() (modules.ContractorSpending, error)

	// OldContracts returns the oldContracts of the renter's hostContractor.
	OldContracts() []modules.RenterContract

	// Editor creates an Editor from the specified contract ID, allowing the
	// insertion, deletion, and modification of sectors.
	Editor(types.SiaPublicKey, <-chan struct{}) (contractor.Editor, error)

	// IsOffline reports whether the specified host is considered offline.
	IsOffline(types.SiaPublicKey) bool

	// Downloader creates a Downloader from the specified contract ID,
	// allowing the retrieval of sectors.
	Downloader(types.SiaPublicKey, <-chan struct{}) (contractor.Downloader, error)

	// Session creates a Session from the specified contract ID.
	Session(types.SiaPublicKey, <-chan struct{}) (contractor.Session, error)

	// RecoverableContracts returns the contracts that the contractor deems
	// recoverable. That means they are not expired yet and also not part of the
	// active contracts. Usually this should return an empty slice unless the host
	// isn't available for recovery or something went wrong.
	RecoverableContracts() []modules.RecoverableContract

	// RecoveryScanStatus returns a bool indicating if a scan for recoverable
	// contracts is in progress and if it is, the current progress of the scan.
	RecoveryScanStatus() (bool, types.BlockHeight)

	// RefreshedContract checks if the contract was previously refreshed
	RefreshedContract(fcid types.FileContractID) bool

	// RateLimits Gets the bandwidth limits for connections created by the
	// contractor and its submodules.
	RateLimits() (readBPS int64, writeBPS int64, packetSize uint64)

	// SetRateLimits sets the bandwidth limits for connections created by the
	// contractor and its submodules.
	SetRateLimits(int64, int64, uint64)

	// Synced returns a channel that is closed when the contractor is fully
	// synced with the peer-to-peer network.
	Synced() <-chan struct{}
}

type renterFuseManager interface {
	// Mount mounts the files under the specified siapath under the 'mountPoint' folder on
	// the local filesystem.
	Mount(mountPoint string, sp modules.SiaPath, opts modules.MountOptions) (err error)

	// MountInfo returns the list of currently mounted fuse filesystems.
	MountInfo() []modules.MountInfo

	// Unmount unmounts the fuse filesystem currently mounted at mountPoint.
	Unmount(mountPoint string) error
}

// A Renter is responsible for tracking all of the files that a user has
// uploaded to Sia, as well as the locations and health of these files.
type Renter struct {
	// Alert management.
	staticAlerter *modules.GenericAlerter

	// File management.
	staticFileSystem *filesystem.FileSystem

	// Download management. The heap has a separate mutex because it is always
	// accessed in isolation.
	downloadHeapMu sync.Mutex         // Used to protect the downloadHeap.
	downloadHeap   *downloadChunkHeap // A heap of priority-sorted chunks to download.
	newDownloads   chan struct{}      // Used to notify download loop that new downloads are available.

	// Download history. The history list has its own mutex because it is always
	// accessed in isolation.
	//
	// TODO: Currently the download history doesn't include repair-initiated
	// downloads, and instead only contains user-initiated downloads.
	downloadHistory   map[modules.DownloadID]*download
	downloadHistoryMu sync.Mutex

	// Upload management.
	uploadHeap    uploadHeap
	directoryHeap directoryHeap
	stuckStack    stuckStack

	// Cache the hosts from the last price estimation result.
	lastEstimationHosts []modules.HostDBEntry

	// bubbleUpdates are active and pending bubbles that need to be executed on
	// directories in order to keep the renter's directory tree metadata up to
	// date
	//
	// A bubble is the process of updating a directory's metadata and then
	// moving on to its parent directory so that any changes in metadata are
	// properly reflected throughout the filesystem.
	bubbleUpdates   map[string]bubbleStatus
	bubbleUpdatesMu sync.Mutex

	accounts map[string]*account

	// RPC clients
	clients map[string]RPCClient

	blockHeight types.BlockHeight

	// Utilities.
	cs                modules.ConsensusSet
	deps              modules.Dependencies
	g                 modules.Gateway
	w                 modules.Wallet
	hostContractor    hostContractor
	hostDB            hostDB
	log               *persist.Logger
	persist           persistence
	persistDir        string
	memoryManager     *memoryManager
	mu                *siasync.RWMutex
	repairLog         *persist.Logger
	staticFuseManager renterFuseManager
	tg                threadgroup.ThreadGroup
	tpool             modules.TransactionPool
	wal               *writeaheadlog.WAL
	staticWorkerPool  *workerPool
<<<<<<< HEAD
	staticSiaMux      modules.SiaMux
=======
	staticMux         *modules.SiaMux
>>>>>>> ea90ada9
}

// Close closes the Renter and its dependencies
func (r *Renter) Close() error {
	// TODO: Is this check needed?
	if r == nil {
		return nil
	}

	return errors.Compose(r.tg.Stop(), r.hostDB.Close(), r.hostContractor.Close())
}

// PriceEstimation estimates the cost in siacoins of performing various storage
// and data operations.  The estimation will be done using the provided
// allowance, if an empty allowance is provided then the renter's current
// allowance will be used if one is set.  The final allowance used will be
// returned.
func (r *Renter) PriceEstimation(allowance modules.Allowance) (modules.RenterPriceEstimation, modules.Allowance, error) {
	if err := r.tg.Add(); err != nil {
		return modules.RenterPriceEstimation{}, modules.Allowance{}, err
	}
	defer r.tg.Done()
	// Use provide allowance. If no allowance provided use the existing
	// allowance. If no allowance exists, use a sane default allowance.
	if reflect.DeepEqual(allowance, modules.Allowance{}) {
		rs, err := r.Settings()
		if err != nil {
			return modules.RenterPriceEstimation{}, modules.Allowance{}, errors.AddContext(err, "error getting renter settings:")
		}
		allowance = rs.Allowance
		if reflect.DeepEqual(allowance, modules.Allowance{}) {
			allowance = modules.DefaultAllowance
		}
	}

	// Get hosts for estimate
	var hosts []modules.HostDBEntry
	hostmap := make(map[string]struct{})

	// Start by grabbing hosts from contracts
	// Get host pubkeys from contracts
	contracts := r.Contracts()
	var pks []types.SiaPublicKey
	for _, c := range contracts {
		u, ok := r.ContractUtility(c.HostPublicKey)
		if !ok {
			continue
		}
		// Check for active contracts only
		if !u.GoodForRenew {
			continue
		}
		pks = append(pks, c.HostPublicKey)
	}
	// Get hosts from pubkeys
	for _, pk := range pks {
		host, ok, err := r.hostDB.Host(pk)
		if !ok || host.Filtered || err != nil {
			continue
		}
		// confirm host wasn't already added
		if _, ok := hostmap[host.PublicKey.String()]; ok {
			continue
		}
		hosts = append(hosts, host)
		hostmap[host.PublicKey.String()] = struct{}{}
	}
	// Add hosts from previous estimate cache if needed
	if len(hosts) < int(allowance.Hosts) {
		id := r.mu.Lock()
		cachedHosts := r.lastEstimationHosts
		r.mu.Unlock(id)
		for _, host := range cachedHosts {
			// confirm host wasn't already added
			if _, ok := hostmap[host.PublicKey.String()]; ok {
				continue
			}
			hosts = append(hosts, host)
			hostmap[host.PublicKey.String()] = struct{}{}
		}
	}
	// Add random hosts if needed
	if len(hosts) < int(allowance.Hosts) {
		// Re-initialize the list with SiaPublicKeys to hold the public keys from the current
		// set of hosts. This list will be used as address filter when requesting random hosts.
		var pks []types.SiaPublicKey
		for _, host := range hosts {
			pks = append(pks, host.PublicKey)
		}
		// Grab hosts to perform the estimation.
		var err error
		randHosts, err := r.hostDB.RandomHostsWithAllowance(int(allowance.Hosts)-len(hosts), pks, pks, allowance)
		if err != nil {
			return modules.RenterPriceEstimation{}, allowance, errors.AddContext(err, "could not generate estimate, could not get random hosts")
		}
		// As the returned random hosts are checked for IP violations and double entries against the current
		// slice of hosts, the returned hosts can be safely added to the current slice.
		hosts = append(hosts, randHosts...)
	}
	// Check if there are zero hosts, which means no estimation can be made.
	if len(hosts) == 0 {
		return modules.RenterPriceEstimation{}, allowance, errors.New("estimate cannot be made, there are no hosts")
	}

	// Add up the costs for each host.
	var totalContractCost types.Currency
	var totalDownloadCost types.Currency
	var totalStorageCost types.Currency
	var totalUploadCost types.Currency
	for _, host := range hosts {
		totalContractCost = totalContractCost.Add(host.ContractPrice)
		totalDownloadCost = totalDownloadCost.Add(host.DownloadBandwidthPrice)
		totalStorageCost = totalStorageCost.Add(host.StoragePrice)
		totalUploadCost = totalUploadCost.Add(host.UploadBandwidthPrice)
	}

	// Convert values to being human-scale.
	totalDownloadCost = totalDownloadCost.Mul(modules.BytesPerTerabyte)
	totalStorageCost = totalStorageCost.Mul(modules.BlockBytesPerMonthTerabyte)
	totalUploadCost = totalUploadCost.Mul(modules.BytesPerTerabyte)

	// Factor in redundancy.
	totalStorageCost = totalStorageCost.Mul64(3) // TODO: follow file settings?
	totalUploadCost = totalUploadCost.Mul64(3)   // TODO: follow file settings?

	// Perform averages.
	totalContractCost = totalContractCost.Div64(uint64(len(hosts)))
	totalDownloadCost = totalDownloadCost.Div64(uint64(len(hosts)))
	totalStorageCost = totalStorageCost.Div64(uint64(len(hosts)))
	totalUploadCost = totalUploadCost.Div64(uint64(len(hosts)))

	// Take the average of the host set to estimate the overall cost of the
	// contract forming. This is to protect against the case where less hosts
	// were gathered for the estimate that the allowance requires
	totalContractCost = totalContractCost.Mul64(allowance.Hosts)

	// Add the cost of paying the transaction fees and then double the contract
	// costs to account for renewing a full set of contracts.
	_, feePerByte := r.tpool.FeeEstimation()
	txnsFees := feePerByte.Mul64(modules.EstimatedFileContractTransactionSetSize).Mul64(uint64(allowance.Hosts))
	totalContractCost = totalContractCost.Add(txnsFees)
	totalContractCost = totalContractCost.Mul64(2)

	// Determine host collateral to be added to siafund fee
	var hostCollateral types.Currency
	contractCostPerHost := totalContractCost.Div64(allowance.Hosts)
	fundingPerHost := allowance.Funds.Div64(allowance.Hosts)
	numHosts := uint64(0)
	for _, host := range hosts {
		// Assume that the ContractPrice equals contractCostPerHost and that
		// the txnFee was zero. It doesn't matter since RenterPayoutsPreTax
		// simply subtracts both values from the funding.
		host.ContractPrice = contractCostPerHost
		expectedStorage := allowance.ExpectedStorage / uint64(len(hosts))
		_, _, collateral, err := modules.RenterPayoutsPreTax(host, fundingPerHost, types.ZeroCurrency, types.ZeroCurrency, types.ZeroCurrency, allowance.Period, expectedStorage)
		if err != nil {
			continue
		}
		hostCollateral = hostCollateral.Add(collateral)
		numHosts++
	}

	// Divide by zero check. The only way to get 0 numHosts is if
	// RenterPayoutsPreTax errors for every host. This would happen if the
	// funding of the allowance is not enough as that would cause the
	// fundingPerHost to be less than the contract price
	if numHosts == 0 {
		return modules.RenterPriceEstimation{}, allowance, errors.New("funding insufficient for number of hosts")
	}
	// Calculate average collateral and determine collateral for allowance
	hostCollateral = hostCollateral.Div64(numHosts)
	hostCollateral = hostCollateral.Mul64(allowance.Hosts)

	// Add in siafund fee. which should be around 10%. The 10% siafund fee
	// accounts for paying 3.9% siafund on transactions and host collateral. We
	// estimate the renter to spend all of it's allowance so the siafund fee
	// will be calculated on the sum of the allowance and the hosts collateral
	totalPayout := allowance.Funds.Add(hostCollateral)
	siafundFee := types.Tax(r.cs.Height(), totalPayout)
	totalContractCost = totalContractCost.Add(siafundFee)

	// Increase estimates by a factor of safety to account for host churn and
	// any potential missed additions
	totalContractCost = totalContractCost.MulFloat(PriceEstimationSafetyFactor)
	totalDownloadCost = totalDownloadCost.MulFloat(PriceEstimationSafetyFactor)
	totalStorageCost = totalStorageCost.MulFloat(PriceEstimationSafetyFactor)
	totalUploadCost = totalUploadCost.MulFloat(PriceEstimationSafetyFactor)

	est := modules.RenterPriceEstimation{
		FormContracts:        totalContractCost,
		DownloadTerabyte:     totalDownloadCost,
		StorageTerabyteMonth: totalStorageCost,
		UploadTerabyte:       totalUploadCost,
	}

	id := r.mu.Lock()
	r.lastEstimationHosts = hosts
	r.mu.Unlock(id)

	return est, allowance, nil
}

// managedRPCClient returns an RPC client for the host with given key
func (r *Renter) managedRPCClient(host types.SiaPublicKey) (RPCClient, error) {
	id := r.mu.Lock()
	defer r.mu.Unlock(id)

	// return early if we early have an RPC client for the given host
	client, exists := r.clients[host.String()]
	if exists {
		return client, nil
	}

	// lookup the host entry
	he, found, err := r.hostDB.Host(host)
	if !found || err != nil {
		return nil, errors.AddContext(err, "host not found")
	}

	acc := r.openAccount(host)
	client, err = r.newRPCClient(acc, he)
	if err != nil {
		return nil, errors.AddContext(err, "could not create RPC client")
	}

	r.clients[host.String()] = client
	return client, nil
}

// managedContractUtilityMaps returns a set of maps that contain contract
// information. Information about which contracts are offline, goodForRenew are
// available, as well as a full list of contracts keyed by their public key.
func (r *Renter) managedContractUtilityMaps() (offline map[string]bool, goodForRenew map[string]bool, contracts map[string]modules.RenterContract) {
	// Save host keys in map.
	contracts = make(map[string]modules.RenterContract)
	goodForRenew = make(map[string]bool)
	offline = make(map[string]bool)

	// Get the list of public keys from the contractor and use it to fill out
	// the contracts map.
	cs := r.hostContractor.Contracts()
	for i := 0; i < len(cs); i++ {
		contracts[cs[i].HostPublicKey.String()] = cs[i]
	}

	// Fill out the goodForRenew and offline maps based on the utility values of
	// the contractor.
	for pkString, contract := range contracts {
		cu, ok := r.ContractUtility(contract.HostPublicKey)
		if !ok {
			continue
		}
		goodForRenew[pkString] = cu.GoodForRenew
		offline[pkString] = r.hostContractor.IsOffline(contract.HostPublicKey)
	}
	return offline, goodForRenew, contracts
}

// managedRenterContractsAndUtilities grabs the pubkeys of the hosts that the
// file(s) have been uploaded to and then generates maps of the contract's
// utilities showing which hosts are GoodForRenew and which hosts are Offline.
// Additionally a map of host pubkeys to renter contract is returned.  The
// offline and goodforrenew maps are needed for calculating redundancy and other
// file metrics.
func (r *Renter) managedRenterContractsAndUtilities(entrys []*filesystem.FileNode) (offline map[string]bool, goodForRenew map[string]bool, contracts map[string]modules.RenterContract) {
	// Save host keys in map.
	pks := make(map[string]types.SiaPublicKey)
	goodForRenew = make(map[string]bool)
	offline = make(map[string]bool)
	for _, e := range entrys {
		var used []types.SiaPublicKey
		for _, pk := range e.HostPublicKeys() {
			pks[pk.String()] = pk
			used = append(used, pk)
		}
		if err := e.UpdateUsedHosts(used); err != nil {
			r.log.Debugln("WARN: Could not update used hosts:", err)
		}
	}
	// Build 2 maps that map every pubkey to its offline and goodForRenew
	// status.
	contracts = make(map[string]modules.RenterContract)
	for _, pk := range pks {
		cu, ok := r.ContractUtility(pk)
		if !ok {
			continue
		}
		contract, ok := r.hostContractor.ContractByPublicKey(pk)
		if !ok {
			continue
		}
		goodForRenew[pk.String()] = cu.GoodForRenew
		offline[pk.String()] = r.hostContractor.IsOffline(pk)
		contracts[pk.String()] = contract
	}
	// Update the cached expiration of the siafiles.
	for _, e := range entrys {
		_ = e.Expiration(contracts)
	}
	return offline, goodForRenew, contracts
}

// setBandwidthLimits will change the bandwidth limits of the renter based on
// the persist values for the bandwidth.
func (r *Renter) setBandwidthLimits(downloadSpeed int64, uploadSpeed int64) error {
	// Input validation.
	if downloadSpeed < 0 || uploadSpeed < 0 {
		return errors.New("download/upload rate limit can't be below 0")
	}

	// Check for sentinel "no limits" value.
	if downloadSpeed == 0 && uploadSpeed == 0 {
		r.hostContractor.SetRateLimits(0, 0, 0)
	} else {
		// Set the rate limits according to the provided values.
		r.hostContractor.SetRateLimits(downloadSpeed, uploadSpeed, 4*4096)
	}
	return nil
}

// SetSettings will update the settings for the renter.
//
// NOTE: This function can't be atomic. Typically we try to have user requests
// be atomic, so that either everything changes or nothing changes, but since
// these changes happen progressively, it's possible for some of the settings
// (like the allowance) to succeed, but then if the bandwidth limits for example
// are bad, then the allowance will update but the bandwidth will not update.
func (r *Renter) SetSettings(s modules.RenterSettings) error {
	if err := r.tg.Add(); err != nil {
		return err
	}
	defer r.tg.Done()
	// Early input validation.
	if s.MaxDownloadSpeed < 0 || s.MaxUploadSpeed < 0 {
		return errors.New("bandwidth limits cannot be negative")
	}

	// Set allowance.
	err := r.hostContractor.SetAllowance(s.Allowance)
	if err != nil {
		return err
	}

	// Set IPViolationsCheck
	r.hostDB.SetIPViolationCheck(s.IPViolationCheck)

	// Set the bandwidth limits.
	err = r.setBandwidthLimits(s.MaxDownloadSpeed, s.MaxUploadSpeed)
	if err != nil {
		return err
	}
	// Save the changes.
	id := r.mu.Lock()
	r.persist.MaxDownloadSpeed = s.MaxDownloadSpeed
	r.persist.MaxUploadSpeed = s.MaxUploadSpeed
	err = r.saveSync()
	r.mu.Unlock(id)
	if err != nil {
		return err
	}

	// Update the worker pool so that the changes are immediately apparent to
	// users.
	r.staticWorkerPool.callUpdate()
	return nil
}

// SetFileTrackingPath sets the on-disk location of an uploaded file to a new
// value. Useful if files need to be moved on disk. SetFileTrackingPath will
// check that a file exists at the new location and it ensures that it has the
// right size, but it can't check that the content is the same. Therefore the
// caller is responsible for not accidentally corrupting the uploaded file by
// providing a different file with the same size.
func (r *Renter) SetFileTrackingPath(siaPath modules.SiaPath, newPath string) error {
	if err := r.tg.Add(); err != nil {
		return err
	}
	defer r.tg.Done()
	// Check if file exists and is being tracked.
	entry, err := r.staticFileSystem.OpenSiaFile(siaPath)
	if err != nil {
		return err
	}
	defer entry.Close()

	// Sanity check that a file with the correct size exists at the new
	// location.
	fi, err := os.Stat(newPath)
	if err != nil {
		return errors.AddContext(err, "failed to get fileinfo of the file")
	}
	if uint64(fi.Size()) != entry.Size() {
		return fmt.Errorf("file sizes don't match - want %v but got %v", entry.Size(), fi.Size())
	}

	// Set the new path on disk.
	return entry.SetLocalPath(newPath)
}

// ActiveHosts returns an array of hostDB's active hosts
func (r *Renter) ActiveHosts() ([]modules.HostDBEntry, error) { return r.hostDB.ActiveHosts() }

// AllHosts returns an array of all hosts
func (r *Renter) AllHosts() ([]modules.HostDBEntry, error) { return r.hostDB.AllHosts() }

// Filter returns the renter's hostdb's filterMode and filteredHosts
func (r *Renter) Filter() (modules.FilterMode, map[string]types.SiaPublicKey, error) {
	var fm modules.FilterMode
	hosts := make(map[string]types.SiaPublicKey)
	if err := r.tg.Add(); err != nil {
		return fm, hosts, err
	}
	defer r.tg.Done()
	fm, hosts, err := r.hostDB.Filter()
	if err != nil {
		return fm, hosts, errors.AddContext(err, "error getting hostdb filter:")
	}
	return fm, hosts, nil
}

// SetFilterMode sets the renter's hostdb filter mode
func (r *Renter) SetFilterMode(lm modules.FilterMode, hosts []types.SiaPublicKey) error {
	if err := r.tg.Add(); err != nil {
		return err
	}
	defer r.tg.Done()
	// Check to see how many hosts are needed for the allowance
	settings, err := r.Settings()
	if err != nil {
		return errors.AddContext(err, "error getting renter settings:")
	}
	minHosts := settings.Allowance.Hosts
	if len(hosts) < int(minHosts) && lm == modules.HostDBActiveWhitelist {
		r.log.Printf("WARN: There are fewer whitelisted hosts than the allowance requires.  Have %v whitelisted hosts, need %v to support allowance\n", len(hosts), minHosts)
	}

	// Set list mode filter for the hostdb
	if err := r.hostDB.SetFilterMode(lm, hosts); err != nil {
		return err
	}

	return nil
}

// Host returns the host associated with the given public key
func (r *Renter) Host(spk types.SiaPublicKey) (modules.HostDBEntry, bool, error) {
	return r.hostDB.Host(spk)
}

// InitialScanComplete returns a boolean indicating if the initial scan of the
// hostdb is completed.
func (r *Renter) InitialScanComplete() (bool, error) { return r.hostDB.InitialScanComplete() }

// ScoreBreakdown returns the score breakdown
func (r *Renter) ScoreBreakdown(e modules.HostDBEntry) (modules.HostScoreBreakdown, error) {
	return r.hostDB.ScoreBreakdown(e)
}

// EstimateHostScore returns the estimated host score
func (r *Renter) EstimateHostScore(e modules.HostDBEntry, a modules.Allowance) (modules.HostScoreBreakdown, error) {
	if reflect.DeepEqual(a, modules.Allowance{}) {
		settings, err := r.Settings()
		if err != nil {
			return modules.HostScoreBreakdown{}, errors.AddContext(err, "error getting renter settings:")
		}
		a = settings.Allowance
	}
	if reflect.DeepEqual(a, modules.Allowance{}) {
		a = modules.DefaultAllowance
	}
	return r.hostDB.EstimateHostScore(e, a)
}

// CancelContract cancels a renter's contract by ID by setting goodForRenew and goodForUpload to false
func (r *Renter) CancelContract(id types.FileContractID) error {
	return r.hostContractor.CancelContract(id)
}

// Contracts returns an array of host contractor's staticContracts
func (r *Renter) Contracts() []modules.RenterContract { return r.hostContractor.Contracts() }

// CurrentPeriod returns the host contractor's current period
func (r *Renter) CurrentPeriod() types.BlockHeight { return r.hostContractor.CurrentPeriod() }

// ContractUtility returns the utility field for a given contract, along
// with a bool indicating if it exists.
func (r *Renter) ContractUtility(pk types.SiaPublicKey) (modules.ContractUtility, bool) {
	return r.hostContractor.ContractUtility(pk)
}

// ContractStatus returns the status of the given contract within the watchdog,
// and a bool indicating whether or not it is being monitored.
func (r *Renter) ContractStatus(fcID types.FileContractID) (modules.ContractWatchStatus, bool) {
	return r.hostContractor.ContractStatus(fcID)
}

// ContractorChurnStatus returns contract churn stats for the current period.
func (r *Renter) ContractorChurnStatus() modules.ContractorChurnStatus {
	return r.hostContractor.ChurnStatus()
}

// InitRecoveryScan starts scanning the whole blockchain for recoverable
// contracts within a separate thread.
func (r *Renter) InitRecoveryScan() error {
	return r.hostContractor.InitRecoveryScan()
}

// RecoveryScanStatus returns a bool indicating if a scan for recoverable
// contracts is in progress and if it is, the current progress of the scan.
func (r *Renter) RecoveryScanStatus() (bool, types.BlockHeight) {
	return r.hostContractor.RecoveryScanStatus()
}

// OldContracts returns an array of host contractor's oldContracts
func (r *Renter) OldContracts() []modules.RenterContract {
	return r.hostContractor.OldContracts()
}

// PeriodSpending returns the host contractor's period spending
func (r *Renter) PeriodSpending() (modules.ContractorSpending, error) {
	return r.hostContractor.PeriodSpending()
}

// RecoverableContracts returns the host contractor's recoverable contracts.
func (r *Renter) RecoverableContracts() []modules.RecoverableContract {
	return r.hostContractor.RecoverableContracts()
}

// RefreshedContract returns a bool indicating if the contract was previously
// refreshed
func (r *Renter) RefreshedContract(fcid types.FileContractID) bool {
	return r.hostContractor.RefreshedContract(fcid)
}

// Settings returns the Renter's current settings.
func (r *Renter) Settings() (modules.RenterSettings, error) {
	if err := r.tg.Add(); err != nil {
		return modules.RenterSettings{}, err
	}
	defer r.tg.Done()
	download, upload, _ := r.hostContractor.RateLimits()
	enabled, err := r.hostDB.IPViolationsCheck()
	if err != nil {
		return modules.RenterSettings{}, errors.AddContext(err, "error getting IPViolationsCheck:")
	}
	paused, endTime := r.uploadHeap.managedPauseStatus()
	return modules.RenterSettings{
		Allowance:        r.hostContractor.Allowance(),
		IPViolationCheck: enabled,
		MaxDownloadSpeed: download,
		MaxUploadSpeed:   upload,
		UploadsStatus: modules.UploadsStatus{
			Paused:       paused,
			PauseEndTime: endTime,
		},
	}, nil
}

// ProcessConsensusChange returns the process consensus change
func (r *Renter) ProcessConsensusChange(cc modules.ConsensusChange) {
	id := r.mu.Lock()
	r.lastEstimationHosts = []modules.HostDBEntry{}

	// Update the block height on the renter
	for _, block := range cc.RevertedBlocks {
		if block.ID() != types.GenesisID {
			r.blockHeight--
		}
	}
	for _, block := range cc.AppliedBlocks {
		if block.ID() != types.GenesisID {
			r.blockHeight++
		}
	}

	// Notify all rpc clients of the new block height
	if cc.Synced {
		for _, c := range r.clients {
			c.(*hostRPCClient).UpdateBlockHeight(r.blockHeight)
		}
	}

	r.mu.Unlock(id)

}

// SetIPViolationCheck is a passthrough method to the hostdb's method of the
// same name.
func (r *Renter) SetIPViolationCheck(enabled bool) {
	r.hostDB.SetIPViolationCheck(enabled)
}

// MountInfo returns the list of currently mounted fusefilesystems.
func (r *Renter) MountInfo() []modules.MountInfo {
	return r.staticFuseManager.MountInfo()
}

// Mount mounts the files under the specified siapath under the 'mountPoint' folder on
// the local filesystem.
func (r *Renter) Mount(mountPoint string, sp modules.SiaPath, opts modules.MountOptions) error {
	return r.staticFuseManager.Mount(mountPoint, sp, opts)
}

// Unmount unmounts the fuse filesystem currently mounted at mountPoint.
func (r *Renter) Unmount(mountPoint string) error {
	return r.staticFuseManager.Unmount(mountPoint)
}

// Enforce that Renter satisfies the modules.Renter interface.
var _ modules.Renter = (*Renter)(nil)

// renterBlockingStartup handles the blocking portion of NewCustomRenter.
func renterBlockingStartup(g modules.Gateway, cs modules.ConsensusSet, tpool modules.TransactionPool, hdb hostDB, w modules.Wallet, hc hostContractor, mux *modules.SiaMux, persistDir string, deps modules.Dependencies) (*Renter, error) {
	if g == nil {
		return nil, errNilGateway
	}
	if cs == nil {
		return nil, errNilCS
	}
	if tpool == nil {
		return nil, errNilTpool
	}
	if hc == nil {
		return nil, errNilContractor
	}
	if hdb == nil && build.Release != "testing" {
		return nil, errNilHdb
	}
	if w == nil {
		return nil, errNilWallet
	}

	r := &Renter{
		// Making newDownloads a buffered channel means that most of the time, a
		// new download will trigger an unnecessary extra iteration of the
		// download heap loop, searching for a chunk that's not there. This is
		// preferable to the alternative, where in rare cases the download heap
		// will miss work altogether.
		newDownloads: make(chan struct{}, 1),
		downloadHeap: new(downloadChunkHeap),

		uploadHeap: uploadHeap{
			repairingChunks:   make(map[uploadChunkID]*unfinishedUploadChunk),
			stuckHeapChunks:   make(map[uploadChunkID]*unfinishedUploadChunk),
			unstuckHeapChunks: make(map[uploadChunkID]*unfinishedUploadChunk),

			newUploads:        make(chan struct{}, 1),
			repairNeeded:      make(chan struct{}, 1),
			stuckChunkFound:   make(chan struct{}, 1),
			stuckChunkSuccess: make(chan struct{}, 1),

			pauseChan: make(chan struct{}),
		},
		directoryHeap: directoryHeap{
			heapDirectories: make(map[modules.SiaPath]*directory),
		},

		accounts: make(map[string]*account),
		clients:  make(map[string]RPCClient),

		bubbleUpdates:   make(map[string]bubbleStatus),
		downloadHistory: make(map[modules.DownloadID]*download),

		cs:             cs,
		deps:           deps,
		g:              g,
		w:              w,
		hostDB:         hdb,
		hostContractor: hc,
		persistDir:     persistDir,
		staticAlerter:  modules.NewAlerter("renter"),
		staticMux:      mux,
		mu:             siasync.New(modules.SafeMutexDelay, 1),
		tpool:          tpool,
		staticSiaMux:   modules.NewSiaMux(),
	}
	close(r.uploadHeap.pauseChan)

	r.memoryManager = newMemoryManager(defaultMemory, r.tg.StopChan())
	r.staticFuseManager = newFuseManager(r)
	r.stuckStack = callNewStuckStack()

	// Load all saved data.
	if err := r.managedInitPersist(); err != nil {
		return nil, err
	}
	// After persist is initialized, push the root directory onto the directory
	// heap for the repair process.
	r.managedPushUnexploredDirectory(modules.RootSiaPath())
	// After persist is initialized, create the worker pool.
	r.staticWorkerPool = r.newWorkerPool()

	// Spin up background threads which are not depending on the renter being
	// up-to-date with consensus.
	if !r.deps.Disrupt("DisableRepairAndHealthLoops") {
		go r.threadedUpdateRenterHealth()
	}
	// Unsubscribe on shutdown.
	err := r.tg.OnStop(func() error {
		cs.Unsubscribe(r)
		return nil
	})
	if err != nil {
		return nil, err
	}
	return r, nil
}

// renterAsyncStartup handles the non-blocking portion of NewCustomRenter.
func renterAsyncStartup(r *Renter, cs modules.ConsensusSet) error {
	if r.deps.Disrupt("BlockAsyncStartup") {
		return nil
	}
	// Subscribe to the consensus set in a separate goroutine.
	done := make(chan struct{})
	defer close(done)
	err := cs.ConsensusSetSubscribe(r, modules.ConsensusChangeRecent, r.tg.StopChan())
	if err != nil && strings.Contains(err.Error(), threadgroup.ErrStopped.Error()) {
		return err
	}
	if err != nil {
		return err
	}
	// Spin up the remaining background threads once we are caught up with the
	// consensus set.
	// Spin up the workers for the work pool.
	go r.threadedDownloadLoop()
	if !r.deps.Disrupt("DisableRepairAndHealthLoops") {
		go r.threadedUploadAndRepair()
		go r.threadedStuckFileLoop()
	}
	// Spin up the snapshot synchronization thread.
	go r.threadedSynchronizeSnapshots()
	return nil
}

// NewCustomRenter initializes a renter and returns it.
func NewCustomRenter(g modules.Gateway, cs modules.ConsensusSet, tpool modules.TransactionPool, hdb hostDB, w modules.Wallet, hc hostContractor, mux *modules.SiaMux, persistDir string, deps modules.Dependencies) (*Renter, <-chan error) {
	errChan := make(chan error, 1)

	// Blocking startup.
	r, err := renterBlockingStartup(g, cs, tpool, hdb, w, hc, mux, persistDir, deps)
	if err != nil {
		errChan <- err
		return nil, errChan
	}

	// non-blocking startup
	go func() {
		defer close(errChan)
		if err := r.tg.Add(); err != nil {
			errChan <- err
			return
		}
		defer r.tg.Done()
		err := renterAsyncStartup(r, cs)
		if err != nil {
			errChan <- err
		}
	}()
	return r, errChan
}

// New returns an initialized renter.
func New(g modules.Gateway, cs modules.ConsensusSet, wallet modules.Wallet, tpool modules.TransactionPool, mux *modules.SiaMux, persistDir string) (*Renter, <-chan error) {
	errChan := make(chan error, 1)
	hdb, errChanHDB := hostdb.New(g, cs, tpool, persistDir)
	if err := modules.PeekErr(errChanHDB); err != nil {
		errChan <- err
		return nil, errChan
	}
	hc, errChanContractor := contractor.New(cs, wallet, tpool, hdb, persistDir)
	if err := modules.PeekErr(errChanContractor); err != nil {
		errChan <- err
		return nil, errChan
	}
	renter, errChanRenter := NewCustomRenter(g, cs, tpool, hdb, wallet, hc, mux, persistDir, modules.ProdDependencies)
	if err := modules.PeekErr(errChanRenter); err != nil {
		errChan <- err
		return nil, errChan
	}
	go func() {
		errChan <- errors.Compose(<-errChanHDB, <-errChanContractor, <-errChanRenter)
		close(errChan)
	}()
	return renter, errChan
}<|MERGE_RESOLUTION|>--- conflicted
+++ resolved
@@ -283,11 +283,7 @@
 	tpool             modules.TransactionPool
 	wal               *writeaheadlog.WAL
 	staticWorkerPool  *workerPool
-<<<<<<< HEAD
-	staticSiaMux      modules.SiaMux
-=======
 	staticMux         *modules.SiaMux
->>>>>>> ea90ada9
 }
 
 // Close closes the Renter and its dependencies
@@ -962,7 +958,6 @@
 		staticMux:      mux,
 		mu:             siasync.New(modules.SafeMutexDelay, 1),
 		tpool:          tpool,
-		staticSiaMux:   modules.NewSiaMux(),
 	}
 	close(r.uploadHeap.pauseChan)
 
