package renter

// worker.go defines a worker with a work loop. Each worker is connected to a
// single host, and the work loop will listen for jobs and then perform them.
//
// The worker has a set of jobs that it is capable of performing. The standard
// functions for a job are Queue, Kill, and Perform. Queue will add a job to the
// queue of work of that type. Kill will empty the queue and close out any work
// that will not be completed. Perform will grab a job from the queue if one
// exists and complete that piece of work. See workerfetchbackups.go for a clean
// example.
//
// The worker has an ephemeral account on the host. It can use this account to
// pay for downloads and uploads. In order to ensure the account's balance does
// not run out, it maintains a balance target by refilling it when necessary.
//
// TODO: A single session should be added to the worker that gets maintained
// within the work loop. All jobs performed by the worker will use the worker's
// single session.
//
// TODO: The upload and download code needs to be moved into properly separated
// subsystems.
//
// TODO: Need to write testing around the kill functions in the worker, to clean
// up any queued jobs after a worker has been killed.

import (
	"fmt"
	"sync"
	"time"

	"gitlab.com/NebulousLabs/Sia/build"
	"gitlab.com/NebulousLabs/Sia/modules"
	"gitlab.com/NebulousLabs/Sia/types"

	"gitlab.com/NebulousLabs/errors"
)

const (
	// renterHostProtocolVersion is the version threshold at which to use the
	// new renter-host protocol
	renterHostProtocolVersion = "1.4.8"
)

var (
	// workerCacheUpdateFrequency specifies how much time must pass before the
	// worker updates its cache.
	workerCacheUpdateFrequency = build.Select(build.Var{
		Dev:      time.Second * 5,
		Standard: time.Minute,
		Testing:  time.Second,
	}).(time.Duration)
)

// A worker listens for work on a certain host.
//
// The mutex of the worker only protects the 'unprocessedChunks' and the
// 'standbyChunks' fields of the worker. The rest of the fields are only
// interacted with exclusively by the primary worker thread, and only one of
// those ever exists at a time.
//
// The workers have a concept of 'cooldown' for uploads and downloads. If a
// download or upload operation fails, the assumption is that future attempts
// are also likely to fail, because whatever condition resulted in the failure
// will still be present until some time has passed. Without any cooldowns,
// uploading and downloading with flaky hosts in the worker sets has
// substantially reduced overall performance and throughput.
type worker struct {
	// The host pub key also serves as an id for the worker, as there is only
	// one worker per host.
	staticHostPubKey     types.SiaPublicKey
	staticHostPubKeyStr  string
	staticHostMuxAddress string
	staticHostVersion    string
	staticHostFCID       types.FileContractID

	// Cached value for the contract utility, updated infrequently.
	cachedContractID      types.FileContractID
	cachedContractUtility modules.ContractUtility

<<<<<<< HEAD
	// Cached blockheight, updated by the renter when consensus changes. We
	// cache it on the worker to avoid fetching it from consensus on every RPC
	// call that requires to know the current block height.
	cachedBlockHeight types.BlockHeight

	// Download variables that are not protected by a mutex, but also do not
	// need to be protected by a mutex, as they are only accessed by the master
	// thread for the worker.
	//
	// The 'owned' prefix here indicates that only the master thread for the
	// object (in this case, 'threadedWorkLoop') is allowed to access these
	// variables. Because only that thread is allowed to access the variables,
	// that thread is able to access these variables without a mutex.
	ownedDownloadConsecutiveFailures int       // How many failures in a row?
	ownedDownloadRecentFailure       time.Time // How recent was the last failure?

=======
>>>>>>> c9d9c34e
	// Download variables related to queuing work. They have a separate mutex to
	// minimize lock contention.
	downloadChunks              []*unfinishedDownloadChunk // Yet unprocessed work items.
	downloadMu                  sync.Mutex
	downloadTerminated          bool      // Has downloading been terminated for this worker?
	downloadConsecutiveFailures int       // How many failures in a row?
	downloadRecentFailure       time.Time // How recent was the last failure?

	// Job queues for the worker.
	staticFetchBackupsJobQueue   fetchBackupsJobQueue
	staticJobQueueDownloadByRoot jobQueueDownloadByRoot

	// Upload variables.
	unprocessedChunks         []*unfinishedUploadChunk // Yet unprocessed work items.
	uploadConsecutiveFailures int                      // How many times in a row uploading has failed.
	uploadRecentFailure       time.Time                // How recent was the last failure?
	uploadRecentFailureErr    error                    // What was the reason for the last failure?
	uploadTerminated          bool                     // Have we stopped uploading?

	// The staticAccount represent the renter's ephemeral account on the host.
	// It keeps track of the available balance in the account, the worker has a
	// refill mechanism that keeps the account balance filled up until the
	// staticBalanceTarget.
	staticAccount       *account
	staticBalanceTarget types.Currency

	// The staticHostPrices hold information about the price table. It has its
	// own mutex becaus we check if we need to update the price table in every
	// iteration of the worker loop.
	staticHostPrices hostPrices

	// Utilities.
	//
	// The mutex is only needed when interacting with 'downloadChunks' and
	// 'unprocessedChunks', as everything else is only accessed from the single
	// master thread.
	killChan chan struct{} // Worker will shut down if a signal is sent down this channel.
	mu       sync.Mutex
	renter   *Renter
	wakeChan chan struct{} // Worker will check queues if given a wake signal.
}

// status returns the status of the worker.
func (w *worker) status() modules.WorkerStatus {
	downloadOnCoolDown := w.onDownloadCooldown()
	uploadOnCoolDown, uploadCoolDownTime := w.onUploadCooldown()

	var uploadCoolDownErr string
	if w.uploadRecentFailureErr != nil {
		uploadCoolDownErr = w.uploadRecentFailureErr.Error()
	}

	return modules.WorkerStatus{
		// Contract Information
		ContractID:      w.cachedContractID,
		ContractUtility: w.cachedContractUtility,
		HostPubKey:      w.staticHostPubKey,

		// Download information
		DownloadOnCoolDown: downloadOnCoolDown,
		DownloadQueueSize:  len(w.downloadChunks),
		DownloadTerminated: w.downloadTerminated,

		// Upload information
		UploadCoolDownError: uploadCoolDownErr,
		UploadCoolDownTime:  uploadCoolDownTime,
		UploadOnCoolDown:    uploadOnCoolDown,
		UploadQueueSize:     len(w.unprocessedChunks),
		UploadTerminated:    w.uploadTerminated,

		// Ephemeral Account information
		AvailableBalance:        w.staticAccount.managedAvailableBalance(),
		BalanceTarget:           w.staticBalanceTarget,
		FundAccountJobQueueSize: w.staticFundAccountJobQueue.managedLen(),

		// Job Queues
		BackupJobQueueSize:       w.staticFetchBackupsJobQueue.managedLen(),
		DownloadRootJobQueueSize: w.staticJobQueueDownloadByRoot.managedLen(),
	}
}

// managedBlockUntilReady will block until the worker has internet connectivity.
// 'false' will be returned if a kill signal is received or if the renter is
// shut down before internet connectivity is restored. 'true' will be returned
// if internet connectivity is successfully restored.
func (w *worker) managedBlockUntilReady() bool {
	// Check if the worker has received a kill signal, or if the renter has
	// received a stop signal.
	select {
	case <-w.renter.tg.StopChan():
		return false
	case <-w.killChan:
		return false
	default:
	}

	// Check internet connectivity. If the worker does not have internet
	// connectivity, block until connectivity is restored.
	for !w.renter.g.Online() {
		select {
		case <-w.renter.tg.StopChan():
			return false
		case <-w.killChan:
			return false
		case <-time.After(offlineCheckFrequency):
		}
	}
	return true
}

// managedUpdateCache will check how recently each of the cached values of the
// worker has been updated and update anything that is not recent enough.
//
// 'false' will be returned if the cache cannot be updated, signaling that the
// worker should exit.
func (w *worker) managedUpdateCache() bool {
	w.mu.Lock()
	defer w.mu.Unlock()

	renterContract, exists := w.renter.hostContractor.ContractByPublicKey(w.staticHostPubKey)
	if !exists {
		return false
	}
	w.cachedContractID = renterContract.ID
	w.cachedContractUtility = renterContract.Utility
	return true
}

// staticKilled is a convenience function to determine if a worker has been
// killed or not.
func (w *worker) staticKilled() bool {
	select {
	case <-w.killChan:
		return true
	default:
		return false
	}
}

// staticWake needs to be called any time that a job queued.
func (w *worker) staticWake() {
	select {
	case w.wakeChan <- struct{}{}:
	default:
	}
}

// threadedWorkLoop continually checks if work has been issued to a worker. The
// work loop checks for different types of work in a specific order, forming a
// priority queue for the various types of work. It is possible for continuous
// requests for one type of work to drown out a worker's ability to perform
// other types of work.
//
// If no work is found, the worker will sleep until woken up. Because each
// iteration is stateless, it may be possible to reduce the goroutine count in
// Sia by spinning down the worker / expiring the thread when there is no work,
// and then checking if the thread exists and creating a new one if not when
// alerting / waking the worker. This will not interrupt any connections that
// the worker has because the worker object will be kept in memory via the
// worker map.
func (w *worker) threadedWorkLoop() {
	// Ensure that all queued jobs are gracefully cleaned up when the worker is
	// shut down.
	//
	// TODO: Need to write testing around these kill functions and ensure they
	// are executing correctly.
	defer w.managedKillUploading()
	defer w.managedKillDownloading()
	defer w.managedKillFetchBackupsJobs()
	defer w.managedKillJobsDownloadByRoot()

<<<<<<< HEAD
	// Fetch the cache for the worker before doing any work.
	if !w.managedUpdateCache() {
		w.renter.log.Println("Worker is being insta-killed because the cache update could not locate utility for the worker")
		return
	}
	lastCacheUpdate := time.Now()

	// Fetch the host's price table
	err := w.managedUpdatePriceTable()
	if err != nil {
		msg := "Worker is being insta-killed because the host's prices could not be fetched"
		build.Critical(msg)
		w.renter.log.Println(msg)
		return
		// TODO: add retry mechanism
	}

=======
>>>>>>> c9d9c34e
	// Primary work loop. There are several types of jobs that the worker can
	// perform, and they are attempted with a specific priority. If any type of
	// work is attempted, the loop resets to check for higher priority work
	// again. This means that a stream of higher priority tasks can starve a
	// building set of lower priority tasks.
	//
	// 'workAttempted' indicates that there was a job to perform, and that a
	// nontrivial amount of time was spent attempting to perform the job. The
	// job may or may not have been successful, that is irrelevant.
	lastCacheUpdate := time.Now()
	for {
		// There are certain conditions under which the worker should either
		// block or exit. This function will block until those conditions are
		// met, returning 'true' when the worker can proceed and 'false' if the
		// worker should exit.
		if !w.managedBlockUntilReady() {
			return
		}

		// Check if the cache needs to be updated.
		if time.Since(lastCacheUpdate) > workerCacheUpdateFrequency {
			if !w.managedUpdateCache() {
				w.renter.log.Debugln("worker is being killed because the cache could not be updated")
				return
			}
			lastCacheUpdate = time.Now()
		}

		// Check if the price table needs to be updated.
		w.managedTryUpdatePriceTable()

		// Check if the account needs to be refilled.
		w.managedTryRefillAccount()

		// Perform any job to fetch the list of backups from the host.
		workAttempted := w.managedPerformFetchBackupsJob()
		if workAttempted {
			continue
		}
		// Perform any job to fetch data by its sector root. This is given
		// priority because it is only used by viewnodes, which are service
		// operators that need to have good performance for their customers.
		workAttempted = w.managedLaunchJobDownloadByRoot()
		if workAttempted {
			continue
		}
		// Perform any job to help download a chunk.
		workAttempted = w.managedPerformDownloadChunkJob()
		if workAttempted {
			continue
		}
		// Perform any job to help upload a chunk.
		workAttempted = w.managedPerformUploadChunkJob()
		if workAttempted {
			continue
		}

		// Create a timer and a drain function for the timer.
		cacheUpdateTimer := time.NewTimer(workerCacheUpdateFrequency)
		drainCacheTimer := func() {
			if !cacheUpdateTimer.Stop() {
				<-cacheUpdateTimer.C
			}
		}

		// Block until:
		//    + New work has been submitted
		//    + The cache timer fires
		//    + The worker is killed
		//    + The renter is stopped
		select {
		case <-w.wakeChan:
			drainCacheTimer()
			continue
		case <-cacheUpdateTimer.C:
			continue
		case <-w.killChan:
			drainCacheTimer()
			return
		case <-w.renter.tg.StopChan():
			drainCacheTimer()
			return
		}
	}
}

// newWorker will create and return a worker that is ready to receive jobs.
func (r *Renter) newWorker(hostPubKey types.SiaPublicKey, blockHeight types.BlockHeight, account *account) (*worker, error) {
	host, ok, err := r.hostDB.Host(hostPubKey)
	if err != nil {
		return nil, errors.AddContext(err, "could not find host entry")
	}
	if !ok {
		return nil, errors.New("host does not exist")
	}

	contract, ok := r.hostContractor.ContractByPublicKey(hostPubKey)
	if !ok {
		return nil, errors.New("contract not found")
	}

	// set the balance target to 1SC
	//
	// TODO: check that the balance target  makes sense in function of the
	// amount of MDM programs it can run with that amount of money
	balanceTarget := types.SiacoinPrecision

	// calculate the host's mux address
	hostMuxAddress := fmt.Sprintf("%s:%s", host.NetAddress.Host(), host.HostExternalSettings.SiaMuxPort)

<<<<<<< HEAD
	return &worker{
		staticHostPubKey:     hostPubKey,
		staticHostPubKeyStr:  hostPubKey.String(),
		staticHostMuxAddress: hostMuxAddress,
		staticHostVersion:    host.Version,
		staticHostPrices:     hostPrices{},
		staticHostFCID:       contract.ID,

		staticAccount:       account,
=======
	w := &worker{
		staticHostPubKey:    hostPubKey,
		staticHostPubKeyStr: hostPubKey.String(),

		staticAccount:       newAccount(hostPubKey),
>>>>>>> c9d9c34e
		staticBalanceTarget: balanceTarget,

		cachedBlockHeight: blockHeight,

		killChan: make(chan struct{}),
		wakeChan: make(chan struct{}, 1),
		renter:   r,
<<<<<<< HEAD
	}, nil
}

// threadedUpdateBlockHeightOnWorkers is called on consensus change and updates
// the (cached) blockheight on every individual worker.
func (r *Renter) threadedUpdateBlockHeightOnWorkers() {
	err := r.tg.Add()
	if err != nil {
		return
	}
	defer r.tg.Done()

	// grab the current block height and have all workers cache it
	blockHeight := r.cs.Height()
	for _, worker := range r.staticWorkerPool.managedWorkers() {
		worker.mu.Lock()
		worker.cachedBlockHeight = blockHeight
		worker.mu.Unlock()
	}
}

// managedTryRefillAccount will check if the account needs to be refilled
func (w *worker) managedTryRefillAccount() {
	if build.VersionCmp(w.staticHostVersion, renterHostProtocolVersion) < 0 {
		return
	}

	// set refill threshold at half the balance target
	threshold := w.staticBalanceTarget.Div64(2)
	refillAmount := threshold
	if w.staticAccount.managedTryRefill(threshold, refillAmount) {
		err := w.renter.tg.Add()
		if err != nil {
			w.renter.log.Println(err)
			return
		}
		go func() {
			var err error
			defer w.renter.tg.Done()
			defer w.staticAccount.managedCommitDeposit(refillAmount, err == nil)
			_, err = w.managedFundAccount(refillAmount)
			if err != nil {
				w.renter.log.Println("ERROR: failed to refill account", err)
				// TODO: add cooldown mechanism
			}
		}()
	}
}

// managedTryUpdatePriceTable will check if the price table needs to be updated
func (w *worker) managedTryUpdatePriceTable() {
	if build.VersionCmp(w.staticHostVersion, renterHostProtocolVersion) < 0 {
		return
	}

	if w.staticHostPrices.managedTryUpdate() {
		err := w.renter.tg.Add()
		if err != nil {
			w.renter.log.Println(err)
			return
		}
		go func() {
			defer w.renter.tg.Done()
			err := w.managedUpdatePriceTable()
			if err != nil {
				w.renter.log.Println("ERROR: failed to update price table", err)
				// TODO: add retry mechanism
			}
		}()
	}
}

// hostPrices is a helper struct that wraps a priceTable and adds its own
// separate mutex. It contains a flag 'updating' which indicates whether or not
// we are currently in the process of updating the pricetable. It also has an
// 'updateAt' property that is set when a price table is updated and is set to
// the time when we want to update the host prices.
type hostPrices struct {
	priceTable modules.RPCPriceTable
	updateAt   int64
	updating   bool
	staticMu   sync.Mutex
}

// managedPriceTable returns the current price table
func (hp *hostPrices) managedPriceTable() modules.RPCPriceTable {
	hp.staticMu.Lock()
	defer hp.staticMu.Unlock()
	return hp.priceTable
}

// managedTryUpdate is a helper function that checks whether or not we have to
// update the price table. If so, it flips the 'updating' flag on the hostPrices
// object to ensure we only try this once.
func (hp *hostPrices) managedTryUpdate() bool {
	hp.staticMu.Lock()
	defer hp.staticMu.Unlock()

	if !hp.updating && time.Now().Unix() >= hp.updateAt {
		hp.updating = true
		return true
	}
	return false
}

// managedUpdatePriceTable is a helper function that sets the priceTable and
// calculates when we should try and update the price table again. It flips the
// 'updating' flag to false.
func (hp *hostPrices) managedUpdatePriceTable(pt modules.RPCPriceTable) {
	hp.staticMu.Lock()
	defer hp.staticMu.Unlock()

	hp.priceTable = pt
	hp.updateAt = time.Now().Unix() + (pt.Expiry-time.Now().Unix())/2
	hp.updating = false
=======
	}
	// Get the worker cache set up before returning the worker. This prvents a
	// race condition in some tests.
	if !w.managedUpdateCache() {
		return nil, errors.New("unable to build cache for worker")
	}
	return w, nil
>>>>>>> c9d9c34e
}<|MERGE_RESOLUTION|>--- conflicted
+++ resolved
@@ -78,7 +78,6 @@
 	cachedContractID      types.FileContractID
 	cachedContractUtility modules.ContractUtility
 
-<<<<<<< HEAD
 	// Cached blockheight, updated by the renter when consensus changes. We
 	// cache it on the worker to avoid fetching it from consensus on every RPC
 	// call that requires to know the current block height.
@@ -95,8 +94,6 @@
 	ownedDownloadConsecutiveFailures int       // How many failures in a row?
 	ownedDownloadRecentFailure       time.Time // How recent was the last failure?
 
-=======
->>>>>>> c9d9c34e
 	// Download variables related to queuing work. They have a separate mutex to
 	// minimize lock contention.
 	downloadChunks              []*unfinishedDownloadChunk // Yet unprocessed work items.
@@ -168,9 +165,8 @@
 		UploadTerminated:    w.uploadTerminated,
 
 		// Ephemeral Account information
-		AvailableBalance:        w.staticAccount.managedAvailableBalance(),
-		BalanceTarget:           w.staticBalanceTarget,
-		FundAccountJobQueueSize: w.staticFundAccountJobQueue.managedLen(),
+		AvailableBalance: w.staticAccount.managedAvailableBalance(),
+		BalanceTarget:    w.staticBalanceTarget,
 
 		// Job Queues
 		BackupJobQueueSize:       w.staticFetchBackupsJobQueue.managedLen(),
@@ -268,7 +264,6 @@
 	defer w.managedKillFetchBackupsJobs()
 	defer w.managedKillJobsDownloadByRoot()
 
-<<<<<<< HEAD
 	// Fetch the cache for the worker before doing any work.
 	if !w.managedUpdateCache() {
 		w.renter.log.Println("Worker is being insta-killed because the cache update could not locate utility for the worker")
@@ -286,8 +281,6 @@
 		// TODO: add retry mechanism
 	}
 
-=======
->>>>>>> c9d9c34e
 	// Primary work loop. There are several types of jobs that the worker can
 	// perform, and they are attempted with a specific priority. If any type of
 	// work is attempted, the loop resets to check for higher priority work
@@ -297,7 +290,6 @@
 	// 'workAttempted' indicates that there was a job to perform, and that a
 	// nontrivial amount of time was spent attempting to perform the job. The
 	// job may or may not have been successful, that is irrelevant.
-	lastCacheUpdate := time.Now()
 	for {
 		// There are certain conditions under which the worker should either
 		// block or exit. This function will block until those conditions are
@@ -398,8 +390,7 @@
 	// calculate the host's mux address
 	hostMuxAddress := fmt.Sprintf("%s:%s", host.NetAddress.Host(), host.HostExternalSettings.SiaMuxPort)
 
-<<<<<<< HEAD
-	return &worker{
+	w := &worker{
 		staticHostPubKey:     hostPubKey,
 		staticHostPubKeyStr:  hostPubKey.String(),
 		staticHostMuxAddress: hostMuxAddress,
@@ -408,13 +399,6 @@
 		staticHostFCID:       contract.ID,
 
 		staticAccount:       account,
-=======
-	w := &worker{
-		staticHostPubKey:    hostPubKey,
-		staticHostPubKeyStr: hostPubKey.String(),
-
-		staticAccount:       newAccount(hostPubKey),
->>>>>>> c9d9c34e
 		staticBalanceTarget: balanceTarget,
 
 		cachedBlockHeight: blockHeight,
@@ -422,8 +406,13 @@
 		killChan: make(chan struct{}),
 		wakeChan: make(chan struct{}, 1),
 		renter:   r,
-<<<<<<< HEAD
-	}, nil
+	}
+	// Get the worker cache set up before returning the worker. This prvents a
+	// race condition in some tests.
+	if !w.managedUpdateCache() {
+		return nil, errors.New("unable to build cache for worker")
+	}
+	return w, nil
 }
 
 // threadedUpdateBlockHeightOnWorkers is called on consensus change and updates
@@ -538,13 +527,4 @@
 	hp.priceTable = pt
 	hp.updateAt = time.Now().Unix() + (pt.Expiry-time.Now().Unix())/2
 	hp.updating = false
-=======
-	}
-	// Get the worker cache set up before returning the worker. This prvents a
-	// race condition in some tests.
-	if !w.managedUpdateCache() {
-		return nil, errors.New("unable to build cache for worker")
-	}
-	return w, nil
->>>>>>> c9d9c34e
 }