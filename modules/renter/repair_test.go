--- conflicted
+++ resolved
@@ -818,14 +818,10 @@
 	// Grab initial metadata values
 	offline, goodForRenew, _ := rt.renter.managedRenterContractsAndUtilities([]*siafile.SiaFileSetEntry{sf})
 	health, stuckHealth, numStuckChunks := sf.Health(offline, goodForRenew)
-<<<<<<< HEAD
-	redundancy, _ := sf.Redundancy(offline, goodForRenew)
-=======
-	redundancy, err := sf.Redundancy(offline, goodForRenew)
-	if err != nil {
-		t.Fatal(err)
-	}
->>>>>>> ca65094b
+	redundancy, _, err := sf.Redundancy(offline, goodForRenew)
+	if err != nil {
+		t.Fatal(err)
+	}
 	lastHealthCheckTime := sf.LastHealthCheckTime()
 	modTime := sf.ModTime()
 
