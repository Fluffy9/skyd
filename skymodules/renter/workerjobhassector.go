--- conflicted
+++ resolved
@@ -38,21 +38,10 @@
 	// weighted average.
 	jobHasSectorPerformanceDecay = 0.9
 
-<<<<<<< HEAD
-	// jobHasSectorQueueSuccessRateSeed is the success rate we return when there
-	// haven't been any jobs performed yet by the queue to avoid unexpected
-	// behaviour when using the success rate in multiplications.
-	jobHasSectorQueueSuccessRateSeed = 0.01
-
-	// jobHasSectorQueueSuccessRateMinimum is the minimum success rate we return
-	// when there haven't been any successful jobs yet.
-	jobHasSectorQueueSuccessRateMinimum = 0.001
-=======
 	// jobHasSectorQueueMinAvailabilityRate is the minimum availability rate we
 	// return when there haven't been any jobs performed yet by the queue where
 	// the sector was available.
 	jobHasSectorQueueMinAvailabilityRate = 0.001
->>>>>>> f21806cb
 
 	// hasSectorBatchSize is the number of has sector jobs batched together upon
 	// calling callNext.
@@ -100,24 +89,14 @@
 		// worker's recent performance for jobHasSectorQueue.
 		weightedJobTime float64
 
-<<<<<<< HEAD
-		// totalAvailable counts the amount of jobs where the sector was
-		// available on the host.
-		//
-		// totalJobs counts the total amount of jobs that were successfully
-		// executed.
-		totalAvailable uint64
-		totalJobs      uint64
-
-		// staticDT is a distribution tracker that keeps track of the HS job
-		// duration
-		staticDT *skymodules.DistributionTracker
-=======
 		// availabilityMetrics keeps track of how often a sector was available
 		// on this host, we keep track of this in a way that we take the
 		// redundancy with which the sector was uploaded into account
 		availabilityMetrics *availabilityMetrics
->>>>>>> f21806cb
+
+		// staticDT is a distribution tracker that keeps track of the HS job
+		// duration
+		staticDT *skymodules.DistributionTracker
 
 		*jobGenericQueue
 	}
@@ -386,11 +365,7 @@
 		// the queue.
 		jq := hsj.staticQueue.(*jobHasSectorQueue)
 		jq.callUpdateJobTimeMetrics(jobTime)
-<<<<<<< HEAD
-		jq.callUpdateAvailabilityMetrics(availables[i])
-=======
 		jq.callUpdateAvailabilityMetrics(hsj.staticNumPieces, availables[i])
->>>>>>> f21806cb
 		if err2 != nil {
 			w.staticRenter.staticLog.Println("callExecute: launch failed", err)
 		}
@@ -499,29 +474,6 @@
 	return jq.expectedJobTime()
 }
 
-<<<<<<< HEAD
-// callSuccessRate returns the percentage of jobs that came back having the
-// sector for this queue's worker.
-func (jq *jobHasSectorQueue) callSuccessRate() float64 {
-	jq.mu.Lock()
-	defer jq.mu.Unlock()
-
-	// if there haven't been any jobs yet, seed the success rate with a rate of
-	// 1% to avoid unexpected behaviour when multiplying by 0 in our download
-	// algorithms. We can do this because we send an HS job to all hosts on
-	// every download so this should converge to the actual value super quickly.
-	if jq.totalJobs == 0 {
-		return jobHasSectorQueueSuccessRateSeed
-	}
-
-	// if there haven't been any jobs yet that came back indicating the host has
-	// the sector, we return a min success rate of .1%.
-	if jq.totalAvailable == 0 {
-		return jobHasSectorQueueSuccessRateMinimum
-	}
-
-	return float64(jq.totalAvailable) / float64(jq.totalJobs)
-=======
 // callAvailabilityRate returns the percentage of jobs that came back having the
 // sector for this queue's worker.
 func (jq *jobHasSectorQueue) callAvailabilityRate(numPieces int) float64 {
@@ -546,28 +498,15 @@
 	}
 
 	return bucket.totalAvailable / bucket.totalLookups
->>>>>>> f21806cb
 }
 
 // callUpdateAvailabilityMetrics updates the fields on the has sector queue that
 // keep track of how many jobs were executed successfully, and how many jobs had
 // the sector be available.
-<<<<<<< HEAD
-func (jq *jobHasSectorQueue) callUpdateAvailabilityMetrics(availables []bool) {
-	jq.mu.Lock()
-	defer jq.mu.Unlock()
-	jq.totalJobs += uint64(len(availables))
-	for _, available := range availables {
-		if available {
-			jq.totalAvailable++
-		}
-	}
-=======
 func (jq *jobHasSectorQueue) callUpdateAvailabilityMetrics(numPieces int, availables []bool) {
 	jq.mu.Lock()
 	defer jq.mu.Unlock()
 	jq.availabilityMetrics.updateMetrics(numPieces, availables)
->>>>>>> f21806cb
 }
 
 // callUpdateJobTimeMetrics takes a duration it took to fulfil that job and uses
@@ -594,14 +533,9 @@
 	}
 
 	w.staticJobHasSectorQueue = &jobHasSectorQueue{
-<<<<<<< HEAD
-		jobGenericQueue: newJobGenericQueue(w),
-
-		staticDT: skymodules.NewDistributionTrackerStandard(),
-=======
 		availabilityMetrics: newAvailabilityMetrics(availabilityMetricsDefaultHalfLife),
 		jobGenericQueue:     newJobGenericQueue(w),
->>>>>>> f21806cb
+		staticDT: skymodules.NewDistributionTrackerStandard(),
 	}
 }
 
