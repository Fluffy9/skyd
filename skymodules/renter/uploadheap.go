package renter

// TODO: replace managedRefreshHostsAndWorkers with structural updates to the
// worker pool. The worker pool should maintain the map of hosts that
// managedRefreshHostsAndWorkers builds every call, and the contractor should
// work with the worker pool to instantly notify the worker pool of any changes
// to the set of contracts.

import (
	"container/heap"
	"context"
	"fmt"
	"os"
	"path/filepath"
	"sort"
	"strings"
	"sync"
	"time"

	"github.com/opentracing/opentracing-go"
	"gitlab.com/NebulousLabs/errors"
	"gitlab.com/NebulousLabs/fastrand"
	"gitlab.com/NebulousLabs/threadgroup"

	"gitlab.com/SkynetLabs/skyd/build"
	"gitlab.com/SkynetLabs/skyd/skymodules"
	"gitlab.com/SkynetLabs/skyd/skymodules/renter/filesystem"
	"gitlab.com/SkynetLabs/skyd/skymodules/renter/filesystem/siafile"
	"go.sia.tech/siad/crypto"
	"go.sia.tech/siad/types"
)

// repairTarget is a helper type for telling the repair heap what type of
// files/chunks to target for repair
type repairTarget int

// targetStuckChunks tells the repair loop to target stuck chunks for repair and
// targetUnstuckChunks tells the repair loop to target unstuck chunks for repair
const (
	targetStuckChunks repairTarget = iota + 1
	targetUnstuckChunks
	targetBackupChunks
)

type chunkType bool

var (
	// chunkTypeStreamChunk indicates that a chunk is being uploaded or repaired
	// by a stream.
	chunkTypeStreamChunk chunkType = true

	// chunkTypeLocalChunk indicates that a chunk is being uploaded or repaired
	// from data on disk. That data can either be local to the renter or data on
	// the hosts.
	chunkTypeLocalChunk chunkType = false
)

var (
	// DefaultPauseDuration is the default duration that the repairs and uploads
	// will be paused
	DefaultPauseDuration = build.Select(build.Var{
		Standard: 10 * time.Minute,
		Dev:      1 * time.Minute,
		Testing:  100 * time.Millisecond,
	}).(time.Duration)
)

// uploadChunkHeap is a bunch of priority-sorted chunks that need to be either
// uploaded or repaired.
type uploadChunkHeap []*unfinishedUploadChunk

// Implementation of heap.Interface for uploadChunkHeap.
func (uch uploadChunkHeap) Len() int { return len(uch) }
func (uch uploadChunkHeap) Less(i, j int) bool {
	// The chunks in the uploadHeap are prioritized in the following order:
	//  1) Priority Chunks
	//    - These are chunks added by a subsystem that are deemed more important
	//      than all other chunks. An example would be if the upload of a single
	//      chunk is a blocking task.
	//
	//  2) File Recently Successful Chunks
	//    - These are stuck chunks that are from a file that recently had a
	//      successful repair
	//
	//  3) Stuck Chunks
	//    - These are chunks added by the stuck loop
	//
	//  4) Remote Chunks
	//    - These are chunks of a siafile that do not have a local file to repair
	//    from
	//
	//  5) Worst Health Chunk
	//    - The base priority of chunks in the heap is by the worst health

	// Check for Priority chunks
	//
	// If only chunk i is high priority, return true to prioritize it.
	if uch[i].staticPriority && !uch[j].staticPriority {
		return true
	}
	// If only chunk j is high priority, return false to prioritize it.
	if !uch[i].staticPriority && uch[j].staticPriority {
		return false
	}

	// Check for File Recently Successful Chunks
	//
	// If only chunk i's file was recently successful, return true to prioritize
	// it.
	if uch[i].fileRecentlySuccessful && !uch[j].fileRecentlySuccessful {
		return true
	}
	// If only chunk j's file was recently successful, return true to prioritize
	// it.
	if !uch[i].fileRecentlySuccessful && uch[j].fileRecentlySuccessful {
		return false
	}

	// Check for Stuck Chunks
	//
	// If chunk i is stuck, return true to prioritize it.
	if uch[i].stuck && !uch[j].stuck {
		return true
	}
	// If chunk j is stuck, return true to prioritize it.
	if !uch[i].stuck && uch[j].stuck {
		return false
	}

	// Check for Remote Chunks
	if !uch[i].onDisk && uch[j].onDisk {
		return true
	}
	if uch[i].onDisk && !uch[j].onDisk {
		return false
	}

	// Base case, Check for worst health
	return uch[i].health > uch[j].health
}
func (uch uploadChunkHeap) Swap(i, j int)       { uch[i], uch[j] = uch[j], uch[i] }
func (uch *uploadChunkHeap) Push(x interface{}) { *uch = append(*uch, x.(*unfinishedUploadChunk)) }
func (uch *uploadChunkHeap) Pop() interface{} {
	old := *uch
	n := len(old)
	x := old[n-1]
	*uch = old[:n-1]
	return x
}

// removeByID removes the chunk with the corresponding uploadChunkID from the heap.
//
// NOTE: This is intentionally not using the Remove interface of the heap
// because the uploadChunkHeap does not utilize an index for the chunks in the
// heap. The index of the chunks in the heap refers to the siafile index.
func (uch *uploadChunkHeap) removeByID(uuc *unfinishedUploadChunk) {
	// Find the chunk index in the heap
	index := -1
	for i, c := range *uch {
		if c.id != uuc.id {
			continue
		}
		index = i
		break
	}

	//Remove the chunk from the heap
	if index == -1 || (*uch)[index].id != uuc.id {
		// Chunk not found
		return
	}
	old := *uch
	copy(old[index:], old[index+1:])
	*uch = old[:len(old)-1]
}

// reset clears the uploadChunkHeap and makes sure all the files belonging to
// the chunks are closed
func (uch *uploadChunkHeap) reset() (err error) {
	for _, c := range *uch {
		err = errors.Compose(err, c.Close())
	}
	*uch = uploadChunkHeap{}
	return err
}

// uploadHeap contains a priority-sorted heap of all the chunks being uploaded
// to the renter, along with some metadata.
type uploadHeap struct {
	heap uploadChunkHeap

	// heapChunks is a map containing all the chunks that are currently in the
	// heap. Chunks are added and removed from the map when chunks are pushed
	// and popped off the heap
	//
	// repairingChunks is a map containing all the chunks are that currently
	// assigned to workers and are being repaired/worked on.
	stuckHeapChunks   map[uploadChunkID]*unfinishedUploadChunk
	unstuckHeapChunks map[uploadChunkID]*unfinishedUploadChunk

	// Internal control channels
	newUploads        chan struct{}
	repairNeeded      chan struct{}
	stuckChunkFound   chan struct{}
	stuckChunkSuccess chan struct{}

	// External control channels
	pauseChan     chan struct{}
	pauseDuration time.Duration
	pauseStart    time.Time
	pauseTimer    *time.Timer

	mu sync.Mutex
}

// managedExists checks if a chunk currently exists in the upload heap. A chunk
// exists in the upload heap if it exists in any of the heap's tracking maps
func (uh *uploadHeap) managedExists(id uploadChunkID) bool {
	uh.mu.Lock()
	defer uh.mu.Unlock()
	_, existsUnstuckHeap := uh.unstuckHeapChunks[id]
	_, existsStuckHeap := uh.stuckHeapChunks[id]
	return existsUnstuckHeap || existsStuckHeap
}

// managedIsPaused returns the boolean indicating whether or not the user
// has paused the repairs and uploads
func (uh *uploadHeap) managedIsPaused() bool {
	uh.mu.Lock()
	defer uh.mu.Unlock()
	select {
	case <-uh.pauseChan:
		return false
	default:
		return true
	}
}

// managedLen will return the length of the heap
func (uh *uploadHeap) managedLen() int {
	uh.mu.Lock()
	uhLen := uh.heap.Len()
	uh.mu.Unlock()
	return uhLen
}

// managedPauseStatus will return whether or not the uploadheap is paused and
// the duration of the pause
func (uh *uploadHeap) managedPauseStatus() (bool, time.Time) {
	uh.mu.Lock()
	defer uh.mu.Unlock()
	endTime := uh.pauseStart.Add(uh.pauseDuration)
	select {
	case <-uh.pauseChan:
		return false, endTime
	default:
		return true, endTime
	}
}

// managedNumStuckChunks returns total number of stuck chunks in the heap and
// the number of stuck chunks that were added at random as opposed to being
// added due to a recently successful file repair
func (uh *uploadHeap) managedNumStuckChunks() (total int, random int) {
	uh.mu.Lock()
	defer uh.mu.Unlock()
	for _, chunk := range uh.stuckHeapChunks {
		if !chunk.fileRecentlySuccessful {
			random++
		}
		total++
	}
	return total, random
}

// managedPause creates the pauseChan and initiates the pauseTimer for the
// duration requested
func (uh *uploadHeap) managedPause(duration time.Duration) {
	uh.mu.Lock()
	defer uh.mu.Unlock()
	uh.pauseDuration = duration
	uh.pauseStart = time.Now()
	select {
	case <-uh.pauseChan:
		// Repairs and Uploads are not currently paused so pause them
		uh.pauseChan = make(chan struct{})
		uh.pauseTimer = time.AfterFunc(duration, func() {
			uh.mu.Lock()
			close(uh.pauseChan)
			uh.pauseDuration = 0
			uh.pauseStart = time.Time{}
			uh.mu.Unlock()
		})
	default:
		// Repairs and Uploads are paused so reset the timer duration
		uh.pauseTimer.Reset(duration)
	}
}

// managedPush will try and add a chunk to the upload heap. If the chunk is
// added it will return true otherwise it will return false. If false is
// returned due to an existing uploadchunk being in the heap already, that chunk
// will be returned to allow the caller to wait for that chunk to be done
// uploading.
//
// If the chunkType is set to streamChunk then managedPush will add the chunk
// directly to the repair map so that it is tracked by the heap but won't be
// popped off the heap by the regular repair loop. In this case the caller is
// then responsible for ensuring the chunk is sent to the workers for repair.
func (uh *uploadHeap) managedPush(uuc *unfinishedUploadChunk, ct chunkType) (*unfinishedUploadChunk, bool) {
	// Grab chunk stuck status and update the chunkCreationTime
	uuc.mu.Lock()
	chunkStuck := uuc.stuck
	if uuc.chunkCreationTime.IsZero() {
		uuc.chunkCreationTime = time.Now()
	}
	uuc.mu.Unlock()

	// Check if chunk is in any of the heap maps
	uh.mu.Lock()
	defer uh.mu.Unlock()
	uucUnstuck, existsUnstuckHeap := uh.unstuckHeapChunks[uuc.id]
	uucStuck, existsStuckHeap := uh.stuckHeapChunks[uuc.id]
	exists := existsUnstuckHeap || existsStuckHeap

	// Check if the chunk can be added to the heap
	canAddStuckChunk := chunkStuck && !exists && len(uh.stuckHeapChunks) < maxStuckChunksInHeap && ct == chunkTypeLocalChunk
	canAddUnstuckChunk := !chunkStuck && !exists && ct == chunkTypeLocalChunk

	// Add the chunk to the heap
	if canAddStuckChunk {
		uh.stuckHeapChunks[uuc.id] = uuc
		heap.Push(&uh.heap, uuc)
		return nil, true
	} else if canAddUnstuckChunk {
		uh.unstuckHeapChunks[uuc.id] = uuc
		heap.Push(&uh.heap, uuc)
		return nil, true
	} else if ct == chunkTypeStreamChunk {
		// Make sure the chunk is removed from unstuck and stuck maps
		delete(uh.unstuckHeapChunks, uuc.id)
		delete(uh.stuckHeapChunks, uuc.id)

		// Remove the chunk from the heap slice if it currently exists
		if exists {
			uh.heap.removeByID(uuc)
		}
		return uuc, true
	}
	// Return a potentially existing upload chunk that prevented our chunk
	// from being added to the heap.
	if existsUnstuckHeap {
		return uucUnstuck, false
	} else if existsStuckHeap {
		return uucStuck, false
	}
	return nil, false
}

// managedPop will pull a chunk off of the upload heap and return it.
func (uh *uploadHeap) managedPop() (uc *unfinishedUploadChunk) {
	uh.mu.Lock()
	if len(uh.heap) > 0 {
		uc = heap.Pop(&uh.heap).(*unfinishedUploadChunk)
		delete(uh.unstuckHeapChunks, uc.id)
		delete(uh.stuckHeapChunks, uc.id)
	}
	uh.mu.Unlock()
	return uc
}

// managedReset will reset the slice and maps within the heap to free up memory.
func (uh *uploadHeap) managedReset() error {
	uh.mu.Lock()
	defer uh.mu.Unlock()
	uh.unstuckHeapChunks = make(map[uploadChunkID]*unfinishedUploadChunk)
	uh.stuckHeapChunks = make(map[uploadChunkID]*unfinishedUploadChunk)
	return uh.heap.reset()
}

// managedResume will close the pauseChan and stop the pauseTimer
func (uh *uploadHeap) managedResume() {
	uh.mu.Lock()
	defer uh.mu.Unlock()
	select {
	case <-uh.pauseChan:
		// uploadHeap isn't paused, nothing to do
		return
	default:
	}

	// Stop the timer and reset the duration
	stopped := uh.pauseTimer.Stop()
	uh.pauseDuration = 0
	uh.pauseStart = time.Time{}

	// We only want to close the channel if we were able to stop the timer,
	// otherwise the channel is already closed because the timer reached its
	// duration
	if stopped {
		close(uh.pauseChan)
	}
}

// managedTryUpdate will try and update the chunk in the uploadHeap associated
// with a chunk id. If a chunk exists in the uploadHeap and needs to be updated
// to the supplied chunk, the chunk that is currently in the heap will be
// canceled.
func (uh *uploadHeap) managedTryUpdate(uuc *unfinishedUploadChunk, ct chunkType) error {
	// Validate use of chunkType
	if (ct == chunkTypeStreamChunk) != (uuc.sourceReader != nil) {
		err := fmt.Errorf("Invalid chunkType use: streamChunk  %v, chunk has sourceReader reader %v",
			ct == chunkTypeStreamChunk, uuc.sourceReader != nil)
		build.Critical(err)
	}

	// If the new chunk doesn't have a sourceReader there is nothing to do
	if uuc.sourceReader == nil {
		return nil
	}

	// Check to see if the chunk is currently in the heap
	uh.mu.Lock()
	unstuckUUC, existsunstuckheap := uh.unstuckHeapChunks[uuc.id]
	stuckUUC, existsstuckheap := uh.stuckHeapChunks[uuc.id]
	exists := existsunstuckheap || existsstuckheap

	// If the chunk doesn't already exist there is nothing to update
	if !exists {
		uh.mu.Unlock()
		return nil
	}

	// get the existing chunk.
	var existingUUC *unfinishedUploadChunk
	if existsstuckheap {
		existingUUC = stuckUUC
	} else if existsunstuckheap {
		existingUUC = unstuckUUC
	}

	// If the existing chunk already has a sourceReader there is nothing to do
	if existingUUC.sourceReader != nil {
		uh.mu.Unlock()
		return nil
	}
	uh.mu.Unlock()

	// At this point we now know that there is an existing chunk in the uploadHeap
	// that has already been popped of the heap for repair that does not have
	// a sourceReader. Since we now have a chunk that does have a sourceReader we
	// want to cancel the repair of the existing chunk in order to prioritize
	// using the sourcereader to repair the chunk.
	existingUUC.Cancel()

	// Wait for all workers to finish ongoing work on the existing chunk.
	existingUUC.cancelWG.Wait()

	// Mark the repair as done.
	return nil
}

// PauseRepairsAndUploads pauses the renter's repairs and uploads for a time
// duration
func (r *Renter) PauseRepairsAndUploads(duration time.Duration) error {
	if err := r.tg.Add(); err != nil {
		return err
	}
	defer r.tg.Done()
	r.staticUploadHeap.managedPause(duration)
	return nil
}

// ResumeRepairsAndUploads resumes the renter's repairs and uploads
func (r *Renter) ResumeRepairsAndUploads() error {
	if err := r.tg.Add(); err != nil {
		return err
	}
	defer r.tg.Done()
	r.staticUploadHeap.managedResume()
	return nil
}

// managedBuildUnfinishedChunk will pull out a single unfinished chunk of a file.
func (r *Renter) managedBuildUnfinishedChunk(ctx context.Context, entry *filesystem.FileNode, chunkIndex uint64, hosts map[string]struct{}, priority bool, offline, goodForRenew map[string]bool, mm *memoryManager) (_ *unfinishedUploadChunk, _ bool, err error) {
	cid := uploadChunkID{entry.UID(), chunkIndex}

	// Check if the chunk is already being repaired before building it.
	r.repairingChunksMu.Lock()
	defer r.repairingChunksMu.Unlock()
	if uc, repairing := r.repairingChunks[cid]; repairing {
		return uc, true, nil // already being repaired
	}

	// Copy entry
	entryCopy := entry.Copy()
	stuck, err := entry.StuckChunkByIndex(chunkIndex)
	if err != nil {
		r.staticLog.Println("WARN: unable to get 'stuck' status:", err)
		return nil, false, errors.AddContext(err, "unable to get 'stuck' status")
	}
	_, err = os.Stat(entryCopy.LocalPath())
	onDisk := err == nil

	// Create a child trace for this unfinishedUploadChunk.
	var span opentracing.Span
	if parent := opentracing.SpanFromContext(ctx); parent != nil {
		spanRef := opentracing.ChildOf(parent.Context())
		span = opentracing.StartSpan("unfinishedUploadChunk", spanRef)
	}

	uuc := &unfinishedUploadChunk{
		ctx:          ctx,
		fileEntry:    entryCopy,
		staticRenter: r,

		id: uploadChunkID{
			fileUID: entry.UID(),
			index:   chunkIndex,
		},

		length:         entry.ChunkSize(),
		offset:         int64(chunkIndex * entry.ChunkSize()),
		onDisk:         onDisk,
		staticPriority: priority,

		staticIndex:   chunkIndex,
		staticSiaPath: entryCopy.SiaFilePath(),

		staticMemoryManager: mm,

		// staticMemoryNeeded has to also include the logical data, and also
		// include the overhead for encryption.
		//
		// TODO: Currently we request memory for all of the pieces as well
		// as the minimum pieces, but we perhaps don't need to request all
		// of that.
		staticMemoryNeeded:  entry.PieceSize()*uint64(entry.ErasureCode().NumPieces()+entry.ErasureCode().MinPieces()) + uint64(entry.ErasureCode().NumPieces())*entry.MasterKey().Type().Overhead(),
		staticMinimumPieces: entry.ErasureCode().MinPieces(),
		staticPiecesNeeded:  entry.ErasureCode().NumPieces(),
		stuck:               stuck,

		physicalChunkData:        make([][]byte, entry.ErasureCode().NumPieces()),
		staticExpectedPieceRoots: make([]crypto.Hash, entry.ErasureCode().NumPieces()),

		staticAvailableChan:       make(chan struct{}),
		staticUploadCompletedChan: make(chan struct{}),

		pieceUsage:  make([]bool, entry.ErasureCode().NumPieces()),
		unusedHosts: make(map[string]struct{}, len(hosts)),

		staticSpan: span,
	}

	// Every chunk can have a different set of unused hosts.
	for host := range hosts {
		uuc.unusedHosts[host] = struct{}{}
	}

	// Iterate through the pieces of all chunks of the file and mark which
	// hosts are already in use for a particular chunk. As you delete hosts
	// from the 'unusedHosts' map, also increment the 'piecesCompleted' value.
	pieces, err := entry.Pieces(chunkIndex)
	if err != nil {
		r.staticLog.Println("failed to get pieces for building incomplete chunks", err)
		if entry.Finished() {
			if err := entry.SetStuck(chunkIndex, true); err != nil {
				r.staticLog.Printf("failed to set chunk %v stuck: %v", chunkIndex, err)
			}
		}
		return nil, false, errors.AddContext(err, "error trying to get the pieces for the chunk")
	}
	for pieceIndex, pieceSet := range pieces {
		for _, piece := range pieceSet {
			// Determine whether this piece counts towards the redundancy.
			// Several criteria must be met:
			//
			// + The host much be online and marked as GoodForRenew
			// + A different piece with the same index must not have been
			//   counted already.
			// + The host must not be holding any other piece which was already
			//   counted (this shouldn't happen under the current code, but
			//   previous and possibly future bugs have allowed hosts to
			//   sometimes wind up holding multiple piece of the same chunk)
			hpk := piece.HostPubKey.String()
			goodForRenew, exists := goodForRenew[hpk]
			offline, exists2 := offline[hpk]
			redundantPiece := uuc.pieceUsage[pieceIndex]
			_, exists3 := uuc.unusedHosts[hpk]
			if exists && goodForRenew && exists2 && !offline && exists3 && !redundantPiece {
				uuc.pieceUsage[pieceIndex] = true
				uuc.piecesCompleted++
			} else if redundantPiece && build.Release == "testing" {
				// This shouldn't happen in testing unless
				// explicitly tested for.
				build.Critical("same piece was uploaded to multiple hosts")
			}
			// In all cases, if this host already has a piece, the host cannot
			// appear in the set of unused hosts.
			delete(uuc.unusedHosts, hpk)
		}
		// If there are already pieces uploaded for that set, we remember the
		// roots of the uploaded pieces in order to be able to later perform an
		// integrity check while repairing if the repair pulls information from
		// a local (and therefore potentially altered or corrupt) file.
		if len(pieceSet) > 0 {
			uuc.staticExpectedPieceRoots[pieceIndex] = pieceSet[0].MerkleRoot
		}
	}
	// Now that we have calculated the completed pieces for the chunk we can
	// calculate the health of the chunk to avoid a call to ChunkHealth
	uuc.health = siafile.CalculateHealth(uuc.piecesCompleted, uuc.staticMinimumPieces, uuc.staticPiecesNeeded)
	// Add the chunk to the repairing chunks.
	r.repairingChunks[cid] = uuc
	return uuc, false, nil
}

// managedBuildUnfinishedChunks will pull all of the unfinished chunks out of a
// file.
//
// NOTE: each unfinishedUploadChunk needs its own SiaFileSetEntry. This is due
// to the SiaFiles being removed from memory. Since the renter does not keep the
// SiaFiles in memory the unfinishedUploadChunks need to close the SiaFile when
// they are done and so cannot share a SiaFileSetEntry as the first chunk to
// finish would then close the Entry and consequentially impact the remaining
// chunks.
//
// NOTE: The caller is responsible for ensuring that the file should be repair,
// therefore we do not check if a file is Unfinished in this method or lower
// down. This is to avoid blocking or failing uploads.
func (r *Renter) managedBuildUnfinishedChunks(entry *filesystem.FileNode, hosts map[string]struct{}, target repairTarget, offline, goodForRenew map[string]bool, mm *memoryManager) []*unfinishedUploadChunk {
	// If we don't have enough workers for the file, don't repair it right now.
	minPieces := entry.ErasureCode().MinPieces()
	r.staticWorkerPool.mu.RLock()
	workerPoolLen := len(r.staticWorkerPool.workers)
	r.staticWorkerPool.mu.RUnlock()
	if workerPoolLen < minPieces {
		// There are not enough workers for the chunk to reach minimum
		// redundancy. Check if the allowance has enough hosts for the chunk to
		// reach minimum redundancy
		r.staticLog.Debugf("Not building any chunks from file: %v: num workers %v, min pieces %v", skymodules.ErrNotEnoughWorkersInWorkerPool, workerPoolLen, minPieces)
		allowance := r.staticHostContractor.Allowance()
		// Only perform this check when we are looking for unstuck chunks. This
		// will prevent log spam from repeatedly logging to the user the issue
		// with the file after marking the chunks as stuck
		if allowance.Hosts < uint64(minPieces) && target == targetUnstuckChunks && entry.Finished() {
			// There are not enough hosts in the allowance for the file to reach
			// minimum redundancy. Mark all chunks as stuck.
			r.staticLog.Printf("WARN: allownace had insufficient hosts for chunk to reach minimum redundancy, have %v need %v for file %v", allowance.Hosts, minPieces, entry.SiaFilePath())
			if err := entry.SetAllStuck(true); err != nil {
				r.staticLog.Println("WARN: unable to mark all chunks as stuck:", err)
			}
		}
		return nil
	}

	// Assemble chunk indexes, stuck Loop should only be adding stuck chunks and
	// the repair loop should only be adding unstuck chunks
	var chunkIndexes []uint64
	for i := uint64(0); i < entry.NumChunks(); i++ {
		stuck, err := entry.StuckChunkByIndex(i)
		if err != nil {
			r.staticLog.Debugln("failed to get 'stuck' status of entry:", err)
			continue
		}
		if (target == targetStuckChunks) == stuck {
			chunkIndexes = append(chunkIndexes, i)
		}
	}

	// Sanity check that we have chunk indices to go through
	if len(chunkIndexes) == 0 {
		r.staticLog.Println("WARN: no chunk indices gathered, can't add chunks to heap")
		return nil
	}

	// Build a map of host public keys. We assume that all entrys are the same.
	pks := make(map[string]types.SiaPublicKey)
	for _, pk := range entry.HostPublicKeys() {
		pks[string(pk.Key)] = pk
	}

	// Assemble the set of chunks.
	newUnfinishedChunks := make([]*unfinishedUploadChunk, 0, len(chunkIndexes))
	for _, index := range chunkIndexes {
		// Sanity check: fileUID should not be the empty value.
		if entry.UID() == "" {
			build.Critical("empty string for file UID")
		}

		// Create unfinishedUploadChunk
		chunk, exists, err := r.managedBuildUnfinishedChunk(r.tg.StopCtx(), entry, uint64(index), hosts, memoryPriorityLow, offline, goodForRenew, mm)
		if err != nil {
			r.staticLog.Debugln("Error when building an unfinished chunk:", err)
			continue
		}
		// Chunk might already being repaired.
		if exists {
			continue
		}
		newUnfinishedChunks = append(newUnfinishedChunks, chunk)
	}

	// Prune the incomplete chunks
	return r.managedPruneIncompleteChunks(newUnfinishedChunks)
}

// managedPruneIncompleteChunks will remove any completed chunks from the list
// of unfinishedUploadChunks
func (r *Renter) managedPruneIncompleteChunks(newUnfinishedChunks []*unfinishedUploadChunk) []*unfinishedUploadChunk {
	// Iterate through the set of newUnfinishedChunks and remove any that are
	// completed.
	incompleteChunks := newUnfinishedChunks[:0]
	for _, chunk := range newUnfinishedChunks {
		// Check if the chunk needs repair
		needsRepair := skymodules.NeedsRepair(chunk.health)

		// Add chunk to list of incompleteChunks if it is in need of repair.
		if needsRepair {
			incompleteChunks = append(incompleteChunks, chunk)
			continue
		}

		// Close entry of completed chunk. Since the chunk doesn't need
		// repair we should make sure that it is not marked as stuck.
		chunk.stuck = false
		err := chunk.managedSetStuckAndClose(true)
		if err != nil {
			r.staticLog.Debugln("WARN: unable to set chunk stuck status and close:", err)
		}
	}
	return incompleteChunks
}

// managedBlockUntilSynced will block until the contractor is synced with the
// peer-to-peer network.
func (r *Renter) managedBlockUntilSynced() bool {
	for {
		synced := r.staticConsensusSet.Synced()
		if synced {
			return true
		}

		select {
		case <-r.tg.StopChan():
			return false
		case <-time.After(syncCheckInterval):
			continue
		case <-r.staticHostContractor.Synced():
			return true
		}
	}
}

// managedAddChunksToHeap will add chunks to the upload heap one directory at a
// time until the directory heap is empty or the uploadheap is full. It does
// this by popping directories off the directory heap and adding the chunks from
// that directory to the upload heap. If the worst health directory found is
// sufficiently healthy then we return.
func (r *Renter) managedAddChunksToHeap(hosts map[string]struct{}) error {
	prevHeapLen := r.staticUploadHeap.managedLen()
	// Loop until the upload heap has maxUploadHeapChunks in it or the directory
	// heap is empty
	offline, goodForRenew, _, _ := r.callRenterContractsAndUtilities()
	consecutiveDirHeapFailures := 0
	for r.staticUploadHeap.managedLen() < maxUploadHeapChunks && r.staticDirectoryHeap.managedLen() > 0 {
		select {
		case <-r.tg.StopChan():
			return errors.New("renter shutdown before we could finish adding chunks to heap")
		default:
		}

		// Pop an explored directory off of the directory heap
		dir, err := r.managedNextExploredDirectory()
		if errors.Contains(err, threadgroup.ErrStopped) {
			// Check to see if the error is due to a shutdown. If so then avoid the
			// log Severe.
			return errors.New("renter shutdown before we could finish adding chunks to heap")
		} else if err != nil {
			r.staticRepairLog.Severe("error fetching directory for repair:", err)
			// Log the error and then decide whether or not to continue of to return
			consecutiveDirHeapFailures++
			if consecutiveDirHeapFailures > maxConsecutiveDirHeapFailures {
				r.staticDirectoryHeap.managedReset()
				return errors.AddContext(err, "too many consecutive dir heap failures")
			}
			continue
		}
		consecutiveDirHeapFailures = 0

		// Sanity Check if directory was returned
		if dir == nil {
			r.staticRepairLog.Debugln("no more chunks added to the upload heap because there are no more directories")
			return nil
		}

		// If the directory that was just popped does not need to be repaired then
		// return
		heapHealth, _ := dir.managedHeapHealth()
		if !skymodules.NeedsRepair(heapHealth) {
			r.staticRepairLog.Debugln("no more chunks added to the upload heap because directory popped is healthy")
			return nil
		}

		// Add chunks from the directory to the uploadHeap.
		r.managedBuildChunkHeap(dir.staticSiaPath, hosts, targetUnstuckChunks, offline, goodForRenew)

		// Check to see if we are still adding chunks
		heapLen := r.staticUploadHeap.managedLen()
		if heapLen == prevHeapLen {
			// If no chunks were added from this directory then just continue as
			// this could be due to a slight delay in the metadata being updated
			continue
		}
		chunksAdded := heapLen - prevHeapLen
		prevHeapLen = heapLen

		// Since we added chunks from this directory, track the siaPath
		r.staticDirUpdateBatcher.callQueueDirUpdate(dir.staticSiaPath)
		r.staticRepairLog.Printf("Added %v chunks from %s to the repair heap", chunksAdded, dir.staticSiaPath) // TODO: Tag log
	}

	return nil
}

// managedBuildAndPushRandomChunk randomly selects a stuck chunk from a file and
// adds it to the upload heap
func (r *Renter) managedBuildAndPushRandomChunk(siaPath skymodules.SiaPath, hosts map[string]struct{}, target repairTarget, mm *memoryManager) error {
	// Open file
	file, err := r.staticFileSystem.OpenSiaFile(siaPath)
	if err != nil {
		return err
	}

	// Build offline and goodForRenew maps
	offline, goodForRenew, _, _ := r.callRenterContractsAndUtilities()

	// Build the unfinished stuck chunks from the file
	unfinishedUploadChunks := r.managedBuildUnfinishedChunks(file, hosts, target, offline, goodForRenew, mm)

	// Sanity check that there are stuck chunks
	if len(unfinishedUploadChunks) == 0 {
		return fmt.Errorf("No stuck chunks built from %v", siaPath)
	}

	// Grab a random stuck chunk and set its stuckRepair field to true
	randChunkIndex := fastrand.Intn(len(unfinishedUploadChunks))
	randChunk := unfinishedUploadChunks[randChunkIndex]
	randChunk.stuckRepair = true
	unfinishedUploadChunks = append(unfinishedUploadChunks[:randChunkIndex], unfinishedUploadChunks[randChunkIndex+1:]...)
	var allErrs error
	defer func() {
		// Close the unused unfinishedUploadChunks
		for _, chunk := range unfinishedUploadChunks {
			allErrs = errors.Compose(allErrs, chunk.Close())
		}
	}()

	// Push chunk onto the uploadHeap
	_, pushed, err := r.managedPushChunkForRepair(randChunk, chunkTypeLocalChunk)
	if err != nil {
		return errors.Compose(allErrs, err, randChunk.Close())
	}
	if !pushed {
		// Chunk wasn't added to the heap. Close the file
		r.staticLog.Debugln("WARN: stuck chunk", randChunk.id, "wasn't added to heap")
		allErrs = errors.Compose(allErrs, randChunk.Close())
	}
	return allErrs
}

// callBuildAndPushChunks builds the unfinished upload chunks and adds them to
// the upload heap
//
// NOTE: the files submitted to this function should all be from the same
// directory
func (r *Renter) callBuildAndPushChunks(files []*filesystem.FileNode, hosts map[string]struct{}, target repairTarget, offline, goodForRenew map[string]bool) {
	// Sanity check that at least one file was provided
	if len(files) == 0 {
		build.Critical("callBuildAndPushChunks called without providing any files")
		return
	}

	// Loop through the set of files, building a temporary heap of chunks that
	// need repairs. A temporary heap is used because we do not know in advance
	// how bad the health of the worst chunks are, and we don't want to add any
	// chunks to the full chunk heap unless we are sure they are the worst
	// chunks.
	//
	// The temporary heap uses a staging technique where it stores up to twice
	// the total number of chunks that it needs, and then it prunes itself by
	// popping out the worst chunks, deleting the less bad chunks, and then
	// re-adding the worst chunks again.
	//
	// When determining whether or not to skip a chunk in this directory, we
	// consider the worst health of any chunk in the next directory, as well as
	// the worst health of any chunk we have skipped so far.
	//
	// To prevent an infinite loop, we need to track the worst health of
	// currently skipped chunks and the worst health of the next directory
	// separately, so that if we skip only chunks that have better health than
	// the next directory, when we re-add this directory to the directory heap,
	// it gets added behind the next directory, ensuring progress is made.
	var tempChunkHeap uploadChunkHeap
	nextDirHealth, nextDirRemote := r.staticDirectoryHeap.managedPeekHealth()
	wh := worstIgnoredHealth{
		nextDirHealth: nextDirHealth,
		nextDirRemote: nextDirRemote,

		target: target,
	}
	// Loop through all the files and build the temporary heap.
	for _, file := range files {
		// Skip any unfinished files
		if !file.Finished() {
			continue
		}

		// If this file has better health than other files that we have ignored,
		// this file can be skipped. This only counts for unstuck chunks, if we
		// are adding stuck files, we ignore health as a consideration.
		fileMetadata := file.Metadata()
		fileHealth := fileMetadata.CachedHealth
		_, err := os.Stat(fileMetadata.LocalPath)
		remoteFile := fileMetadata.LocalPath == "" || err != nil
		if wh.canSkip(fileHealth, remoteFile) {
			wh.updateWorstIgnoredHealth(fileHealth, remoteFile)
			continue
		}

		// Build unfinished chunks from file and add them to the temp heap.
		unfinishedUploadChunks := r.managedBuildUnfinishedChunks(file, hosts, target, offline, goodForRenew, r.staticRepairMemoryManager)
		for i := 0; i < len(unfinishedUploadChunks); i++ {
			chunk := unfinishedUploadChunks[i]
			// Skip adding this chunk if it is already in the upload heap.
			if r.staticUploadHeap.managedExists(chunk.id) {
				// Close the file entry before skipping the chunk.
				err := chunk.Close()
				if err != nil {
					r.staticLog.Println("Error closing file entry:", err)
				}
				// The chunk is already in the heap, so it does not count as
				// being ignored even though technically we are skipping it. Do
				// not update the worst health vars based on this chunk.
				continue
			}
			if wh.canSkip(chunk.health, chunk.onDisk) {
				// Close the file entry before skipping the chunk.
				err := chunk.Close()
				if err != nil {
					r.staticLog.Println("Error closing file entry:", err)
				}

				wh.updateWorstIgnoredHealth(chunk.health, chunk.onDisk)
				continue
			}
			// Add chunk to temp heap
			heap.Push(&tempChunkHeap, chunk)

			// Check if temp heap is growing too large. We want to restrict it
			// to twice the size of the max upload heap size. This restriction
			// should be applied to all repairs to prevent excessive memory
			// usage.
			//
			// By restricting to twice the size of the normal upload heap, we
			// can guarantee that if this directory is 100% full of chunks that
			// have worse health than the current directory heap, we will still
			// keep all of them.
			if len(tempChunkHeap) < maxUploadHeapChunks*2 {
				continue
			}

			// Pruning has begun. Pruning happens by popping the worst chunks
			// off of the heap (enough to fully fill the upload heap), and then
			// resetting the heap, and then pushing all of the worst chunks back
			// onto the heap. Effectively this clears the heap from having
			// chunks that will never be put into the full heap because the
			// health is too poor.
			var chunksToKeep []*unfinishedUploadChunk
			for len(tempChunkHeap) > maxUploadHeapChunks {
				chunksToKeep = append(chunksToKeep, heap.Pop(&tempChunkHeap).(*unfinishedUploadChunk))
			}

			// Grab the health of the worst chunk that we are going to ignore.
			// Then update the worstIgnoredHealth to reflect this ignored chunk.
			chunk = heap.Pop(&tempChunkHeap).(*unfinishedUploadChunk)
			// Close the file entry, since this chunk is popped, the reset of
			// the heap won't catch this chunk.
			err := chunk.Close()
			if err != nil {
				r.staticLog.Println("Error closing file entry:", err)
			}
			wh.updateWorstIgnoredHealth(chunk.health, chunk.onDisk)

			// Reset the temp heap to throw out all of the chunks that we don't
			// care about.
			err = tempChunkHeap.reset()
			if err != nil {
				r.staticLog.Println("WARN: error resetting the temporary upload heap:", err)
			}
			// Add all of the bad chunks we saved from earlier back into the
			// temp heap.
			for _, chunk := range chunksToKeep {
				heap.Push(&tempChunkHeap, chunk)
			}
			// Clean up the chunksToKeep memory, this improves garbage
			// collection.
			chunksToKeep = []*unfinishedUploadChunk{}
		}
	}

	// We now have a temporary heap of the worst chunks in the directory. Move
	// the chunks from the temporary heap to the upload heap until either there
	// are no more temporary chunks or until the upload heap is full.
	for len(tempChunkHeap) > 0 && (r.staticUploadHeap.managedLen() < maxUploadHeapChunks || target == targetBackupChunks) {
		// Add this chunk to the upload heap.
		chunk := heap.Pop(&tempChunkHeap).(*unfinishedUploadChunk)
		_, pushed, err := r.managedPushChunkForRepair(chunk, chunkTypeLocalChunk)
		if err != nil {
			r.staticRepairLog.Println("WARN: Error pushing chunk for repair", err)
			err = chunk.Close()
			if err != nil {
				r.staticRepairLog.Println("Error closing file entry:", err)
			}
			return
		}
		if !pushed {
			// We don't track the health of this chunk since the only reason it
			// wouldn't be added to the heap is if it is already in the heap or
			// is currently being repaired. Close the file.
			err := chunk.Close()
			if err != nil {
				r.staticRepairLog.Println("Error closing file entry:", err)
			}
		}
	}

	// If there are any chunks left in the temporary heap, these chunks are
	// going to be ignored. Set the worst ignored values based on the worst of
	// the chunks being ignored here.
	if len(tempChunkHeap) > 0 {
		chunk := heap.Pop(&tempChunkHeap).(*unfinishedUploadChunk)
		// Close the file entry since it's no longer in the temp heap and
		// therefore will not be caught by the call to reset().
		err := chunk.Close()
		if err != nil {
			r.staticLog.Println("Error closing file entry:", err)
		}
		wh.updateWorstIgnoredHealth(chunk.health, chunk.onDisk)
	}
	// We are done with the temporary heap, reset it so the resources are closed
	// and the memory is released.
	err := tempChunkHeap.reset()
	if err != nil {
		r.staticLog.Println("WARN: error resetting the temporary upload heap:", err)
	}

	// Check if we were adding backup chunks, if so return here as backups are
	// not added to the directory heap
	if target == targetBackupChunks {
		return
	}
	// If the worst ignored health is below the repair threshold, ie does not need
	// to be repaired, there is no need to re-add the directory to the directory
	// heap.
	if !skymodules.NeedsRepair(wh.health) {
		return
	}

	// There are chunks in this directory which need to be repaired, but got
	// excluded from the upload heap. This directory should be added back into
	// the directory heap with a health that matches the worst health of any
	// chunk that got ignored.
	//
	// This means that the directory may be added with a health that doesn't
	// match its actual health, this is okay because the goal is to make sure
	// that the upload heap is making progress.

	// All files submitted are from the same directory so use the first one to
	// get the directory siapath
	dirSiaPath, err := r.staticFileSystem.FileSiaPath(files[0]).Dir()
	if err != nil {
		r.staticLog.Println("WARN: unable to get directory SiaPath and add directory back to directory heap:", err)
		return
	}

	// The directory will be added back as 'explored', under the assumption that
	// only explored directories are having their chunks added to the upload
	// heap.
	//
	// The health of the directory is set equal to the worst health of any chunk
	// that got ignored. This is because that is what the health of the
	// directory will be after all the repairs we just queued are completed.
	//
	// The aggregate health needs to be set as well, because the directory may
	// already exist on the directory heap in an unexplored state, as it may
	// have been added by another thread. When the directory is added under that
	// race condition, the worst healths of all the directories will be used. We
	// want to ensure that we don't shadow worse healths in subdirs.
	d := &directory{
		aggregateHealth: wh.health,
		explored:        true,
		health:          wh.health,
		staticSiaPath:   dirSiaPath,
	}
	// The remote health values should only be set if the worst health of any
	// ignored chunk was a remote health chunk.
	if wh.remote {
		d.aggregateRemoteHealth = wh.health
		d.remoteHealth = wh.health
	}
	// Push the directory back onto the directory heap so that when the current
	// upload heap is drained, the ignored chunks in this dir will be
	// reconsidered.
	r.staticDirectoryHeap.managedPush(d)
}

// managedBuildChunkHeap will iterate through all of the files in the renter and
// construct a chunk heap.
//
// TODO: accept an input to indicate how much room is in the heap
//
// TODO: Explore whether there is a way to perform the task below without
// opening a full file entry for each file in the directory.
func (r *Renter) managedBuildChunkHeap(dirSiaPath skymodules.SiaPath, hosts map[string]struct{}, target repairTarget, offline, goodForRenew map[string]bool) {
	// Get Directory files
	fileinfos, err := r.staticFileSystem.ReadDir(dirSiaPath)
	if err != nil {
		r.staticLog.Println("WARN: could not read directory:", err)
		return
	}
	// Build files from fileinfos
	var files []*filesystem.FileNode
	for _, fi := range fileinfos {
		// skip sub directories and non siafiles
		ext := filepath.Ext(fi.Name())
		if fi.IsDir() || ext != skymodules.SiaFileExtension {
			continue
		}

		// Open SiaFile
		siaPath, err := dirSiaPath.Join(strings.TrimSuffix(fi.Name(), ext))
		if err != nil {
			r.staticLog.Println("WARN: could not create siaPath:", err)
			continue
		}
		file, err := r.staticFileSystem.OpenSiaFile(siaPath)
		if err != nil {
			r.staticLog.Println("WARN: could not open siafile:", err)
			continue
		}

		// For stuck chunk repairs, check to see if file has stuck chunks
		if target == targetStuckChunks && file.NumStuckChunks() == 0 {
			// Close unneeded files
			err = file.Close()
			if err != nil {
				r.staticLog.Println("WARN: Could not close file:", file.SiaFilePath(), err)
			}
			continue
		}
		// For normal repairs, ignore files that don't have any unstuck chunks,
		// are healthy and not in need of repair.
		//
		// We can used the cached value of health because it is updated during
		// bubble. Since the repair loop operates off of the metadata
		// information updated by bubble this cached health is accurate enough
		// to use in order to determine if a file has any chunks that need
		// repair
		ignore := file.NumChunks() == file.NumStuckChunks() || !skymodules.NeedsRepair(file.Metadata().CachedHealth)
		if target == targetUnstuckChunks && ignore {
			err = file.Close()
			if err != nil {
				r.staticLog.Println("WARN: Could not close file:", file.SiaFilePath(), err)
			}
			continue
		}

		files = append(files, file)
	}

	// Check if any files were selected from directory
	if len(files) == 0 {
		r.staticLog.Debugln("No files pulled from `", dirSiaPath, "` to build the repair heap")
		return
	}

	// If there are more files than there is room in the heap, sort the files by
	// health and only use the required number of files to build the heap. In
	// the absolute worst case, each file will be only contributing one chunk to
	// the heap, so this shortcut will not be missing any important chunks. This
	// shortcut will also not be used for directories that have fewer than
	// 'maxUploadHeapChunks' files in them, minimzing the impact of this code in
	// the typical case.
	//
	// This check only applies to normal repairs. Stuck repairs have their own
	// way of managing the number of chunks added to the heap and backup chunks
	// should always be added.
	//
	// v1.4.1 Benchmark: on a computer with an SSD, the time to sort 6,000 files
	// is less than 50 milliseconds, while the time to process 250 files with 40
	// chunks each using 'callBuildAndPushChunks' is several seconds. Even in
	// the worst case, where we are sorting 251 files with 1 chunk each, there
	// is not much slowdown compared to skipping the sort, because the sort is
	// so fast.
	if len(files) > maxUploadHeapChunks && target == targetUnstuckChunks {
		// Sort so that the highest health chunks will be first in the array.
		// Higher health values equal worse health for the file, and we want to
		// focus on the worst files.
		sort.Slice(files, func(i, j int) bool {
			return files[i].Metadata().CachedHealth > files[j].Metadata().CachedHealth
		})
		for i := maxUploadHeapChunks; i < len(files); i++ {
			err = files[i].Close()
			if err != nil {
				r.staticLog.Println("WARN: Could not close file:", files[i].SiaFilePath(), err)
			}
		}
		files = files[:maxUploadHeapChunks]
	}

	// Build the unfinished upload chunks and add them to the upload heap
	switch target {
	case targetBackupChunks:
		r.staticLog.Debugln("Attempting to add backup chunks to heap")
		r.callBuildAndPushChunks(files, hosts, target, offline, goodForRenew)
	case targetStuckChunks:
		r.staticLog.Println("stuck repair target used incorrectly")
	case targetUnstuckChunks:
		r.staticLog.Debugln("Attempting to add chunks to heap")
		r.callBuildAndPushChunks(files, hosts, target, offline, goodForRenew)
	default:
		r.staticLog.Println("WARN: repair target not recognized", target)
	}

	// Close all files
	for _, file := range files {
		err = file.Close()
		if err != nil {
			r.staticLog.Println("WARN: Could not close file:", file.SiaFilePath(), err)
		}
	}
}

// managedPushChunkForRepair pushes a chunk to the appropriate resource for
// repair based on the chunkType. For localChunks this means pushing the chunk
// onto the uploadHeap. For streamChunks this means adding the chunk directly to
// the uploadHeap's repair map and then sending the chunk directly to the
// workers.
//
// The boolean returned indicates whether or not the chunk was successfully
// pushed onto the uploadHeap.
func (r *Renter) managedPushChunkForRepair(uuc *unfinishedUploadChunk, ct chunkType) (*unfinishedUploadChunk, bool, error) {
	// Validate use of chunkType
	if (ct == chunkTypeStreamChunk) != (uuc.sourceReader != nil) {
		err := fmt.Errorf("Invalid chunkType use: streamChunk  %v, chunk has sourceReader reader %v",
			ct == chunkTypeStreamChunk, uuc.sourceReader != nil)
		build.Critical(err)
		return nil, false, err
	}

	// Try and update any existing chunk in the heap
	err := r.staticUploadHeap.managedTryUpdate(uuc, ct)
	if err != nil {
		return nil, false, errors.AddContext(err, "unable to update chunk in heap")
	}
	// Push the chunk onto the upload heap
	existingUUC, pushed := r.staticUploadHeap.managedPush(uuc, ct)
	// If we were not able to push the chunk, or if the chunkType is localChunk we
	// return
	if !pushed || ct == chunkTypeLocalChunk {
		return existingUUC, pushed, nil
	}

	// For streamChunks update the heap popped time
	uuc.mu.Lock()
	uuc.chunkPoppedFromHeapTime = time.Now()
	uuc.mu.Unlock()

	// Disrupt check
	if r.staticDeps.Disrupt("skipPrepareNextChunk") {
		return nil, pushed, nil
	}

	// Prepare and send the chunk to the workers.
	err = r.managedPrepareNextChunk(uuc)
	if err != nil {
		return uuc, pushed, errors.AddContext(err, "unable to prepare chunk for workers")
	}
	return nil, pushed, nil
}

// managedPrepareNextChunk takes the next chunk from the chunk heap and prepares
// it for upload. Preparation includes blocking until enough memory is
// available, fetching the logical data for the chunk (either from the disk or
// from the network), erasure coding the logical data into the physical data,
// and then finally passing the work onto the workers.
func (r *Renter) managedPrepareNextChunk(uuc *unfinishedUploadChunk) error {
	// Grab the next chunk, loop until we have enough memory, update the amount
	// of memory available, and then spin up a thread to asynchronously handle
	// the rest of the chunk tasks.
	if !uuc.staticMemoryManager.Request(uuc.ctx, uuc.staticMemoryNeeded, uuc.staticPriority) {
		return errors.New("couldn't request memory")
	}
	go r.threadedFetchAndRepairChunk(uuc)
	return nil
}

// managedRefreshHostsAndWorkers will reset the set of hosts and the set of
// workers for the renter.
//
// TODO: This function can be removed entirely if the worker pool is made to
// keep a list of hosts. Then instead of passing around the hosts as a parameter
// the cached value in the worker pool can be used instead. Using the cached
// value in the worker pool is more accurate anyway because the hosts field will
// match the set of workers that we have. Doing it the current way means there
// can be drift between the set of workers and the set of hosts we are using to
// build out the chunk heap.
func (r *Renter) managedRefreshHostsAndWorkers() map[string]struct{} {
	// Grab the current set of contracts and use them to build a list of hosts
	// that are currently active. The hosts are assembled into a map where the
	// key is the String() representation of the host's SiaPublicKey.
	//
	// TODO / NOTE: This code can be removed once files store the HostPubKey
	// of the hosts they are using, instead of just the FileContractID.
	currentContracts := r.staticHostContractor.Contracts()
	hosts := make(map[string]struct{})
	for _, contract := range currentContracts {
		hosts[contract.HostPublicKey.String()] = struct{}{}
	}
	// Refresh the worker pool as well.
	r.staticWorkerPool.callUpdate()
	return hosts
}

// managedRepairLoop works through the uploadheap repairing chunks. The repair
// loop will continue until the renter stops, there are no more chunks, or the
// number of chunks in the uploadheap has dropped below the minUploadHeapSize
func (r *Renter) managedRepairLoop() error {
	// smallRepair indicates whether or not the repair loop should process all
	// of the chunks in the heap instead of just processing down to the minimum
	// heap size. We want to process all of the chunks if the rest of the
	// directory heap is in good health, ie does not need to be repaired, and
	// there are no more chunks that could be added to the heap.
	dirHeapHealth, _ := r.staticDirectoryHeap.managedPeekHealth()
	smallRepair := !skymodules.NeedsRepair(dirHeapHealth)

	// Limit the amount of time spent in each iteration of the repair loop so
	// that changes to the directory heap take effect sooner rather than later.
	repairBreakTime := time.Now().Add(maxRepairLoopTime)

	// Work through the heap repairing chunks until heap is empty for
	// smallRepairs or heap drops below minUploadHeapSize for larger repairs, or
	// until the total amount of time spent in one repair iteration has elapsed.
	for r.staticUploadHeap.managedLen() >= minUploadHeapSize || smallRepair || time.Now().After(repairBreakTime) {
		select {
		case <-r.tg.StopChan():
			// Return if the renter has shut down.
			return errors.New("Repair loop interrupted because renter is shutting down")
		default:
		}

		// Return if the renter is not online.
		if !r.staticGateway.Online() {
			return errors.New("repair loop returned early due to the renter been offline")
		}

		// Check if the repair has been paused
		if r.staticUploadHeap.managedIsPaused() {
			// If paused we reset the upload heap and return so that when the
			// repair is resumes the upload heap can be built fresh.
			errPaused := errors.New("could not finish repairing upload heap because repair was paused")
			err := r.staticUploadHeap.managedReset()
			return errors.Compose(err, errPaused)
		}

		// Check if there is work by trying to pop off the next chunk from the
		// heap.
		nextChunk := r.staticUploadHeap.managedPop()
		if nextChunk == nil {
			// The heap is empty so reset it to free memory and return.
			r.staticUploadHeap.managedReset()
			return nil
		}
		chunkPath := nextChunk.staticSiaPath
		r.staticRepairLog.Printf("Repairing chunk %v of %s, currently have %v out of %v pieces", nextChunk.staticIndex, chunkPath, nextChunk.piecesCompleted, nextChunk.staticPiecesNeeded)

		// Make sure we have enough workers for this chunk to reach minimum
		// redundancy.
		r.staticWorkerPool.mu.RLock()
		availableWorkers := len(r.staticWorkerPool.workers)
		r.staticWorkerPool.mu.RUnlock()
		if availableWorkers < nextChunk.staticMinimumPieces {
			r.staticRepairLog.Printf("WARN: Not enough workers to repair %s, have %v but need %v", chunkPath, availableWorkers, nextChunk.staticMinimumPieces)
			// If the chunk is not stuck, check whether there are enough hosts
			// in the allowance to support the chunk.
			setStuck := !nextChunk.stuck
			if !nextChunk.stuck {
				// There are not enough available workers for the chunk to reach
				// minimum redundancy. Check if the allowance has enough hosts
				// for the chunk to reach minimum redundancy
				allowance := r.staticHostContractor.Allowance()
				if allowance.Hosts < uint64(nextChunk.staticMinimumPieces) {
					// There are not enough hosts in the allowance for this
					// chunk to reach minimum redundancy. Log an error, set the
					// chunk as stuck, and close the file
					r.staticRepairLog.Printf("Allowance has insufficient hosts for %s, have %v, need %v", chunkPath, allowance.Hosts, nextChunk.staticMinimumPieces)
					nextChunk.stuck = true
				}
			}
<<<<<<< HEAD
			err := nextChunk.managedSetStuckAndClose(setStuck)
			if err != nil {
				r.staticRepairLog.Println("Unable to set chunk stuck status and close:", err)
			}
			// Remove the chunk from the repairingChunks map
			r.staticUploadHeap.managedMarkRepairDone(nextChunk)
=======

			// There are enough hosts set in the allowance so this is a
			// temporary issue with available workers, just ignore the chunk
			// for now and close the file
			nextChunk.Close()
>>>>>>> fc3b124f
			continue
		}

		// Perform the work. managedPrepareNextChunk will block until
		// enough memory is available to perform the work, slowing this
		// thread down to using only the resources that are available.
		nextChunk.mu.Lock()
		nextChunk.chunkPoppedFromHeapTime = time.Now()
		nextChunk.repair = true
		nextChunk.mu.Unlock()
		err := r.managedPrepareNextChunk(nextChunk)
		if err != nil {
			// An error was return which means the renter was unable to allocate
			// memory for the repair. Since that is not an issue with the file
			// we will just close the chunk file entry instead of marking it as
			// stuck
			r.staticRepairLog.Printf("WARN: error while preparing chunk %v from %s: %v", nextChunk.staticIndex, chunkPath, err)
			nextChunk.Close()
			continue
		}
	}
	return nil
}

// threadedUploadAndRepair is a background thread that maintains a queue of
// chunks to repair. This thread attempts to prioritize repairing files and
// chunks with the lowest health, and attempts to keep heavy throughput
// sustained for data upload as long as there is at least one chunk in need of
// upload or repair.
func (r *Renter) threadedUploadAndRepair() {
	err := r.tg.Add()
	if err != nil {
		return
	}
	defer r.tg.Done()

	// Perpetual loop to scan for more files and add chunks to the uploadheap.
	// The loop assumes that the heap has already been initialized (either at
	// startup, or after sleeping) and does checks to see whether there is any
	// work required. If there is not any work required, the loop will sleep
	// until woken up. If there is work required, the loop will begin to process
	// the chunks and directories in the repair heaps.
	//
	// After 'repairLoopResetFrequency', the repair loop will be reset. This
	// adds a layer of robustness in case the repair loop gets stuck or can't
	// work through the full heap quickly because the user keeps uploading new
	// files and keeping a minimum number of chunks in the repair heap.
	resetTime := time.Now().Add(repairLoopResetFrequency)
	for {
		// Return if the renter has shut down.
		select {
		case <-r.tg.StopChan():
			return
		default:
		}

		// Wait until the contractor is synced.
		if !r.managedBlockUntilSynced() {
			// The renter shut down before the contract was synced.
			return
		}

		// Wait until the renter is online to proceed. This function will return
		// 'false' if the renter has shut down before being online.
		if !r.managedBlockUntilOnline() {
			return
		}

		// Check if repair process has been paused
		if r.staticUploadHeap.managedIsPaused() {
			r.staticRepairLog.Println("Repairs and Uploads have been paused")
			// Block until the repair process is restarted
			select {
			case <-r.tg.StopChan():
				return
			case <-r.staticUploadHeap.pauseChan:
				r.staticRepairLog.Println("Repairs and Uploads have been resumed")
			}
			// Reset the upload heap and the directory heap now that has been
			// resumed
			err := r.staticUploadHeap.managedReset()
			if err != nil {
				r.staticRepairLog.Println("WARN: there was an error resetting the upload heap:", err)
			}
			r.staticDirectoryHeap.managedReset()
			err = r.managedPushUnexploredDirectory(skymodules.RootSiaPath())
			if err != nil {
				r.staticRepairLog.Println("WARN: there was an error pushing an unexplored root directory onto the directory heap:", err)
			}
			if err != nil {
				select {
				case <-time.After(uploadAndRepairErrorSleepDuration):
				case <-r.tg.StopChan():
					return
				}
			}
			continue
		}

		// Refresh the worker set.
		hosts := r.managedRefreshHostsAndWorkers()

		// If enough time has elapsed to trigger a directory reset, reset the
		// directory.
		if time.Now().After(resetTime) {
			resetTime = time.Now().Add(repairLoopResetFrequency)
			r.staticDirectoryHeap.managedReset()
			err = r.managedPushUnexploredDirectory(skymodules.RootSiaPath())
			if err != nil {
				r.staticRepairLog.Println("WARN: error re-initializing the directory heap:", err)
			}
		}

		// Add any chunks from the backup heap that need to be repaired. This
		// needs to be handled separately because currently the filesystem for
		// storing system files and chunks such as those related to snapshot
		// backups is different from the siafileset that stores non-system files
		// and chunks.
		heapLen := r.staticUploadHeap.managedLen()
		offline, goodForRenew, _, _ := r.callRenterContractsAndUtilities()
		r.managedBuildChunkHeap(skymodules.BackupFolder, hosts, targetBackupChunks, offline, goodForRenew)
		numBackupChunks := r.staticUploadHeap.managedLen() - heapLen
		if numBackupChunks > 0 {
			r.staticRepairLog.Printf("Added %v backup chunks to the upload heap", numBackupChunks)
		}

		// Check if there is work to do. If the filesystem is healthy and the
		// heap is empty, there is no work to do and the thread should block
		// until there is work to do.
		dirHeapHealth, _ := r.staticDirectoryHeap.managedPeekHealth()
		if r.staticUploadHeap.managedLen() == 0 && !skymodules.NeedsRepair(dirHeapHealth) {
			// TODO: This has a tiny window where it might be dumping out chunks
			// that need health, if the upload call is appending to the
			// directory heap because there is a new upload.
			//
			// I believe that a good fix for this would be to change the upload
			// heap so that it performs a rapid bubble before trying to insert
			// the chunks into the heap. Then, even if a reset is triggered,
			// because a rapid bubble has already completed updating the health
			// of the root dir, it will be considered fairly.
			r.staticDirectoryHeap.managedReset()

			// If the file system is healthy then block until there is a new
			// upload or there is a repair that is needed.
			select {
			case <-r.staticUploadHeap.newUploads:
				r.staticRepairLog.Debugln("repair loop triggered by new upload channel")
			case <-r.staticUploadHeap.repairNeeded:
				r.staticRepairLog.Debugln("repair loop triggered by repair needed channel")
			case <-r.tg.StopChan():
				return
			}

			err = r.managedPushUnexploredDirectory(skymodules.RootSiaPath())
			if err != nil {
				// If there is an error initializing the directory heap log
				// the error. We don't want to sleep here as we were trigger
				// to repair chunks so we don't want to delay the repair if
				// there are chunks in the upload heap already.
				r.staticRepairLog.Println("WARN: error re-initializing the directory heap:", err)
			}

			// Continue here to force the code to re-check for backups, to
			// re-block until it's online, and to refresh the worker pool.
			continue
		}

		// Add chunks to heap.
		err := r.managedAddChunksToHeap(hosts)
		if err != nil {
			// Log the error but don't sleep as there are potentially chunks in
			// the heap from new uploads. If the heap is empty the next check
			// will catch that and handle it as an error
			r.staticRepairLog.Println("WARN: error adding chunks to the heap:", err)
		}

		// There are benign edge cases where the heap will be empty after chunks
		// have been added. For example, if a chunk has gotten more healthy
		// since the last health check due to one of its hosts coming back
		// online. In these cases, the best course of action is to proceed with
		// the repair and move on to the next directories in the directory heap.
		// The repair loop will return immediately if it is given little or no
		// work but it can see that there is more work that it could be given.

		uploadHeapLen := r.staticUploadHeap.managedLen()
		if uploadHeapLen > 0 {
			r.staticRepairLog.Printf("Executing an upload and repair cycle, uploadHeap has %v chunks in it", uploadHeapLen)
		}
		err = r.managedRepairLoop()
		if err != nil {
			// If there was an error with the repair loop sleep for a little bit
			// and then try again. Here we do not skip to the next iteration as
			// we want to call bubble on the impacted directories
			r.staticRepairLog.Println("WARN: there was an error in the repair loop:", err)
			select {
			case <-time.After(uploadAndRepairErrorSleepDuration):
			case <-r.tg.StopChan():
				return
			}
		}

		// Make sure all of the repairs we made are now represented in the
		// aggregate statistics of the filesystem.
		//
		// TODO: Get some stats/traces on this call, so we can understand how it
		// is limiting the repair heap.
		r.staticDirUpdateBatcher.callFlush()
	}
}<|MERGE_RESOLUTION|>--- conflicted
+++ resolved
@@ -1394,7 +1394,6 @@
 			r.staticRepairLog.Printf("WARN: Not enough workers to repair %s, have %v but need %v", chunkPath, availableWorkers, nextChunk.staticMinimumPieces)
 			// If the chunk is not stuck, check whether there are enough hosts
 			// in the allowance to support the chunk.
-			setStuck := !nextChunk.stuck
 			if !nextChunk.stuck {
 				// There are not enough available workers for the chunk to reach
 				// minimum redundancy. Check if the allowance has enough hosts
@@ -1405,23 +1404,17 @@
 					// chunk to reach minimum redundancy. Log an error, set the
 					// chunk as stuck, and close the file
 					r.staticRepairLog.Printf("Allowance has insufficient hosts for %s, have %v, need %v", chunkPath, allowance.Hosts, nextChunk.staticMinimumPieces)
-					nextChunk.stuck = true
+					err := nextChunk.fileEntry.SetStuck(nextChunk.staticIndex, true)
+					if err != nil {
+						r.staticRepairLog.Printf("WARN: unable to mark chunk %v of %s as stuck: %v", nextChunk.staticIndex, chunkPath, err)
+					}
 				}
 			}
-<<<<<<< HEAD
-			err := nextChunk.managedSetStuckAndClose(setStuck)
-			if err != nil {
-				r.staticRepairLog.Println("Unable to set chunk stuck status and close:", err)
-			}
-			// Remove the chunk from the repairingChunks map
-			r.staticUploadHeap.managedMarkRepairDone(nextChunk)
-=======
 
 			// There are enough hosts set in the allowance so this is a
 			// temporary issue with available workers, just ignore the chunk
 			// for now and close the file
 			nextChunk.Close()
->>>>>>> fc3b124f
 			continue
 		}
 
