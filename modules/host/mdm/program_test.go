--- conflicted
+++ resolved
@@ -17,12 +17,8 @@
 	mdm := New(newTestHost())
 	var r io.Reader
 	// Execute the program.
-<<<<<<< HEAD
-	finalize, outputs, err := mdm.ExecuteProgram(context.Background(), []modules.Instruction{}, modules.InitCost(0), newTestStorageObligation(true, 0, crypto.Hash{}), 0, r)
-=======
 	pt := newTestPriceTable()
-	finalize, outputs, err := mdm.ExecuteProgram(context.Background(), pt, []modules.Instruction{}, InitCost(pt, 0), newTestStorageObligation(true), 0, crypto.Hash{}, 0, r)
->>>>>>> 5499cabe
+	finalize, outputs, err := mdm.ExecuteProgram(context.Background(), pt, []modules.Instruction{}, modules.InitCost(pt, 0), newTestStorageObligation(true, 0, crypto.Hash{}), 0, crypto.Hash{}, 0, r)
 	if err != nil {
 		t.Fatal(err)
 	}
@@ -47,28 +43,8 @@
 	mdm := New(newTestHost())
 	var r io.Reader
 	// Execute the program.
-<<<<<<< HEAD
-	_, _, err := mdm.ExecuteProgram(context.Background(), []modules.Instruction{}, modules.Cost{}, newTestStorageObligation(true, 0, crypto.Hash{}), 0, r)
-	if !errors.Contains(err, modules.ErrInsufficientBudget) {
-		t.Fatal("missing error")
-	}
-	if !errors.Contains(err, modules.ErrInsufficientMemoryBudget) {
-		t.Fatal("missing error")
-	}
-	if !errors.Contains(err, modules.ErrInsufficientDiskAccessesBudget) {
-		t.Fatal("missing error")
-	}
-	if !errors.Contains(err, modules.ErrInsufficientComputeBudget) {
-		t.Fatal("missing error")
-	}
-	if errors.Contains(err, modules.ErrInsufficientDiskReadBudget) {
-		t.Fatal("wrong error")
-	}
-	if errors.Contains(err, modules.ErrInsufficientDiskWriteBudget) {
-		t.Fatal("wrong error")
-=======
 	pt := newTestPriceTable()
-	_, _, err := mdm.ExecuteProgram(context.Background(), pt, []modules.Instruction{}, types.ZeroCurrency, newTestStorageObligation(true), 0, crypto.Hash{}, 0, r)
+	_, _, err := mdm.ExecuteProgram(context.Background(), pt, []modules.Instruction{}, types.ZeroCurrency, newTestStorageObligation(true, 0, crypto.Hash{}), 0, crypto.Hash{}, 0, r)
 	if !errors.Contains(err, ErrInsufficientBudget) {
 		t.Fatal("missing error")
 	}
@@ -84,11 +60,14 @@
 	mdm := New(newTestHost())
 	var r io.Reader
 	// Create instruction.
-	instructions, r, dataLen := newReadSectorProgram(modules.SectorSize, 0, crypto.Hash{})
+	instructions, programData := NewReadSectorProgram(modules.SectorSize, 0, crypto.Hash{}, false)
+
+	dataLen := uint64(len(programData))
+
 	// Execute the program with enough money to init the mdm but not enough
 	// money to execute the first instruction.
 	pt := newTestPriceTable()
-	finalize, outputs, err := mdm.ExecuteProgram(context.Background(), pt, instructions, InitCost(pt, dataLen), newTestStorageObligation(true), 0, crypto.Hash{}, dataLen, r)
+	finalize, outputs, err := mdm.ExecuteProgram(context.Background(), pt, instructions, modules.InitCost(pt, dataLen), newTestStorageObligation(true, 0, crypto.Hash{}), 0, crypto.Hash{}, dataLen, r)
 	if err != nil {
 		t.Fatal(err)
 	}
@@ -108,7 +87,6 @@
 	}
 	if numInsufficientBudgetErrs != 1 {
 		t.Fatalf("numInsufficientBudgetErrs was %v but should be %v", numInsufficientBudgetErrs, 1)
->>>>>>> 5499cabe
 	}
 	// Finalize should be nil for readonly programs.
 	if finalize != nil {
