package api

import (
	"fmt"
	"io/ioutil"
	"net/http"
	"net/url"
	"os"
	"path/filepath"
	"reflect"
	"strconv"
	"strings"
	"time"

	"github.com/julienschmidt/httprouter"
	"gitlab.com/NebulousLabs/errors"
	"gitlab.com/NebulousLabs/fastrand"

	"gitlab.com/NebulousLabs/Sia/build"
	"gitlab.com/NebulousLabs/Sia/crypto"
	"gitlab.com/NebulousLabs/Sia/modules"
	"gitlab.com/NebulousLabs/Sia/modules/renter"
	"gitlab.com/NebulousLabs/Sia/modules/renter/contractor"
	"gitlab.com/NebulousLabs/Sia/modules/renter/proto"
	"gitlab.com/NebulousLabs/Sia/modules/renter/siafile"
	"gitlab.com/NebulousLabs/Sia/types"
)

var (
	// requiredHosts specifies the minimum number of hosts that must be set in
	// the renter settings for the renter settings to be valid. This minimum is
	// there to prevent users from shooting themselves in the foot.
	requiredHosts = build.Select(build.Var{
		Standard: uint64(20),
		Dev:      uint64(1),
		Testing:  uint64(1),
	}).(uint64)

	// requiredParityPieces specifies the minimum number of parity pieces that
	// must be used when uploading a file. This minimum exists to prevent users
	// from shooting themselves in the foot.
	requiredParityPieces = build.Select(build.Var{
		Standard: int(12),
		Dev:      int(0),
		Testing:  int(0),
	}).(int)

	// requiredRedundancy specifies the minimum redundancy that will be
	// accepted by the renter when uploading a file. This minimum exists to
	// prevent users from shooting themselves in the foot.
	requiredRedundancy = build.Select(build.Var{
		Standard: float64(2),
		Dev:      float64(1),
		Testing:  float64(1),
	}).(float64)

	// requiredRenewWindow establishes the minimum allowed renew window for the
	// renter settings. This minimum is here to prevent users from shooting
	// themselves in the foot.
	requiredRenewWindow = build.Select(build.Var{
		Standard: types.BlockHeight(288),
		Dev:      types.BlockHeight(1),
		Testing:  types.BlockHeight(1),
	}).(types.BlockHeight)

	//BackupKeySpecifier is the specifier used for deriving the secret used to
	//encrypt a backup from the RenterSeed.
	backupKeySpecifier = types.Specifier{'b', 'a', 'c', 'k', 'u', 'p', 'k', 'e', 'y'}

	// errNeedBothDataAndParityPieces is the error returned when only one of the
	// erasure coding parameters is set
	errNeedBothDataAndParityPieces = errors.New("must provide both the datapieces parameter and the paritypieces parameter if specifying erasure coding parameters")

	// ErrFundsNeedToBeSet is the error returned when the funds are not set for
	// the allowance
	ErrFundsNeedToBeSet = errors.New("funds needs to be set if it hasn't been set before")

	// ErrPeriodNeedToBeSet is the error returned when the period is not set for
	// the allowance
	ErrPeriodNeedToBeSet = errors.New("period needs to be set if it hasn't been set before")
)

type (
	// RenterGET contains various renter metrics.
	RenterGET struct {
		Settings         modules.RenterSettings     `json:"settings"`
		FinancialMetrics modules.ContractorSpending `json:"financialmetrics"`
		CurrentPeriod    types.BlockHeight          `json:"currentperiod"`
		NextPeriod       types.BlockHeight          `json:"Nextperiod"`
	}

	// RenterContract represents a contract formed by the renter.
	RenterContract struct {
		// Amount of contract funds that have been spent on downloads.
		DownloadSpending types.Currency `json:"downloadspending"`
		// Block height that the file contract ends on.
		EndHeight types.BlockHeight `json:"endheight"`
		// Fees paid in order to form the file contract.
		Fees types.Currency `json:"fees"`
		// Public key of the host the contract was formed with.
		HostPublicKey types.SiaPublicKey `json:"hostpublickey"`
		// HostVersion is the version of Sia that the host is running
		HostVersion string `json:"hostversion"`
		// ID of the file contract.
		ID types.FileContractID `json:"id"`
		// A signed transaction containing the most recent contract revision.
		LastTransaction types.Transaction `json:"lasttransaction"`
		// Address of the host the file contract was formed with.
		NetAddress modules.NetAddress `json:"netaddress"`
		// Remaining funds left for the renter to spend on uploads & downloads.
		RenterFunds types.Currency `json:"renterfunds"`
		// Size of the file contract, which is typically equal to the number of
		// bytes that have been uploaded to the host.
		Size uint64 `json:"size"`
		// Block height that the file contract began on.
		StartHeight types.BlockHeight `json:"startheight"`
		// Amount of contract funds that have been spent on storage.
		StorageSpending types.Currency `json:"storagespending"`
		// DEPRECATED: This is the exact same value as StorageSpending, but it has
		// incorrect capitalization. This was fixed in 1.3.2, but this field is kept
		// to preserve backwards compatibility on clients who depend on the
		// incorrect capitalization. This field will be removed in the future, so
		// clients should switch to the StorageSpending field (above) with the
		// correct lowercase name.
		StorageSpendingDeprecated types.Currency `json:"StorageSpending"`
		// Total cost to the wallet of forming the file contract.
		TotalCost types.Currency `json:"totalcost"`
		// Amount of contract funds that have been spent on uploads.
		UploadSpending types.Currency `json:"uploadspending"`
		// Signals if contract is good for uploading data
		GoodForUpload bool `json:"goodforupload"`
		// Signals if contract is good for a renewal
		GoodForRenew bool `json:"goodforrenew"`
	}

	// RenterContracts contains the renter's contracts.
	RenterContracts struct {
		// Compatibility Fields
		Contracts         []RenterContract `json:"contracts"`
		InactiveContracts []RenterContract `json:"inactivecontracts"`

		// Current Fields
		ActiveContracts           []RenterContract              `json:"activecontracts"`
		PassiveContracts          []RenterContract              `json:"passivecontracts"`
		RefreshedContracts        []RenterContract              `json:"refreshedcontracts"`
		DisabledContracts         []RenterContract              `json:"disabledcontracts"`
		ExpiredContracts          []RenterContract              `json:"expiredcontracts"`
		ExpiredRefreshedContracts []RenterContract              `json:"expiredrefreshedcontracts"`
		RecoverableContracts      []modules.RecoverableContract `json:"recoverablecontracts"`
	}

	// RenterDirectory lists the files and directories contained in the queried
	// directory
	RenterDirectory struct {
		Directories []modules.DirectoryInfo `json:"directories"`
		Files       []modules.FileInfo      `json:"files"`
	}

	// RenterDownloadQueue contains the renter's download queue.
	RenterDownloadQueue struct {
		Downloads []DownloadInfo `json:"downloads"`
	}

	// RenterFile lists the file queried.
	RenterFile struct {
		File modules.FileInfo `json:"file"`
	}

	// RenterFiles lists the files known to the renter.
	RenterFiles struct {
		Files []modules.FileInfo `json:"files"`
	}

	// RenterLoad lists files that were loaded into the renter.
	RenterLoad struct {
		FilesAdded []string `json:"filesadded"`
	}

	// RenterPricesGET lists the data that is returned when a GET call is made
	// to /renter/prices.
	RenterPricesGET struct {
		modules.RenterPriceEstimation
		modules.Allowance
	}
	// RenterRecoveryStatusGET returns information about potential contract
	// recovery scans.
	RenterRecoveryStatusGET struct {
		ScanInProgress bool              `json:"scaninprogress"`
		ScannedHeight  types.BlockHeight `json:"scannedheight"`
	}
	// RenterShareASCII contains an ASCII-encoded .sia file.
	RenterShareASCII struct {
		ASCIIsia string `json:"asciisia"`
	}

	// RenterUploadedBackup describes an uploaded backup.
	RenterUploadedBackup struct {
		Name           string          `json:"name"`
		CreationDate   types.Timestamp `json:"creationdate"`
		Size           uint64          `json:"size"`
		UploadProgress float64         `json:"uploadprogress"`
	}

	// RenterBackupsGET lists the renter's uploaded backups, as well as the
	// set of contracts storing all known backups.
	RenterBackupsGET struct {
		Backups       []RenterUploadedBackup `json:"backups"`
		SyncedHosts   []types.SiaPublicKey   `json:"syncedhosts"`
		UnsyncedHosts []types.SiaPublicKey   `json:"unsyncedhosts"`
	}

	// RenterUploadReadyGet lists the upload ready status of the renter
	RenterUploadReadyGet struct {
		// Ready indicates whether of not the renter is ready to successfully
		// upload to full redundancy based on the erasure coding provided and
		// the number of contracts
		Ready bool `json:"ready"`

		// Contract information
		ContractsNeeded    int `json:"contractsneeded"`
		NumActiveContracts int `json:"numactivecontracts"`

		// Erasure Coding information
		DataPieces   int `json:"datapieces"`
		ParityPieces int `json:"paritypieces"`
	}

	// DownloadInfo contains all client-facing information of a file.
	DownloadInfo struct {
		Destination     string          `json:"destination"`     // The destination of the download.
		DestinationType string          `json:"destinationtype"` // Can be "file", "memory buffer", or "http stream".
		Filesize        uint64          `json:"filesize"`        // DEPRECATED. Same as 'Length'.
		Length          uint64          `json:"length"`          // The length requested for the download.
		Offset          uint64          `json:"offset"`          // The offset within the siafile requested for the download.
		SiaPath         modules.SiaPath `json:"siapath"`         // The siapath of the file used for the download.

		Completed            bool      `json:"completed"`            // Whether or not the download has completed.
		EndTime              time.Time `json:"endtime"`              // The time when the download fully completed.
		Error                string    `json:"error"`                // Will be the empty string unless there was an error.
		Received             uint64    `json:"received"`             // Amount of data confirmed and decoded.
		StartTime            time.Time `json:"starttime"`            // The time when the download was started.
		StartTimeUnix        int64     `json:"starttimeunix"`        // The time when the download was started in unix format.
		TotalDataTransferred uint64    `json:"totaldatatransferred"` // The total amount of data transferred, including negotiation, overdrive etc.
	}
)

// rebaseInputSiaPath rebases the SiaPath provided by the user to one that is
// prefix by the "siafiles" directory.
func rebaseInputSiaPath(siaPath modules.SiaPath) (modules.SiaPath, error) {
	// Prepend the provided siapath with the /home/siafiles dir.
	if siaPath.IsRoot() {
		return modules.UserSiaPath(), nil
	}
	return modules.UserSiaPath().Join(siaPath.String())
}

// trimSiaDirFolder is a helper method to trim /home/siafiles off of the
// siapaths of the dirinfos since the user expects a path relative to
// /home/siafiles and not relative to root.
func trimSiaDirFolder(dis ...modules.DirectoryInfo) (_ []modules.DirectoryInfo, err error) {
	for i := range dis {
		dis[i].SiaPath, err = dis[i].SiaPath.Rebase(modules.UserSiaPath(), modules.RootSiaPath())
		if err != nil {
			return nil, err
		}
	}
	return dis, nil
}

// trimSiaDirFolderOnFiles is a helper method to trim /home/siafiles off of the
// siapaths of the fileinfos since the user expects a path relative to
// /home/siafiles and not relative to root.
func trimSiaDirFolderOnFiles(fis ...modules.FileInfo) (_ []modules.FileInfo, err error) {
	for i := range fis {
		fis[i].SiaPath, err = fis[i].SiaPath.Rebase(modules.UserSiaPath(), modules.RootSiaPath())
		if err != nil {
			return nil, err
		}
	}
	return fis, nil
}

// trimSiaDirInfo is a helper method to trim /home/siafiles off of the
// siapaths of the fileinfos since the user expects a path relative to
// /home/siafiles and not relative to root.
func trimDownloadInfo(dis ...modules.DownloadInfo) (_ []modules.DownloadInfo, err error) {
	for i := range dis {
		dis[i].SiaPath, err = dis[i].SiaPath.Rebase(modules.UserSiaPath(), modules.RootSiaPath())
		if err != nil {
			return nil, err
		}
	}
	return dis, nil
}

// renterBackupsHandlerGET handles the API calls to /renter/backups.
func (api *API) renterBackupsHandlerGET(w http.ResponseWriter, req *http.Request, _ httprouter.Params) {
	backups, syncedHosts, err := api.renter.UploadedBackups()
	if err != nil {
		WriteError(w, Error{err.Error()}, http.StatusBadRequest)
		return
	}
	var unsyncedHosts []types.SiaPublicKey
outer:
	for _, c := range api.renter.Contracts() {
		for _, h := range syncedHosts {
			if c.HostPublicKey.String() == h.String() {
				continue outer
			}
		}
		unsyncedHosts = append(unsyncedHosts, c.HostPublicKey)
	}

	// if requested, fetch the backups stored on a specific host
	if req.FormValue("host") != "" {
		var hostKey types.SiaPublicKey
		hostKey.LoadString(req.FormValue("host"))
		if hostKey.Key == nil {
			WriteError(w, Error{"invalid host public key"}, http.StatusBadRequest)
			return
		}
		backups, err = api.renter.BackupsOnHost(hostKey)
		if err != nil {
			WriteError(w, Error{err.Error()}, http.StatusBadRequest)
			return
		}
	}

	rups := make([]RenterUploadedBackup, len(backups))
	for i, b := range backups {
		rups[i] = RenterUploadedBackup{
			Name:           b.Name,
			CreationDate:   b.CreationDate,
			Size:           b.Size,
			UploadProgress: b.UploadProgress,
		}
	}
	WriteJSON(w, RenterBackupsGET{
		Backups:       rups,
		SyncedHosts:   syncedHosts,
		UnsyncedHosts: unsyncedHosts,
	})
}

// renterBackupsCreateHandlerPOST handles the API calls to /renter/backups/create
func (api *API) renterBackupsCreateHandlerPOST(w http.ResponseWriter, req *http.Request, _ httprouter.Params) {
	// Check that a name was specified.
	name := req.FormValue("name")
	if name == "" {
		WriteError(w, Error{"name not specified"}, http.StatusBadRequest)
		return
	}

	// Write the backup to a temporary file and delete it after uploading.
	tmpDir, err := ioutil.TempDir("", "sia-backup")
	if err != nil {
		WriteError(w, Error{err.Error()}, http.StatusBadRequest)
		return
	}
	defer os.RemoveAll(tmpDir)
	backupPath := filepath.Join(tmpDir, name)

	// Get the wallet seed.
	ws, _, err := api.wallet.PrimarySeed()
	if err != nil {
		WriteError(w, Error{"failed to get wallet's primary seed"}, http.StatusInternalServerError)
		return
	}
	// Derive the renter seed and wipe the memory once we are done using it.
	rs := proto.DeriveRenterSeed(ws)
	defer fastrand.Read(rs[:])
	// Derive the secret and wipe it afterwards.
	secret := crypto.HashAll(rs, backupKeySpecifier)
	defer fastrand.Read(secret[:])
	// Create the backup.
	if err := api.renter.CreateBackup(backupPath, secret[:32]); err != nil {
		WriteError(w, Error{"failed to create backup: " + err.Error()}, http.StatusBadRequest)
		return
	}
	// Upload the backup.
	if err := api.renter.UploadBackup(backupPath, name); err != nil {
		WriteError(w, Error{"failed to upload backup: " + err.Error()}, http.StatusBadRequest)
		return
	}
	WriteSuccess(w)
}

// renterBackupsRestoreHandlerGET handles the API calls to /renter/backups/restore
func (api *API) renterBackupsRestoreHandlerGET(w http.ResponseWriter, req *http.Request, _ httprouter.Params) {
	// Check that a name was specified.
	name := req.FormValue("name")
	if name == "" {
		WriteError(w, Error{"name not specified"}, http.StatusBadRequest)
		return
	}
	// Write the backup to a temporary file and delete it after loading.
	tmpDir, err := ioutil.TempDir("", "sia-backup")
	if err != nil {
		WriteError(w, Error{err.Error()}, http.StatusBadRequest)
		return
	}
	defer os.RemoveAll(tmpDir)
	backupPath := filepath.Join(tmpDir, name)
	if err := api.renter.DownloadBackup(backupPath, name); err != nil {
		WriteError(w, Error{"failed to download backup: " + err.Error()}, http.StatusBadRequest)
		return
	}
	// Get the wallet seed.
	ws, _, err := api.wallet.PrimarySeed()
	if err != nil {
		WriteError(w, Error{"failed to get wallet's primary seed"}, http.StatusInternalServerError)
		return
	}
	// Derive the renter seed and wipe the memory once we are done using it.
	rs := proto.DeriveRenterSeed(ws)
	defer fastrand.Read(rs[:])
	// Derive the secret and wipe it afterwards.
	secret := crypto.HashAll(rs, backupKeySpecifier)
	defer fastrand.Read(secret[:])
	// Load the backup.
	if err := api.renter.LoadBackup(backupPath, secret[:32]); err != nil {
		WriteError(w, Error{"failed to load backup: " + err.Error()}, http.StatusBadRequest)
		return
	}
	WriteSuccess(w)
}

// renterBackupHandlerPOST handles the API calls to /renter/backup
func (api *API) renterBackupHandlerPOST(w http.ResponseWriter, req *http.Request, _ httprouter.Params) {
	// Check that destination was specified.
	dst := req.FormValue("destination")
	if dst == "" {
		WriteError(w, Error{"destination not specified"}, http.StatusBadRequest)
		return
	}
	// The destination needs to be an absolute path.
	if !filepath.IsAbs(dst) {
		WriteError(w, Error{"destination must be an absolute path"}, http.StatusBadRequest)
		return
	}
	// Get the wallet seed.
	ws, _, err := api.wallet.PrimarySeed()
	if err != nil {
		WriteError(w, Error{"failed to get wallet's primary seed"}, http.StatusInternalServerError)
		return
	}
	// Derive the renter seed and wipe the memory once we are done using it.
	rs := proto.DeriveRenterSeed(ws)
	defer fastrand.Read(rs[:])
	// Derive the secret and wipe it afterwards.
	secret := crypto.HashAll(rs, backupKeySpecifier)
	defer fastrand.Read(secret[:])
	// Create the backup.
	if err := api.renter.CreateBackup(dst, secret[:32]); err != nil {
		WriteError(w, Error{"failed to create backup: " + err.Error()}, http.StatusBadRequest)
		return
	}
	WriteSuccess(w)
}

// renterBackupHandlerPOST handles the API calls to /renter/recoverbackup
func (api *API) renterLoadBackupHandlerPOST(w http.ResponseWriter, req *http.Request, _ httprouter.Params) {
	// Check that source was specified.
	src := req.FormValue("source")
	if src == "" {
		WriteError(w, Error{"source not specified"}, http.StatusBadRequest)
		return
	}
	// The source needs to be an absolute path.
	if !filepath.IsAbs(src) {
		WriteError(w, Error{"source must be an absolute path"}, http.StatusBadRequest)
		return
	}
	// Get the wallet seed.
	ws, _, err := api.wallet.PrimarySeed()
	if err != nil {
		WriteError(w, Error{"failed to get wallet's primary seed"}, http.StatusInternalServerError)
		return
	}
	// Derive the renter seed and wipe the memory once we are done using it.
	rs := proto.DeriveRenterSeed(ws)
	defer fastrand.Read(rs[:])
	// Derive the secret and wipe it afterwards.
	secret := crypto.HashAll(rs, backupKeySpecifier)
	defer fastrand.Read(secret[:])
	// Load the backup.
	if err := api.renter.LoadBackup(src, secret[:32]); err != nil {
		WriteError(w, Error{"failed to load backup: " + err.Error()}, http.StatusBadRequest)
		return
	}
	WriteSuccess(w)
}

// parseErasureCodingParameters parses the supplied string values and creates
// an erasure coder. If values haven't been supplied it will fill in sane
// defaults.
func parseErasureCodingParameters(strDataPieces, strParityPieces string) (modules.ErasureCoder, error) {
	// Parse data and parity pieces
	dataPieces, parityPieces, err := parseDataAndParityPieces(strDataPieces, strParityPieces)
	if err != nil {
		return nil, err
	}

	// Check if data and parity pieces were set
	if dataPieces == 0 && parityPieces == 0 {
		return nil, nil
	}

	// Verify that sane values for parityPieces and redundancy are being
	// supplied.
	if parityPieces < requiredParityPieces {
		err := fmt.Errorf("a minimum of %v parity pieces is required, but %v parity pieces requested", parityPieces, requiredParityPieces)
		return nil, err
	}
	redundancy := float64(dataPieces+parityPieces) / float64(dataPieces)
	if float64(dataPieces+parityPieces)/float64(dataPieces) < requiredRedundancy {
		err := fmt.Errorf("a redundancy of %.2f is required, but redundancy of %.2f supplied", redundancy, requiredRedundancy)
		return nil, err
	}

	// Create the erasure coder.
	return siafile.NewRSSubCode(dataPieces, parityPieces, crypto.SegmentSize)
}

// parseDataAndParityPieces parse the numeric values for dataPieces and
// parityPieces from the input strings
func parseDataAndParityPieces(strDataPieces, strParityPieces string) (dataPieces, parityPieces int, err error) {
	// Check that both values have been supplied.
	if (strDataPieces == "") != (strParityPieces == "") {
		return 0, 0, errNeedBothDataAndParityPieces
	}

	// Check for blank strings.
	if strDataPieces == "" && strParityPieces == "" {
		return 0, 0, nil
	}

	// Parse dataPieces and Parity Pieces.
	_, err = fmt.Sscan(strDataPieces, &dataPieces)
	if err != nil {
		err = errors.AddContext(err, "unable to read parameter 'datapieces'")
		return 0, 0, err
	}
	_, err = fmt.Sscan(strParityPieces, &parityPieces)
	if err != nil {
		err = errors.AddContext(err, "unable to read parameter 'paritypieces'")
		return 0, 0, err
	}

	// Check that either both values are zero or neither are zero
	if (dataPieces == 0) != (parityPieces == 0) {
		return 0, 0, errNeedBothDataAndParityPieces
	}

	return dataPieces, parityPieces, nil
}

// renterHandlerGET handles the API call to /renter.
func (api *API) renterHandlerGET(w http.ResponseWriter, req *http.Request, _ httprouter.Params) {
	settings, err := api.renter.Settings()
	if err != nil {
		WriteError(w, Error{"unable able to get renter settings: " + err.Error()}, http.StatusBadRequest)
		return
	}
	spending, err := api.renter.PeriodSpending()
	if err != nil {
		WriteError(w, Error{"unable to get Period Spending: " + err.Error()}, http.StatusBadRequest)
		return
	}
	currentPeriod := api.renter.CurrentPeriod()
	nextPeriod := currentPeriod + settings.Allowance.Period
	WriteJSON(w, RenterGET{
		Settings:         settings,
		FinancialMetrics: spending,
		CurrentPeriod:    currentPeriod,
		NextPeriod:       nextPeriod,
	})
}

// renterHandlerPOST handles the API call to set the Renter's settings. This API
// call handles multiple settings and so each setting is optional on it's own.
// Groups of settings, such as the allowance, have certain requirements if they
// are being set in which case certain fields are no longer optional.
func (api *API) renterHandlerPOST(w http.ResponseWriter, req *http.Request, _ httprouter.Params) {
	// Get the existing settings
	settings, err := api.renter.Settings()
	if err != nil {
		WriteError(w, Error{"unable able to get renter settings: " + err.Error()}, http.StatusBadRequest)
		return
	}

	// Scan for all allowance fields
	var hostsSet, renewWindowSet, expectedStorageSet,
		expectedUploadSet, expectedDownloadSet, expectedRedundancySet, maxPeriodChurnSet bool
	if f := req.FormValue("funds"); f != "" {
		funds, ok := scanAmount(f)
		if !ok {
			WriteError(w, Error{"unable to parse funds"}, http.StatusBadRequest)
			return
		}
		settings.Allowance.Funds = funds
	}
	if h := req.FormValue("hosts"); h != "" {
		var hosts uint64
		if _, err := fmt.Sscan(h, &hosts); err != nil {
			WriteError(w, Error{"unable to parse hosts: " + err.Error()}, http.StatusBadRequest)
			return
		} else if hosts != 0 && hosts < requiredHosts {
			WriteError(w, Error{fmt.Sprintf("insufficient number of hosts, need at least %v but have %v", requiredHosts, hosts)}, http.StatusBadRequest)
			return
		}
		settings.Allowance.Hosts = hosts
		hostsSet = true
	}
	if p := req.FormValue("period"); p != "" {
		var period types.BlockHeight
		if _, err := fmt.Sscan(p, &period); err != nil {
			WriteError(w, Error{"unable to parse period: " + err.Error()}, http.StatusBadRequest)
			return
		}
		settings.Allowance.Period = types.BlockHeight(period)
	}
	if rw := req.FormValue("renewwindow"); rw != "" {
		var renewWindow types.BlockHeight
		if _, err := fmt.Sscan(rw, &renewWindow); err != nil {
			WriteError(w, Error{"unable to parse renewwindow: " + err.Error()}, http.StatusBadRequest)
			return
		} else if renewWindow != 0 && types.BlockHeight(renewWindow) < requiredRenewWindow {
			WriteError(w, Error{fmt.Sprintf("renew window is too small, must be at least %v blocks but have %v blocks", requiredRenewWindow, renewWindow)}, http.StatusBadRequest)
			return
		}
		settings.Allowance.RenewWindow = types.BlockHeight(renewWindow)
		renewWindowSet = true
	}
	if es := req.FormValue("expectedstorage"); es != "" {
		var expectedStorage uint64
		if _, err := fmt.Sscan(es, &expectedStorage); err != nil {
			WriteError(w, Error{"unable to parse expectedStorage: " + err.Error()}, http.StatusBadRequest)
			return
		}
		settings.Allowance.ExpectedStorage = expectedStorage
		expectedStorageSet = true
	}
	if euf := req.FormValue("expectedupload"); euf != "" {
		var expectedUpload uint64
		if _, err := fmt.Sscan(euf, &expectedUpload); err != nil {
			WriteError(w, Error{"unable to parse expectedUpload: " + err.Error()}, http.StatusBadRequest)
			return
		}
		settings.Allowance.ExpectedUpload = expectedUpload
		expectedUploadSet = true
	}
	if edf := req.FormValue("expecteddownload"); edf != "" {
		var expectedDownload uint64
		if _, err := fmt.Sscan(edf, &expectedDownload); err != nil {
			WriteError(w, Error{"unable to parse expectedDownload: " + err.Error()}, http.StatusBadRequest)
			return
		}
		settings.Allowance.ExpectedDownload = expectedDownload
		expectedDownloadSet = true
	}
	if er := req.FormValue("expectedredundancy"); er != "" {
		var expectedRedundancy float64
		if _, err := fmt.Sscan(er, &expectedRedundancy); err != nil {
			WriteError(w, Error{"unable to parse expectedRedundancy: " + err.Error()}, http.StatusBadRequest)
			return
		}
		settings.Allowance.ExpectedRedundancy = expectedRedundancy
		expectedRedundancySet = true
	}
	if mpc := req.FormValue("maxperiodchurn"); mpc != "" {
		var maxPeriodChurn uint64
		if _, err := fmt.Sscan(mpc, &maxPeriodChurn); err != nil {
			WriteError(w, Error{"unable to parse new max churn per period: " + err.Error()}, http.StatusBadRequest)
			return
		}
		settings.Allowance.MaxPeriodChurn = maxPeriodChurn
		maxPeriodChurnSet = true
	}

	// Validate any allowance changes. Funds and Period are the only required
	// fields.
	zeroFunds := settings.Allowance.Funds.Cmp(types.ZeroCurrency) == 0
	zeroPeriod := settings.Allowance.Period == 0
	if zeroFunds && zeroPeriod {
		// If both the funds and period are zero then the allowance should be
		// cancelled. Make sure that the rest of the fields are zeroed out
		settings.Allowance = modules.Allowance{}
	} else if !reflect.DeepEqual(settings.Allowance, modules.Allowance{}) {
		// Allowance has been set at least partially. Validate that all fields
		// are set correctly

		// If Funds is still 0 return an error since we need the user to set the
		// period initially
		if zeroFunds {
			WriteError(w, Error{ErrFundsNeedToBeSet.Error()}, http.StatusBadRequest)
			return
		}

		// If Period is still 0 return an error since we need the user to set
		// the period initially
		if zeroPeriod {
			WriteError(w, Error{ErrPeriodNeedToBeSet.Error()}, http.StatusBadRequest)
			return
		}

		// If the user set Hosts to 0 return an error, otherwise if Hosts was
		// not set by the user then set it to the sane default
		if settings.Allowance.Hosts == 0 && hostsSet {
			WriteError(w, Error{contractor.ErrAllowanceNoHosts.Error()}, http.StatusBadRequest)
			return
		} else if settings.Allowance.Hosts == 0 {
			settings.Allowance.Hosts = modules.DefaultAllowance.Hosts
		}

		// If the user set the Renew Window to 0 return an error, otherwise if
		// the Renew Window was not set by the user then set it to the sane
		// default
		if settings.Allowance.RenewWindow == 0 && renewWindowSet {
			WriteError(w, Error{contractor.ErrAllowanceZeroWindow.Error()}, http.StatusBadRequest)
			return
		} else if settings.Allowance.RenewWindow == 0 {
			settings.Allowance.RenewWindow = settings.Allowance.Period / 2
		}

		// If the user set ExpectedStorage to 0 return an error, otherwise if
		// ExpectedStorage was not set by the user then set it to the sane
		// default
		if settings.Allowance.ExpectedStorage == 0 && expectedStorageSet {
			WriteError(w, Error{contractor.ErrAllowanceZeroExpectedStorage.Error()}, http.StatusBadRequest)
			return
		} else if settings.Allowance.ExpectedStorage == 0 {
			settings.Allowance.ExpectedStorage = modules.DefaultAllowance.ExpectedStorage
		}

		// If the user set ExpectedUpload to 0 return an error, otherwise if
		// ExpectedUpload was not set by the user then set it to the sane
		// default
		if settings.Allowance.ExpectedUpload == 0 && expectedUploadSet {
			WriteError(w, Error{contractor.ErrAllowanceZeroExpectedUpload.Error()}, http.StatusBadRequest)
			return
		} else if settings.Allowance.ExpectedUpload == 0 {
			settings.Allowance.ExpectedUpload = modules.DefaultAllowance.ExpectedUpload
		}

		// If the user set ExpectedDownload to 0 return an error, otherwise if
		// ExpectedDownload was not set by the user then set it to the sane
		// default
		if settings.Allowance.ExpectedDownload == 0 && expectedDownloadSet {
			WriteError(w, Error{contractor.ErrAllowanceZeroExpectedDownload.Error()}, http.StatusBadRequest)
			return
		} else if settings.Allowance.ExpectedDownload == 0 {
			settings.Allowance.ExpectedDownload = modules.DefaultAllowance.ExpectedDownload
		}

		// If the user set ExpectedRedundancy to 0 return an error, otherwise if
		// ExpectedRedundancy was not set by the user then set it to the sane
		// default
		if settings.Allowance.ExpectedRedundancy == 0 && expectedRedundancySet {
			WriteError(w, Error{contractor.ErrAllowanceZeroExpectedRedundancy.Error()}, http.StatusBadRequest)
			return
		} else if settings.Allowance.ExpectedRedundancy == 0 {
			settings.Allowance.ExpectedRedundancy = modules.DefaultAllowance.ExpectedRedundancy
		}

		// If the user set MaxPeriodChurn to 0 return an error, otherwise if
		// MaxPeriodChurn was not set by the user then set it to the sane
		// default
		if settings.Allowance.MaxPeriodChurn == 0 && maxPeriodChurnSet {
			WriteError(w, Error{contractor.ErrAllowanceZeroMaxPeriodChurn.Error()}, http.StatusBadRequest)
			return
		} else if settings.Allowance.MaxPeriodChurn == 0 {
			settings.Allowance.MaxPeriodChurn = modules.DefaultAllowance.MaxPeriodChurn
		}
	}

	// Scan the download speed limit. (optional parameter)
	if d := req.FormValue("maxdownloadspeed"); d != "" {
		var downloadSpeed int64
		if _, err := fmt.Sscan(d, &downloadSpeed); err != nil {
			WriteError(w, Error{"unable to parse downloadspeed: " + err.Error()}, http.StatusBadRequest)
			return
		}
		settings.MaxDownloadSpeed = downloadSpeed
	}
	// Scan the upload speed limit. (optional parameter)
	if u := req.FormValue("maxuploadspeed"); u != "" {
		var uploadSpeed int64
		if _, err := fmt.Sscan(u, &uploadSpeed); err != nil {
			WriteError(w, Error{"unable to parse uploadspeed: " + err.Error()}, http.StatusBadRequest)
			return
		}
		settings.MaxUploadSpeed = uploadSpeed
	}

	// Scan the checkforipviolation flag.
	if ipc := req.FormValue("checkforipviolation"); ipc != "" {
		var ipviolationcheck bool
		if _, err := fmt.Sscan(ipc, &ipviolationcheck); err != nil {
			WriteError(w, Error{"unable to parse ipviolationcheck: " + err.Error()}, http.StatusBadRequest)
			return
		}
		settings.IPViolationsCheck = ipviolationcheck
	}

	// Set the settings in the renter.
	err = api.renter.SetSettings(settings)
	if err != nil {
		WriteError(w, Error{"unable to set renter settings: " + err.Error()}, http.StatusBadRequest)
		return
	}
	WriteSuccess(w)
}

// renterAllowanceCancelHandlerPOST handles the API call to cancel the Renter's
// allowance
func (api *API) renterAllowanceCancelHandlerPOST(w http.ResponseWriter, _ *http.Request, _ httprouter.Params) {
	// Get the existing settings
	settings, err := api.renter.Settings()
	if err != nil {
		WriteError(w, Error{err.Error()}, http.StatusBadRequest)
		return
	}

	// Set the allownace to nil
	settings.Allowance = modules.Allowance{}

	// Set the settings in the renter.
	err = api.renter.SetSettings(settings)
	if err != nil {
		WriteError(w, Error{err.Error()}, http.StatusBadRequest)
		return
	}
	WriteSuccess(w)
}

// renterContractCancelHandler handles the API call to cancel a specific Renter contract.
func (api *API) renterContractCancelHandler(w http.ResponseWriter, req *http.Request, _ httprouter.Params) {
	var fcid types.FileContractID
	if err := fcid.LoadString(req.FormValue("id")); err != nil {
		WriteError(w, Error{"unable to parse id:" + err.Error()}, http.StatusBadRequest)
		return
	}
	err := api.renter.CancelContract(fcid)
	if err != nil {
		WriteError(w, Error{"unable to cancel contract:" + err.Error()}, http.StatusBadRequest)
		return
	}
	WriteSuccess(w)
}

// renterContractsHandler handles the API call to request the Renter's
// contracts. Active and renewed contracts are returned by default
//
// Contracts are returned for Compatibility and are the contracts returned from
// renter.Contracts()
//
// Inactive contracts are contracts that are not currently being used by the
// renter because they are !goodForRenew, but have endheights that are in the
// future so could potentially become active again
//
// Active contracts are contracts that the renter is actively using to store
// data and can upload, download, and renew. These contracts are GoodForUpload
// and GoodForRenew
//
// Refreshed contracts are contracts that are in the current period and were
// refreshed due to running out of funds. A new contract that replaced a
// refreshed contract can either be in Active or Disabled contracts. These
// contracts are broken out as to not double count the data recorded in the
// contract.
//
// Disabled Contracts are contracts that are no longer active as there are Not
// GoodForUpload and Not GoodForRenew but still have endheights in the current
// period.
//
// Expired contracts are contracts who's endheights are in the past.
//
// ExpiredRefreshed contracts are refreshed contracts who's endheights are in
// the past.
//
// Recoverable contracts are contracts of the renter that are recovered from the
// blockchain by using the renter's seed.
func (api *API) renterContractsHandler(w http.ResponseWriter, req *http.Request, _ httprouter.Params) {
	// Parse flags
	var disabled, inactive, expired, recoverable bool
	var err error
	if s := req.FormValue("disabled"); s != "" {
		disabled, err = scanBool(s)
		if err != nil {
			WriteError(w, Error{"unable to parse disabled:" + err.Error()}, http.StatusBadRequest)
			return
		}
	}
	if s := req.FormValue("inactive"); s != "" {
		inactive, err = scanBool(s)
		if err != nil {
			WriteError(w, Error{"unable to parse inactive:" + err.Error()}, http.StatusBadRequest)
			return
		}
	}
	if s := req.FormValue("expired"); s != "" {
		expired, err = scanBool(s)
		if err != nil {
			WriteError(w, Error{"unable to parse expired:" + err.Error()}, http.StatusBadRequest)
			return
		}
	}
	if s := req.FormValue("recoverable"); s != "" {
		recoverable, err = scanBool(s)
		if err != nil {
			WriteError(w, Error{"unable to parse recoverable:" + err.Error()}, http.StatusBadRequest)
			return
		}
	}

	// Parse the renter's contracts into their appropriate categories
	contracts := api.parseRenterContracts(disabled, inactive, expired)

	// Get recoverable contracts
	var recoverableContracts []modules.RecoverableContract
	if recoverable {
		recoverableContracts = api.renter.RecoverableContracts()
	}
	contracts.RecoverableContracts = recoverableContracts

	WriteJSON(w, contracts)
}

// parseRenterContracts categorized the Renter's contracts from Contracts() and
// OldContracts().
func (api *API) parseRenterContracts(disabled, inactive, expired bool) RenterContracts {
	var rc RenterContracts
	for _, c := range api.renter.Contracts() {
		var size uint64
		if len(c.Transaction.FileContractRevisions) != 0 {
			size = c.Transaction.FileContractRevisions[0].NewFileSize
		}

		// Fetch host address
		var netAddress modules.NetAddress
		hdbe, exists, _ := api.renter.Host(c.HostPublicKey)
		if exists {
			netAddress = hdbe.NetAddress
		}

		// Build the contract.
		contract := RenterContract{
			DownloadSpending:          c.DownloadSpending,
			EndHeight:                 c.EndHeight,
			Fees:                      c.TxnFee.Add(c.SiafundFee).Add(c.ContractFee),
			GoodForUpload:             c.Utility.GoodForUpload,
			GoodForRenew:              c.Utility.GoodForRenew,
			HostPublicKey:             c.HostPublicKey,
			HostVersion:               hdbe.Version,
			ID:                        c.ID,
			LastTransaction:           c.Transaction,
			NetAddress:                netAddress,
			RenterFunds:               c.RenterFunds,
			Size:                      size,
			StartHeight:               c.StartHeight,
			StorageSpending:           c.StorageSpending,
			StorageSpendingDeprecated: c.StorageSpending,
			TotalCost:                 c.TotalCost,
			UploadSpending:            c.UploadSpending,
		}

		// Determine contract status
		refreshed := api.renter.RefreshedContract(c.ID)
		active := c.Utility.GoodForUpload && c.Utility.GoodForRenew && !refreshed
		passive := !c.Utility.GoodForUpload && c.Utility.GoodForRenew && !refreshed
		disabledContract := disabled && !active && !passive && !refreshed

		// A contract can either be active, passive, refreshed, or disabled
		statusErr := active && passive && refreshed || active && refreshed || active && passive || passive && refreshed
		if statusErr {
			build.Critical("Contract has multiple status types, this should never happen")
		} else if active {
			rc.ActiveContracts = append(rc.ActiveContracts, contract)
		} else if passive {
			rc.PassiveContracts = append(rc.PassiveContracts, contract)
		} else if refreshed {
			rc.RefreshedContracts = append(rc.RefreshedContracts, contract)
		} else if disabledContract {
			rc.DisabledContracts = append(rc.DisabledContracts, contract)
		}

		// Record InactiveContracts and Contracts for compatibility
		if !active && inactive {
			rc.InactiveContracts = append(rc.InactiveContracts, contract)
		}
		rc.Contracts = append(rc.Contracts, contract)
	}

	// Get current block height for reference
	currentPeriod := api.renter.CurrentPeriod()
	for _, c := range api.renter.OldContracts() {
		var size uint64
		if len(c.Transaction.FileContractRevisions) != 0 {
			size = c.Transaction.FileContractRevisions[0].NewFileSize
		}

		// Fetch host address
		var netAddress modules.NetAddress
		hdbe, exists, _ := api.renter.Host(c.HostPublicKey)
		if exists {
			netAddress = hdbe.NetAddress
		}

		// Build contract
		contract := RenterContract{
			DownloadSpending:          c.DownloadSpending,
			EndHeight:                 c.EndHeight,
			Fees:                      c.TxnFee.Add(c.SiafundFee).Add(c.ContractFee),
			GoodForUpload:             c.Utility.GoodForUpload,
			GoodForRenew:              c.Utility.GoodForRenew,
			HostPublicKey:             c.HostPublicKey,
			HostVersion:               hdbe.Version,
			ID:                        c.ID,
			LastTransaction:           c.Transaction,
			NetAddress:                netAddress,
			RenterFunds:               c.RenterFunds,
			Size:                      size,
			StartHeight:               c.StartHeight,
			StorageSpending:           c.StorageSpending,
			StorageSpendingDeprecated: c.StorageSpending,
			TotalCost:                 c.TotalCost,
			UploadSpending:            c.UploadSpending,
		}

		// Determine contract status
		refreshed := api.renter.RefreshedContract(c.ID)
		currentPeriodContract := c.StartHeight >= currentPeriod
		expiredContract := expired && !currentPeriodContract && !refreshed
		expiredRefreshed := expired && !currentPeriodContract && refreshed
		refreshedContract := refreshed && currentPeriodContract
		disabledContract := disabled && !refreshed && currentPeriodContract

		// A contract can only be refreshed, disabled, expired, or expired refreshed
		if expiredContract {
			rc.ExpiredContracts = append(rc.ExpiredContracts, contract)
		} else if expiredRefreshed {
			rc.ExpiredRefreshedContracts = append(rc.ExpiredRefreshedContracts, contract)
		} else if refreshedContract {
			rc.RefreshedContracts = append(rc.RefreshedContracts, contract)
		} else if disabledContract {
			rc.DisabledContracts = append(rc.DisabledContracts, contract)
		}

		// Record inactive contracts for compatibility
		if inactive && currentPeriodContract {
			rc.InactiveContracts = append(rc.InactiveContracts, contract)
		}
	}

	return rc
}

// renterClearDownloadsHandler handles the API call to request to clear the download queue.
func (api *API) renterClearDownloadsHandler(w http.ResponseWriter, req *http.Request, _ httprouter.Params) {
	var afterTime time.Time
	beforeTime := types.EndOfTime
	beforeStr, afterStr := req.FormValue("before"), req.FormValue("after")
	if beforeStr != "" {
		beforeInt, err := strconv.ParseInt(beforeStr, 10, 64)
		if err != nil {
			WriteError(w, Error{"parsing integer value for parameter `before` failed: " + err.Error()}, http.StatusBadRequest)
			return
		}
		beforeTime = time.Unix(0, beforeInt)
	}
	if afterStr != "" {
		afterInt, err := strconv.ParseInt(afterStr, 10, 64)
		if err != nil {
			WriteError(w, Error{"parsing integer value for parameter `after` failed: " + err.Error()}, http.StatusBadRequest)
			return
		}
		afterTime = time.Unix(0, afterInt)
	}

	err := api.renter.ClearDownloadHistory(afterTime, beforeTime)
	if err != nil {
		WriteError(w, Error{err.Error()}, http.StatusBadRequest)
		return
	}
	WriteSuccess(w)
}

// renterContractorChurnStatus handles the API call to request the churn status
// from the renter's contractor.
func (api *API) renterContractorChurnStatus(w http.ResponseWriter, req *http.Request, _ httprouter.Params) {
	WriteJSON(w, api.renter.ContractorChurnStatus())
}

// renterDownloadsHandler handles the API call to request the download queue.
func (api *API) renterDownloadsHandler(w http.ResponseWriter, _ *http.Request, _ httprouter.Params) {
	var downloads []DownloadInfo
	dis := api.renter.DownloadHistory()
	dis, err := trimDownloadInfo(dis...)
	if err != nil {
		WriteError(w, Error{err.Error()}, http.StatusInternalServerError)
	}
	for _, di := range dis {
		downloads = append(downloads, DownloadInfo{
			Destination:     di.Destination,
			DestinationType: di.DestinationType,
			Filesize:        di.Length,
			Length:          di.Length,
			Offset:          di.Offset,
			SiaPath:         di.SiaPath,

			Completed:            di.Completed,
			EndTime:              di.EndTime,
			Error:                di.Error,
			Received:             di.Received,
			StartTime:            di.StartTime,
			StartTimeUnix:        di.StartTimeUnix,
			TotalDataTransferred: di.TotalDataTransferred,
		})
	}
	WriteJSON(w, RenterDownloadQueue{
		Downloads: downloads,
	})
}

// renterDownloadByUIDHandlerGET handles the API call to /renter/downloadinfo.
func (api *API) renterDownloadByUIDHandlerGET(w http.ResponseWriter, req *http.Request, ps httprouter.Params) {
	uid := strings.TrimPrefix(ps.ByName("uid"), "/")
	di, exists := api.renter.DownloadByUID(modules.DownloadID(uid))
	if !exists {
		WriteError(w, Error{fmt.Sprintf("Download with id '%v' doesn't exist", string(uid))}, http.StatusBadRequest)
		return
	}
	dis, err := trimDownloadInfo(di)
	if err != nil {
		WriteError(w, Error{err.Error()}, http.StatusInternalServerError)
		return
	}
	di = dis[0]
	WriteJSON(w, DownloadInfo{
		Destination:     di.Destination,
		DestinationType: di.DestinationType,
		Filesize:        di.Length,
		Length:          di.Length,
		Offset:          di.Offset,
		SiaPath:         di.SiaPath,

		Completed:            di.Completed,
		EndTime:              di.EndTime,
		Error:                di.Error,
		Received:             di.Received,
		StartTime:            di.StartTime,
		StartTimeUnix:        di.StartTimeUnix,
		TotalDataTransferred: di.TotalDataTransferred,
	})
}

// renterRecoveryScanHandlerPOST handles the API call to /renter/recoveryscan.
func (api *API) renterRecoveryScanHandlerPOST(w http.ResponseWriter, req *http.Request, _ httprouter.Params) {
	if err := api.renter.InitRecoveryScan(); err != nil {
		WriteError(w, Error{err.Error()}, http.StatusBadRequest)
		return
	}
	WriteSuccess(w)
}

// renterRecoveryScanHandlerGET handles the API call to /renter/recoveryscan.
func (api *API) renterRecoveryScanHandlerGET(w http.ResponseWriter, req *http.Request, _ httprouter.Params) {
	scanInProgress, height := api.renter.RecoveryScanStatus()
	WriteJSON(w, RenterRecoveryStatusGET{
		ScanInProgress: scanInProgress,
		ScannedHeight:  height,
	})
}

// renterRenameHandler handles the API call to rename a file entry in the
// renter.
func (api *API) renterRenameHandler(w http.ResponseWriter, req *http.Request, ps httprouter.Params) {
	newSiaPathStr := req.FormValue("newsiapath")
	siaPath, err := modules.NewSiaPath(ps.ByName("siapath"))
	if err != nil {
		WriteError(w, Error{err.Error()}, http.StatusBadRequest)
		return
	}
	newSiaPath, err := modules.NewSiaPath(newSiaPathStr)
	if err != nil {
		WriteError(w, Error{err.Error()}, http.StatusBadRequest)
		return
	}
	siaPath, err = rebaseInputSiaPath(siaPath)
	if err != nil {
		WriteError(w, Error{err.Error()}, http.StatusBadRequest)
		return
	}
	newSiaPath, err = rebaseInputSiaPath(newSiaPath)
	if err != nil {
		WriteError(w, Error{err.Error()}, http.StatusBadRequest)
		return
	}
	err = api.renter.RenameFile(siaPath, newSiaPath)
	if err != nil {
		WriteError(w, Error{err.Error()}, http.StatusBadRequest)
		return
	}
	WriteSuccess(w)
}

// renterFileHandler handles GET requests to the /renter/file/:siapath API endpoint.
func (api *API) renterFileHandlerGET(w http.ResponseWriter, req *http.Request, ps httprouter.Params) {
	siaPath, err := modules.NewSiaPath(ps.ByName("siapath"))
	if err != nil {
		WriteError(w, Error{err.Error()}, http.StatusBadRequest)
		return
	}
	siaPath, err = rebaseInputSiaPath(siaPath)
	if err != nil {
		WriteError(w, Error{err.Error()}, http.StatusBadRequest)
		return
	}
	file, err := api.renter.File(siaPath)
	if err != nil {
		WriteError(w, Error{err.Error()}, http.StatusBadRequest)
		return
	}
	files, err := trimSiaDirFolderOnFiles(file)
	if err != nil {
		WriteError(w, Error{err.Error()}, http.StatusBadRequest)
		return
	}
	file = files[0]
	WriteJSON(w, RenterFile{
		File: file,
	})
}

// renterFileHandler handles POST requests to the /renter/file/:siapath API endpoint.
func (api *API) renterFileHandlerPOST(w http.ResponseWriter, req *http.Request, ps httprouter.Params) {
	newTrackingPath := req.FormValue("trackingpath")
	stuck := req.FormValue("stuck")
	siaPath, err := modules.NewSiaPath(ps.ByName("siapath"))
	if err != nil {
		WriteError(w, Error{"unable to parse siapath" + err.Error()}, http.StatusBadRequest)
		return
	}
	siaPath, err = rebaseInputSiaPath(siaPath)
	if err != nil {
		WriteError(w, Error{err.Error()}, http.StatusBadRequest)
		return
	}
	// Handle changing the tracking path of a file.
	if newTrackingPath != "" {
		if err := api.renter.SetFileTrackingPath(siaPath, newTrackingPath); err != nil {
			WriteError(w, Error{fmt.Sprintf("unable set tracking path: %v", err)}, http.StatusBadRequest)
			return
		}
	}
	// Handle changing the 'stuck' status of a file.
	if stuck != "" {
		s, err := strconv.ParseBool(stuck)
		if err != nil {
			WriteError(w, Error{"unable to parse 'stuck' arg"}, http.StatusBadRequest)
			return
		}
		if err := api.renter.SetFileStuck(siaPath, s); err != nil {
			WriteError(w, Error{"failed to change file 'stuck' status: " + err.Error()}, http.StatusBadRequest)
			return
		}
	}
	WriteSuccess(w)
}

// renterFilesHandler handles the API call to list all of the files.
func (api *API) renterFilesHandler(w http.ResponseWriter, req *http.Request, _ httprouter.Params) {
	var c bool
	var err error
	if cached := req.FormValue("cached"); cached != "" {
		c, err = strconv.ParseBool(cached)
		if err != nil {
			WriteError(w, Error{"unable to parse 'cached' arg"}, http.StatusBadRequest)
			return
		}
	}
	files, err := api.renter.FileList(modules.RootSiaPath(), true, c)
	if err != nil {
		WriteError(w, Error{err.Error()}, http.StatusBadRequest)
		return
	}
	files, err = trimSiaDirFolderOnFiles(files...)
	if err != nil {
		WriteError(w, Error{err.Error()}, http.StatusInternalServerError)
		return
	}
	WriteJSON(w, RenterFiles{
		Files: files,
	})
}

// renterPricesHandler reports the expected costs of various actions given the
// renter settings and the set of available hosts.
func (api *API) renterPricesHandler(w http.ResponseWriter, req *http.Request, ps httprouter.Params) {
	allowance := modules.Allowance{}
	// Scan the allowance amount. (optional parameter)
	if f := req.FormValue("funds"); f != "" {
		funds, ok := scanAmount(f)
		if !ok {
			WriteError(w, Error{"unable to parse funds"}, http.StatusBadRequest)
			return
		}
		allowance.Funds = funds
	}
	// Scan the number of hosts to use. (optional parameter)
	if h := req.FormValue("hosts"); h != "" {
		var hosts uint64
		if _, err := fmt.Sscan(h, &hosts); err != nil {
			WriteError(w, Error{"unable to parse hosts: " + err.Error()}, http.StatusBadRequest)
			return
		} else if hosts != 0 && hosts < requiredHosts {
			WriteError(w, Error{fmt.Sprintf("insufficient number of hosts, need at least %v but have %v", modules.DefaultAllowance.Hosts, hosts)}, http.StatusBadRequest)
			return
		} else {
			allowance.Hosts = hosts
		}
	}
	// Scan the period. (optional parameter)
	if p := req.FormValue("period"); p != "" {
		var period types.BlockHeight
		if _, err := fmt.Sscan(p, &period); err != nil {
			WriteError(w, Error{"unable to parse period: " + err.Error()}, http.StatusBadRequest)
			return
		}
		allowance.Period = types.BlockHeight(period)
	}
	// Scan the renew window. (optional parameter)
	if rw := req.FormValue("renewwindow"); rw != "" {
		var renewWindow types.BlockHeight
		if _, err := fmt.Sscan(rw, &renewWindow); err != nil {
			WriteError(w, Error{"unable to parse renewwindow: " + err.Error()}, http.StatusBadRequest)
			return
		} else if renewWindow != 0 && types.BlockHeight(renewWindow) < requiredRenewWindow {
			WriteError(w, Error{fmt.Sprintf("renew window is too small, must be at least %v blocks but have %v blocks", requiredRenewWindow, renewWindow)}, http.StatusBadRequest)
			return
		} else {
			allowance.RenewWindow = types.BlockHeight(renewWindow)
		}
	}

	// Check for partially set allowance, which can happen since hosts and renew
	// window can be optional fields. Checking here instead of assigning values
	// above so that an empty allowance can still be submitted
	if !reflect.DeepEqual(allowance, modules.Allowance{}) {
		if allowance.Funds.Cmp(types.ZeroCurrency) == 0 {
			WriteError(w, Error{fmt.Sprint("Allowance not set correctly, `funds` parameter left empty")}, http.StatusBadRequest)
			return
		}
		if allowance.Period == 0 {
			WriteError(w, Error{fmt.Sprint("Allowance not set correctly, `period` parameter left empty")}, http.StatusBadRequest)
			return
		}
		if allowance.Hosts == 0 {
			WriteError(w, Error{fmt.Sprint("Allowance not set correctly, `hosts` parameter left empty")}, http.StatusBadRequest)
			return
		}
		if allowance.RenewWindow == 0 {
			WriteError(w, Error{fmt.Sprint("Allowance not set correctly, `renewwindow` parameter left empty")}, http.StatusBadRequest)
			return
		}
	}

	estimate, a, err := api.renter.PriceEstimation(allowance)
	if err != nil {
		WriteError(w, Error{err.Error()}, http.StatusBadRequest)
		return
	}
	WriteJSON(w, RenterPricesGET{
		RenterPriceEstimation: estimate,
		Allowance:             a,
	})
}

// renterDeleteHandler handles the API call to delete a file entry from the
// renter.
func (api *API) renterDeleteHandler(w http.ResponseWriter, req *http.Request, ps httprouter.Params) {
	siaPath, err := modules.NewSiaPath(ps.ByName("siapath"))
	if err != nil {
		WriteError(w, Error{err.Error()}, http.StatusBadRequest)
		return
	}
	siaPath, err = rebaseInputSiaPath(siaPath)
	if err != nil {
		WriteError(w, Error{err.Error()}, http.StatusBadRequest)
		return
	}
	err = api.renter.DeleteFile(siaPath)
	if err != nil {
		WriteError(w, Error{err.Error()}, http.StatusBadRequest)
		return
	}

	WriteSuccess(w)
}

// renterCancelDownloadHandler handles the API call to cancel a download.
func (api *API) renterCancelDownloadHandler(w http.ResponseWriter, req *http.Request, ps httprouter.Params) {
	// Get the id.
	id := modules.DownloadID(req.FormValue("id"))
	if id == "" {
		WriteError(w, Error{"id not specified"}, http.StatusBadRequest)
		return
	}
	// Get the download from the map and delete it.
	api.downloadMu.Lock()
	cancel, ok := api.downloads[id]
	delete(api.downloads, id)
	api.downloadMu.Unlock()
	if !ok {
		WriteError(w, Error{"download for id not found"}, http.StatusBadRequest)
		return
	}
	// Cancel download and delete it from the map.
	cancel()
	WriteSuccess(w)
}

// renterDownloadHandler handles the API call to download a file.
func (api *API) renterDownloadHandler(w http.ResponseWriter, req *http.Request, ps httprouter.Params) {
	params, err := parseDownloadParameters(w, req, ps)
	if err != nil {
		WriteError(w, Error{err.Error()}, http.StatusBadRequest)
		return
	}
	var id modules.DownloadID
	var start func() error
	if params.Async {
		var cancel func()
		id, start, cancel, err = api.renter.DownloadAsync(params, func(_ error) error {
			api.downloadMu.Lock()
			delete(api.downloads, id)
			api.downloadMu.Unlock()
			return nil
		})
		// Add download to API's map for cancellation.
		if err == nil {
			api.downloadMu.Lock()
			api.downloads[id] = cancel
			api.downloadMu.Unlock()
		}
	} else {
		id, start, err = api.renter.Download(params)
	}
	if err != nil {
		WriteError(w, Error{"download creation failed: " + err.Error()}, http.StatusInternalServerError)
		return
	}
	// Set ID before starting download.
	w.Header().Set("ID", string(id))
	// Start download.
	if err := start(); err != nil {
		WriteError(w, Error{"download failed: " + err.Error()}, http.StatusInternalServerError)
		return
	}
	if params.Httpwriter == nil {
		// `httpresp=true` causes writes to w before this line is run, automatically
		// adding `200 Status OK` code to response. Calling this results in a
		// multiple calls to WriteHeaders() errors.
		WriteSuccess(w)
		return
	}
}

// renterDownloadAsyncHandler handles the API call to download a file asynchronously.
func (api *API) renterDownloadAsyncHandler(w http.ResponseWriter, req *http.Request, ps httprouter.Params) {
	req.ParseForm()
	req.Form.Set("async", "true")
	api.renterDownloadHandler(w, req, ps)
}

// parseDownloadParameters parses the download parameters passed to the
// /renter/download endpoint. Validation of these parameters is done by the
// renter.
func parseDownloadParameters(w http.ResponseWriter, req *http.Request, ps httprouter.Params) (modules.RenterDownloadParameters, error) {
	destination := req.FormValue("destination")

	// The offset and length in bytes.
	offsetparam := req.FormValue("offset")
	lengthparam := req.FormValue("length")

	// Determines whether the response is written to response body.
	httprespparam := req.FormValue("httpresp")

	// Determines whether to return on completion of download or straight away.
	// If httprespparam is present, this parameter is ignored.
	asyncparam := req.FormValue("async")

	// disablelocalfetchparam determines whether downloads will be fetched from
	// disk if available.
	disablelocalfetchparam := req.FormValue("disablelocalfetch")

	// Parse the offset and length parameters.
	var offset, length uint64
	if len(offsetparam) > 0 {
		_, err := fmt.Sscan(offsetparam, &offset)
		if err != nil {
			return modules.RenterDownloadParameters{}, errors.AddContext(err, "could not decode the offset as uint64")
		}
	}
	if len(lengthparam) > 0 {
		_, err := fmt.Sscan(lengthparam, &length)
		if err != nil {
			return modules.RenterDownloadParameters{}, errors.AddContext(err, "could not decode the offset as uint64")
		}
	}

	// Parse the httpresp parameter.
	httpresp, err := scanBool(httprespparam)
	if err != nil {
		return modules.RenterDownloadParameters{}, errors.AddContext(err, "httpresp parameter could not be parsed")
	}

	// Parse the async parameter.
	async, err := scanBool(asyncparam)
	if err != nil {
		return modules.RenterDownloadParameters{}, errors.AddContext(err, "async parameter could not be parsed")
	}

	siaPath, err := modules.NewSiaPath(ps.ByName("siapath"))
	if err != nil {
		return modules.RenterDownloadParameters{}, errors.AddContext(err, "error parsing the siapath")
	}
	siaPath, err = rebaseInputSiaPath(siaPath)
	if err != nil {
		return modules.RenterDownloadParameters{}, err
	}

	var disableLocalFetch bool
	if disablelocalfetchparam != "" {
		disableLocalFetch, err = scanBool(disablelocalfetchparam)
		if err != nil {
			return modules.RenterDownloadParameters{}, errors.AddContext(err, "error parsing the disablelocalfetch flag")
		}
	}

	dp := modules.RenterDownloadParameters{
		Destination:      destination,
		DisableDiskFetch: disableLocalFetch,
		Async:            async,
		Length:           length,
		Offset:           offset,
		SiaPath:          siaPath,
	}
	if httpresp {
		dp.Httpwriter = w
	}

	return dp, nil
}

// renterStreamHandler handles downloads from the /renter/stream endpoint
func (api *API) renterStreamHandler(w http.ResponseWriter, req *http.Request, ps httprouter.Params) {
	siaPath, err := modules.NewSiaPath(ps.ByName("siapath"))
	if err != nil {
		WriteError(w, Error{err.Error()}, http.StatusBadRequest)
		return
	}
<<<<<<< HEAD
	siaPath, err = rebaseInputSiaPath(siaPath)
	if err != nil {
		WriteError(w, Error{err.Error()}, http.StatusBadRequest)
		return
	}
	fileName, streamer, err := api.renter.Streamer(siaPath)
=======
	disablelocalfetchparam := req.FormValue("disablelocalfetch")
	var disableLocalFetch bool
	if disablelocalfetchparam != "" {
		disableLocalFetch, err = scanBool(disablelocalfetchparam)
		if err != nil {
			err = errors.AddContext(err, "error parsing the disablelocalfetch flag")
			WriteError(w, Error{err.Error()}, http.StatusBadRequest)
			return
		}
	}
	fileName, streamer, err := api.renter.Streamer(siaPath, disableLocalFetch)
>>>>>>> 1c5462b4
	if err != nil {
		WriteError(w, Error{fmt.Sprintf("failed to create download streamer: %v", err)},
			http.StatusInternalServerError)
		return
	}
	defer streamer.Close()
	http.ServeContent(w, req, fileName, time.Time{}, streamer)
}

// renterUploadHandler handles the API call to upload a file.
func (api *API) renterUploadHandler(w http.ResponseWriter, req *http.Request, ps httprouter.Params) {
	// Get the source path.
	source := req.FormValue("source")
	// Source must be absolute path.
	if !filepath.IsAbs(source) {
		WriteError(w, Error{"source must be an absolute path"}, http.StatusBadRequest)
		return
	}
	// Check whether existing file should be overwritten
	var err error
	force := false
	if f := req.FormValue("force"); f != "" {
		force, err = strconv.ParseBool(f)
		if err != nil {
			WriteError(w, Error{"unable to parse 'force' parameter: " + err.Error()}, http.StatusBadRequest)
			return
		}
	}
	// Parse the erasure coder.
	ec, err := parseErasureCodingParameters(req.FormValue("datapieces"), req.FormValue("paritypieces"))
	if err != nil {
		WriteError(w, Error{"unable to parse erasure code settings" + err.Error()}, http.StatusBadRequest)
		return
	}

	// Call the renter to upload the file.
	siaPath, err := modules.NewSiaPath(ps.ByName("siapath"))
	if err != nil {
		WriteError(w, Error{err.Error()}, http.StatusBadRequest)
		return
	}
	siaPath, err = rebaseInputSiaPath(siaPath)
	if err != nil {
		WriteError(w, Error{err.Error()}, http.StatusBadRequest)
		return
	}
	err = api.renter.Upload(modules.FileUploadParams{
		Source:              source,
		SiaPath:             siaPath,
		ErasureCode:         ec,
		Force:               force,
		DisablePartialChunk: true, // TODO: remove this
	})
	if err != nil {
		WriteError(w, Error{"upload failed: " + err.Error()}, http.StatusInternalServerError)
		return
	}
	WriteSuccess(w)
}

// renterUploadReadyHandler handles the API call to check whether or not the
// renter is ready to upload files
func (api *API) renterUploadReadyHandler(w http.ResponseWriter, req *http.Request, _ httprouter.Params) {
	// Gather params
	dataPiecesStr := req.FormValue("datapieces")
	parityPiecesStr := req.FormValue("paritypieces")

	// Check params
	dataPieces, parityPieces, err := parseDataAndParityPieces(dataPiecesStr, parityPiecesStr)
	if err != nil {
		WriteError(w, Error{"failed to parse query params" + err.Error()}, http.StatusBadRequest)
		return
	}
	// Check if we need to set to defaults
	if dataPieces == 0 && parityPieces == 0 {
		dataPieces = renter.DefaultDataPieces
		parityPieces = renter.DefaultParityPieces
	}
	contractsNeeded := dataPieces + parityPieces

	// Get contracts - compare against data and parity pieces
	contracts := api.parseRenterContracts(false, false, false)
	WriteJSON(w, RenterUploadReadyGet{
		Ready:              len(contracts.ActiveContracts) >= contractsNeeded,
		ContractsNeeded:    contractsNeeded,
		NumActiveContracts: len(contracts.ActiveContracts),
		DataPieces:         dataPieces,
		ParityPieces:       parityPieces,
	})
}

// renterUploadStreamHandler handles the API call to upload a file using a
// stream.
func (api *API) renterUploadStreamHandler(w http.ResponseWriter, req *http.Request, ps httprouter.Params) {
	// Parse the query params.
	queryForm, err := url.ParseQuery(req.URL.RawQuery)
	if err != nil {
		WriteError(w, Error{"failed to parse query params"}, http.StatusBadRequest)
		return
	}
	// Check whether existing file should be overwritten
	force := false
	if f := queryForm.Get("force"); f != "" {
		force, err = strconv.ParseBool(f)
		if err != nil {
			WriteError(w, Error{"unable to parse 'force' parameter: " + err.Error()}, http.StatusBadRequest)
			return
		}
	}
	// Check whether existing file should be repaired
	repair := false
	if r := queryForm.Get("repair"); r != "" {
		repair, err = strconv.ParseBool(r)
		if err != nil {
			WriteError(w, Error{"unable to parse 'repair' parameter: " + err.Error()}, http.StatusBadRequest)
			return
		}
	}
	// Parse the erasure coder.
	ec, err := parseErasureCodingParameters(queryForm.Get("datapieces"), queryForm.Get("paritypieces"))
	if err != nil && !repair {
		WriteError(w, Error{"unable to parse erasure code settings" + err.Error()}, http.StatusBadRequest)
		return
	}
	if repair && ec != nil {
		WriteError(w, Error{"can't provide erasure code settings when doing a repair"}, http.StatusBadRequest)
		return
	}

	// Call the renter to upload the file.
	siaPath, err := modules.NewSiaPath(ps.ByName("siapath"))
	if err != nil {
		WriteError(w, Error{err.Error()}, http.StatusBadRequest)
		return
	}
	siaPath, err = rebaseInputSiaPath(siaPath)
	if err != nil {
		WriteError(w, Error{err.Error()}, http.StatusBadRequest)
		return
	}
	up := modules.FileUploadParams{
		SiaPath:     siaPath,
		ErasureCode: ec,
		Force:       force,
		Repair:      repair,
	}
	err = api.renter.UploadStreamFromReader(up, req.Body)
	if err != nil {
		WriteError(w, Error{"upload failed: " + err.Error()}, http.StatusInternalServerError)
		return
	}
	WriteSuccess(w)
}

// renterValidateSiaPathHandler handles the API call that validates a siapath
func (api *API) renterValidateSiaPathHandler(w http.ResponseWriter, _ *http.Request, ps httprouter.Params) {
	// Try and create a new siapath, this will validate the potential siapath
	_, err := modules.NewSiaPath(ps.ByName("siapath"))
	if err != nil {
		WriteError(w, Error{err.Error()}, http.StatusBadRequest)
		return
	}
	WriteSuccess(w)
}

// renterDirHandlerGET handles the API call to query a directory
func (api *API) renterDirHandlerGET(w http.ResponseWriter, req *http.Request, ps httprouter.Params) {
	var siaPath modules.SiaPath
	var err error
	str := ps.ByName("siapath")
	if str == "" || str == "/" {
		siaPath = modules.RootSiaPath()
	} else {
		siaPath, err = modules.NewSiaPath(str)
	}
	if err != nil {
		WriteError(w, Error{err.Error()}, http.StatusBadRequest)
		return
	}
	siaPath, err = rebaseInputSiaPath(siaPath)
	if err != nil {
		WriteError(w, Error{err.Error()}, http.StatusBadRequest)
		return
	}
	directories, err := api.renter.DirList(siaPath)
	if err != nil {
		WriteError(w, Error{"failed to get directory contents:" + err.Error()}, http.StatusInternalServerError)
		return
	}
	directories, err = trimSiaDirFolder(directories...)
	if err != nil {
		WriteError(w, Error{err.Error()}, http.StatusBadRequest)
		return
	}
	files, err := api.renter.FileList(siaPath, false, true)
	if err != nil {
		WriteError(w, Error{"failed to get file infos:" + err.Error()}, http.StatusInternalServerError)
		return
	}
	files, err = trimSiaDirFolderOnFiles(files...)
	if err != nil {
		WriteError(w, Error{err.Error()}, http.StatusBadRequest)
		return
	}
	WriteJSON(w, RenterDirectory{
		Directories: directories,
		Files:       files,
	})
	return
}

// renterDirHandlerPOST handles the API call to create, delete and rename a
// directory
func (api *API) renterDirHandlerPOST(w http.ResponseWriter, req *http.Request, ps httprouter.Params) {
	// Parse action
	action := req.FormValue("action")
	if action == "" {
		WriteError(w, Error{"you must set the action you wish to execute"}, http.StatusInternalServerError)
		return
	}
	siaPath, err := modules.NewSiaPath(ps.ByName("siapath"))
	if err != nil {
		WriteError(w, Error{err.Error()}, http.StatusBadRequest)
		return
	}
	siaPath, err = rebaseInputSiaPath(siaPath)
	if err != nil {
		WriteError(w, Error{err.Error()}, http.StatusBadRequest)
		return
	}
	if action == "create" {
		// Call the renter to create directory
		err := api.renter.CreateDir(siaPath)
		if err != nil {
			WriteError(w, Error{"failed to create directory: " + err.Error()}, http.StatusInternalServerError)
			return
		}
		WriteSuccess(w)
		return
	}
	if action == "delete" {
		err := api.renter.DeleteDir(siaPath)
		if err != nil {
			WriteError(w, Error{"failed to delete directory: " + err.Error()}, http.StatusInternalServerError)
			return
		}
		WriteSuccess(w)
		return
	}
	if action == "rename" {
		newSiaPath, err := modules.NewSiaPath(req.FormValue("newsiapath"))
		if err != nil {
			WriteError(w, Error{"failed to parse newsiapath: " + err.Error()}, http.StatusBadRequest)
			return
		}
		newSiaPath, err = rebaseInputSiaPath(newSiaPath)
		if err != nil {
			WriteError(w, Error{err.Error()}, http.StatusBadRequest)
			return
		}
		err = api.renter.RenameDir(siaPath, newSiaPath)
		if err != nil {
			WriteError(w, Error{"failed to rename directory: " + err.Error()}, http.StatusInternalServerError)
			return
		}
		WriteSuccess(w)
		return
	}

	// Report that no calls were made
	WriteError(w, Error{"no calls were made, please check your submission and try again"}, http.StatusInternalServerError)
	return
}

// renterContractStatusHandler  handles the API call to check the status of a
// contract monitored by the renter.
func (api *API) renterContractStatusHandler(w http.ResponseWriter, req *http.Request, ps httprouter.Params) {
	var fcID types.FileContractID
	if err := fcID.LoadString(req.FormValue("id")); err != nil {
		WriteError(w, Error{"unable to parse id:" + err.Error()}, http.StatusBadRequest)
		return
	}

	contractStatus, monitoringContract := api.renter.ContractStatus(fcID)
	if !monitoringContract {
		WriteError(w, Error{"renter unaware of contract"}, http.StatusBadRequest)
		return
	}

	WriteJSON(w, contractStatus)
}<|MERGE_RESOLUTION|>--- conflicted
+++ resolved
@@ -1560,14 +1560,11 @@
 		WriteError(w, Error{err.Error()}, http.StatusBadRequest)
 		return
 	}
-<<<<<<< HEAD
 	siaPath, err = rebaseInputSiaPath(siaPath)
 	if err != nil {
 		WriteError(w, Error{err.Error()}, http.StatusBadRequest)
 		return
 	}
-	fileName, streamer, err := api.renter.Streamer(siaPath)
-=======
 	disablelocalfetchparam := req.FormValue("disablelocalfetch")
 	var disableLocalFetch bool
 	if disablelocalfetchparam != "" {
@@ -1579,7 +1576,6 @@
 		}
 	}
 	fileName, streamer, err := api.renter.Streamer(siaPath, disableLocalFetch)
->>>>>>> 1c5462b4
 	if err != nil {
 		WriteError(w, Error{fmt.Sprintf("failed to create download streamer: %v", err)},
 			http.StatusInternalServerError)
