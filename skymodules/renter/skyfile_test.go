package renter

import (
	"bytes"
	"context"
	"fmt"
	"io"
	"reflect"
	"strings"
	"testing"
	"time"

	"gitlab.com/NebulousLabs/errors"
	"gitlab.com/NebulousLabs/fastrand"
	"gitlab.com/SkynetLabs/skyd/build"
	"gitlab.com/SkynetLabs/skyd/skymodules"
	"go.sia.tech/siad/crypto"
	"go.sia.tech/siad/modules"
)

// TestTryResolveSkylinkV2 is a unit test for managedTryResolveSkylinkV2.
func TestTryResolveSkylinkV2(t *testing.T) {
	if testing.Short() {
		t.SkipNow()
	}
	t.Parallel()

	wt, err := newWorkerTester(t.Name())
	if err != nil {
		t.Fatal(err)
	}

	var mr crypto.Hash
	fastrand.Read(mr[:])
	skylinkV1, err := skymodules.NewSkylinkV1(mr, 0, 0)
	if err != nil {
		t.Fatal(err)
	}

	// Set skylink on host.
	srv, spk, sk := randomRegistryValue()
	srv.Data = skylinkV1.Bytes()
	srv.Revision++
	srv = srv.Sign(sk)
	err = wt.UpdateRegistry(context.Background(), spk, srv)
	if err != nil {
		t.Fatal(err)
	}

	// Get the v2 skylink.
	skylinkV2 := skymodules.NewSkylinkV2(spk, srv.Tweak)

	// Resolve it.
	slV1, entries, err := wt.rt.renter.managedTryResolveSkylinkV2(context.Background(), skylinkV2, true)
	if err != nil {
		t.Fatal(err)
	}

	// Skylinks should match.
	if !reflect.DeepEqual(skylinkV1, slV1) {
		t.Fatal("skylinks don't match")
	}

	// Should only be one entry
	if len(entries) != 1 {
		t.Fatal("Expected only 1 entry, got", len(entries))
	}
	entry := entries[0]

	// Entry shouldn't be nil.
	expectedSRV := skymodules.NewRegistryEntry(spk, srv)
	if !reflect.DeepEqual(entry, expectedSRV) {
		t.Log(entry)
		t.Log(expectedSRV)
		t.Fatal("entry mismatch")
	}

	// Try resolving the v1 skylink. Should be a no-op.
	slV1, entries, err = wt.rt.renter.managedTryResolveSkylinkV2(context.Background(), skylinkV1, true)
	if err != nil {
		t.Fatal(err)
	}
	if !reflect.DeepEqual(skylinkV1, slV1) {
		t.Fatal("skylinks don't match")
	}
	if entries != nil {
		t.Fatal("entries should be nil")
	}
}

// TestShortFanoutPanic is a regression test for when the size of a fanout
// doesn't match the filesize.
func TestShortFanoutPanic(t *testing.T) {
	if testing.Short() {
		t.SkipNow()
	}
	t.Parallel()

	wt, err := newWorkerTester(t.Name())
	if err != nil {
		t.Fatal(err)
	}

	// Add 2 more hosts.
	if _, err = wt.rt.addHost(t.Name() + "1"); err != nil {
		t.Fatal(err)
	}
	if _, err = wt.rt.addHost(t.Name() + "2"); err != nil {
		t.Fatal(err)
	}
	r := wt.rt.renter

	// Wait for them to show up as workers.
	err = build.Retry(600, 100*time.Millisecond, func() error {
		_, err := wt.rt.miner.AddBlock()
		if err != nil {
			return err
		}
		r.staticWorkerPool.callUpdate()
		workers := r.staticWorkerPool.callWorkers()
		if len(workers) < 3 {
			return fmt.Errorf("expected %v workers but got %v", 3, len(workers))
		}
		return nil
	})
	if err != nil {
		t.Fatal(err)
	}

	// Prepare a metadata for a basic file.
	fileSize := modules.SectorSize * 3
	md := skymodules.SkyfileMetadata{
		Filename: "test",
		Length:   fileSize,
	}
	metadataBytes, err := skymodules.SkyfileMetadataBytes(md)
	if err != nil {
		t.Fatal(err)
	}

	// Get some random data and fanout.
	data := fastrand.Bytes(int(fileSize))
	ec, err := skymodules.NewRSSubCode(2, 1, crypto.SegmentSize)
	if err != nil {
		t.Fatal(err)
	}

	// Init the upload.
	fileNode, err := r.managedInitUploadStream(skymodules.FileUploadParams{
		CipherType:  crypto.TypePlain,
		ErasureCode: ec,
		SiaPath:     skymodules.RandomSiaPath(),
	})
	if err != nil {
		t.Fatal(err)
	}

	// Upload the fanout.
	chunkReader := NewFanoutChunkReader(bytes.NewReader(data), fileNode.ErasureCode(), false, fileNode.MasterKey())
	_, err = r.callUploadStreamFromReaderWithFileNode(context.Background(), fileNode, chunkReader, 0)
	if err != nil {
		t.Fatal(err)
	}
	if err := fileNode.Close(); err != nil {
		t.Fatal(err)
	}
	fanout := chunkReader.Fanout()

	// Shrink the fanout to 1 chunk.
	fanout = fanout[:ec.NumPieces()*crypto.HashSize]

	// Prepare a layout.
	sl := skymodules.SkyfileLayout{
		Version:            skymodules.SkyfileVersion,
		Filesize:           fileSize,
		MetadataSize:       uint64(len(metadataBytes)),
		FanoutSize:         uint64(len(fanout)),
		FanoutDataPieces:   uint8(ec.MinPieces()),
		FanoutParityPieces: uint8(ec.NumPieces() - ec.MinPieces()),
		CipherType:         crypto.TypePlain,
	}

	// Prepare a base sector with fanout but also with the file data.
	bs, fetchSize, _ := skymodules.BuildBaseSector(sl.Encode(), fanout, metadataBytes, nil)
	if err != nil {
		t.Fatal(err)
	}
	skylink, err := skymodules.NewSkylinkV1(crypto.MerkleRoot(bs), 0, fetchSize)
	if err != nil {
		t.Fatal(err)
	}

	// Upload the base sector.
	err = r.managedUploadBaseSector(context.Background(), skymodules.SkyfileUploadParameters{
		SiaPath: skymodules.RandomSiaPath(),
	}, bs, skylink)
	if err != nil {
		t.Fatal(err)
	}

	// Download the file. This should fail due to the short fanout.
	_, _, err = r.DownloadSkylink(skylink, time.Hour, skymodules.DefaultSkynetPricePerMS)
	if err == nil || !strings.Contains(err.Error(), skymodules.ErrMalformedBaseSector.Error()) {
		t.Fatal(err)
	}
}

// TestParseSkyfileMetadata tests parsing a recursive skyfile metadata.
func TestParseSkyfileMetadataRecursive(t *testing.T) {
	if testing.Short() {
		t.SkipNow()
	}

	wt, err := newWorkerTester(t.Name())
	if err != nil {
		t.Fatal(err)
	}
	defer func() {
		if err := wt.Close(); err != nil {
			t.Fatal(err)
		}
	}()
	r := wt.rt.renter

	// Prepare a metadata for a basic file.
	fileSize := 3 * modules.SectorSize * modules.SectorSize
	md := skymodules.SkyfileMetadata{
		Filename: "test",
		Length:   fileSize,
	}
	metadataBytes, err := skymodules.SkyfileMetadataBytes(md)
	if err != nil {
		t.Fatal(err)
	}

	// Upload a huge amount of data to force a base sector recursion of
	// depth 1.
	data := fastrand.Bytes(int(fileSize))
	ec, err := skymodules.NewRSSubCode(2, 1, crypto.SegmentSize)
	if err != nil {
		t.Fatal(err)
	}

	// Upload the fanout. We don't really upload it here. Instead we just
	// use a chunkreader to figure out what the fanout would be for that
	// file.
	fileNode, err := r.managedInitUploadStream(skymodules.FileUploadParams{
		CipherType:  crypto.TypePlain,
		ErasureCode: ec,
		SiaPath:     skymodules.RandomSiaPath(),
	})
	if err != nil {
		t.Fatal(err)
	}
	chunkReader := NewFanoutChunkReader(bytes.NewReader(data), fileNode.ErasureCode(), false, fileNode.MasterKey())
	if err := fileNode.Close(); err != nil {
		t.Fatal(err)
	}

	// Read all chunks.
	for {
		_, _, err := chunkReader.ReadChunk()
		if errors.Contains(err, io.EOF) {
			break // done
		}
		if err != nil {
			t.Fatal(err)
		}
	}
	fanout := chunkReader.Fanout()

	// Prepare a valid layout.
	sl := skymodules.NewSkyfileLayout(fileSize, uint64(len(metadataBytes)), uint64(len(fanout)), ec, crypto.TypePlain)

	// Prepare a base sector with fanout but also with the file data.
	bs, fetchSize, extension := skymodules.BuildBaseSector(sl.Encode(), fanout, metadataBytes, nil)
	if err != nil {
		t.Fatal(err)
	}
	if len(extension) != 2 {
		t.Fatal("the depth of the returned extension should be 2", len(extension))
	}
	if len(bs) != int(modules.SectorSize) {
		t.Fatal("basesector should be exactly a sectorsize large at this point", len(bs))
	}

	skylink, err := skymodules.NewSkylinkV1(crypto.MerkleRoot(bs), 0, fetchSize)
	if err != nil {
		t.Fatal(err)
	}
	for _, ext := range extension {
		bs = append(bs, ext...)
	}

	// Upload the base sector.
	fmt.Println("bs", len(bs), len(bs)/int(modules.SectorSize))
	err = r.managedUploadBaseSector(context.Background(), skymodules.SkyfileUploadParameters{
		SiaPath: skymodules.RandomSkynetFilePath(),
	}, bs, skylink)
	if err != nil {
		t.Fatal(err)
	}

	// Download the base sector using the skylink and parse it.
	offset, fetchSize, err := skylink.OffsetAndFetchSize()
	if err != nil {
		t.Fatal(err)
	}
	var bs2 []byte
	err = build.Retry(600, 100*time.Millisecond, func() error {
		bs2, _, err = r.managedDownloadByRoot(context.Background(), skylink.MerkleRoot(), offset, fetchSize, skymodules.DefaultSkynetPricePerMS)
		if err != nil {
			r.staticWorkerPool.callUpdate()
			return err
		}
		return nil
	})
	if err != nil {
		t.Fatal(err)
	}

	// Compare base sectors.
	if !bytes.Equal(bs[:modules.SectorSize], bs2) {
		t.Fatal("base sectors don't match")
	}

	var sl2 skymodules.SkyfileLayout
	var fanout2, rawSM []byte
	var wps skymodules.WorkerPoolStatus
	err = build.Retry(60, time.Second, func() error {
		sl2, fanout2, _, rawSM, _, _, err = r.ParseSkyfileMetadata(bs2)
		if err != nil {
<<<<<<< HEAD
			r.staticWorkerPool.callUpdate()
			fmt.Println("parse", err)
			return err
=======
			wps, wpsErr = r.WorkerPoolStatus()
			r.staticWorkerPool.callUpdate()
			return errors.Compose(err, wpsErr)
>>>>>>> d4e585f2
		}
		return nil
	})
	if err != nil {
		t.Log("num workers", wps.NumWorkers)
		t.Log("total DL cooldown", wps.TotalDownloadCoolDown)
		t.Log("total MAINT cooldown", wps.TotalMaintenanceCoolDown)
		t.Fatal(err)
	}
	t.Log("MD parsed")

	// Compare fanouts.
	if !bytes.Equal(sl.Encode(), sl2.Encode()) {
		t.Fatal("fanout mismatch")
	}
	if !bytes.Equal(metadataBytes, rawSM) {
		t.Fatal("md mismatch")
	}
	if !bytes.Equal(fanout, fanout2) {
		t.Fatal("fanout mismatch")
	}
}<|MERGE_RESOLUTION|>--- conflicted
+++ resolved
@@ -330,15 +330,8 @@
 	err = build.Retry(60, time.Second, func() error {
 		sl2, fanout2, _, rawSM, _, _, err = r.ParseSkyfileMetadata(bs2)
 		if err != nil {
-<<<<<<< HEAD
 			r.staticWorkerPool.callUpdate()
-			fmt.Println("parse", err)
 			return err
-=======
-			wps, wpsErr = r.WorkerPoolStatus()
-			r.staticWorkerPool.callUpdate()
-			return errors.Compose(err, wpsErr)
->>>>>>> d4e585f2
 		}
 		return nil
 	})
