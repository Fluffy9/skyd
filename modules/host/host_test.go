package host

import (
	"bytes"
	"encoding/json"
	"io"
	"math"
	"os"
	"path/filepath"
	"reflect"
	"sync"
	"testing"
	"time"

	"gitlab.com/NebulousLabs/Sia/build"
	"gitlab.com/NebulousLabs/Sia/crypto"
	"gitlab.com/NebulousLabs/Sia/modules"
	"gitlab.com/NebulousLabs/Sia/modules/consensus"
	"gitlab.com/NebulousLabs/Sia/modules/gateway"
	"gitlab.com/NebulousLabs/Sia/modules/miner"
	"gitlab.com/NebulousLabs/Sia/persist"
	"gitlab.com/NebulousLabs/errors"
	"gitlab.com/NebulousLabs/fastrand"
	"gitlab.com/NebulousLabs/siamux"
	"gitlab.com/NebulousLabs/siamux/mux"

	// "gitlab.com/NebulousLabs/Sia/modules/renter"
	"gitlab.com/NebulousLabs/Sia/modules/transactionpool"
	"gitlab.com/NebulousLabs/Sia/modules/wallet"
	siasync "gitlab.com/NebulousLabs/Sia/sync"
	"gitlab.com/NebulousLabs/Sia/types"
)

const (
	// priceTableExpiryBuffer defines a buffer period that ensures the price
	// table is valid for at least as long as the buffer period when we consider
	// it valid. This ensures a call to `managedFetchPriceTable` does not return
	// a price table that expires the next second.
	priceTableExpiryBuffer = 15 * time.Second
)

// A hostTester is the helper object for host testing, including helper modules
// and methods for controlling synchronization.
type (
	closeFn func() error

	hostTester struct {
		mux *siamux.SiaMux

		cs        modules.ConsensusSet
		gateway   modules.Gateway
		miner     modules.TestMiner
		tpool     modules.TransactionPool
		wallet    modules.Wallet
		walletKey crypto.CipherKey

		host *Host

		persistDir string
	}
)

/*
// initRenting prepares the host tester for uploads and downloads by announcing
// the host to the network and performing other preparational tasks.
// initRenting takes a while because the renter needs to process the host
// announcement, requiring asynchronous network communication between the
// renter and host.
func (ht *hostTester) initRenting() error {
	if ht.renting {
		return nil
	}

	// Because the renting test takes a long time, it will fail if
	// testing.Short.
	if testing.Short() {
		return errors.New("cannot call initRenting in short tests")
	}

	// Announce the host.
	err := ht.host.Announce()
	if err != nil {
		return err
	}

	// Mine a block to get the announcement into the blockchain.
	_, err = ht.miner.AddBlock()
	if err != nil {
		return err
	}

	// Wait for the renter to see the host announcement.
	for i := 0; i < 50; i++ {
		time.Sleep(time.Millisecond * 100)
		if len(ht.renter.ActiveHosts()) != 0 {
			break
		}
	}
	if len(ht.renter.ActiveHosts()) == 0 {
		return errors.New("could not start renting in the host tester")
	}
	ht.renting = true
	return nil
}
*/

// initWallet creates a wallet key, initializes the host wallet, unlocks it,
// and then stores the key in the host tester.
func (ht *hostTester) initWallet() error {
	// Create the keys for the wallet and unlock it.
	key := crypto.GenerateSiaKey(crypto.TypeDefaultWallet)
	ht.walletKey = key
	_, err := ht.wallet.Encrypt(key)
	if err != nil {
		return err
	}
	err = ht.wallet.Unlock(key)
	if err != nil {
		return err
	}
	return nil
}

// blankHostTester creates a host tester where the modules are created but no
// extra initialization has been done, for example no blocks have been mined
// and the wallet keys have not been created.
func blankHostTester(name string) (*hostTester, error) {
	return blankMockHostTester(modules.ProdDependencies, name)
}

// blankMockHostTester creates a host tester where the modules are created but no
// extra initialization has been done, for example no blocks have been mined
// and the wallet keys have not been created.
func blankMockHostTester(d modules.Dependencies, name string) (*hostTester, error) {
	testdir := build.TempDir(modules.HostDir, name)

	// Create the siamux.
	siaMuxDir := filepath.Join(testdir, modules.SiaMuxDir)
	mux, err := modules.NewSiaMux(siaMuxDir, testdir, "localhost:0", "localhost:0")
	if err != nil {
		return nil, err
	}

	// Create the modules.
	g, err := gateway.New("localhost:0", false, filepath.Join(testdir, modules.GatewayDir))
	if err != nil {
		return nil, err
	}
	cs, errChan := consensus.New(g, false, filepath.Join(testdir, modules.ConsensusDir))
	if err := <-errChan; err != nil {
		return nil, err
	}
	tp, err := transactionpool.New(cs, g, filepath.Join(testdir, modules.TransactionPoolDir))
	if err != nil {
		return nil, err
	}
	w, err := wallet.New(cs, tp, filepath.Join(testdir, modules.WalletDir))
	if err != nil {
		return nil, err
	}
	m, err := miner.New(cs, tp, w, filepath.Join(testdir, modules.MinerDir))
	if err != nil {
		return nil, err
	}
	h, err := NewCustomHost(d, cs, g, tp, w, mux, "localhost:0", filepath.Join(testdir, modules.HostDir))
	if err != nil {
		return nil, err
	}
	/*
		r, err := renter.New(cs, w, tp, filepath.Join(testdir, modules.RenterDir))
		if err != nil {
			return nil, err
		}
	*/

	// Assemble all objects into a hostTester
	ht := &hostTester{
		mux: mux,

		cs:      cs,
		gateway: g,
		miner:   m,
		// renter:  r,
		tpool:  tp,
		wallet: w,

		host: h,

		persistDir: testdir,
	}

	return ht, nil
}

// newHostTester creates a host tester with an initialized wallet and money in
// that wallet.
func newHostTester(name string) (*hostTester, error) {
	return newMockHostTester(modules.ProdDependencies, name)
}

// newMockHostTester creates a host tester with an initialized wallet and money
// in that wallet, using the dependencies provided.
func newMockHostTester(d modules.Dependencies, name string) (*hostTester, error) {
	// Create a blank host tester.
	ht, err := blankMockHostTester(d, name)
	if err != nil {
		return nil, err
	}

	// Initialize the wallet and mine blocks until the wallet has money.
	err = ht.initWallet()
	if err != nil {
		return nil, err
	}
	for i := types.BlockHeight(0); i <= types.MaturityDelay; i++ {
		_, err = ht.miner.AddBlock()
		if err != nil {
			return nil, err
		}
	}

	// Create two storage folder for the host, one the minimum size and one
	// twice the minimum size.
	storageFolderOne := filepath.Join(ht.persistDir, "hostTesterStorageFolderOne")
	err = os.Mkdir(storageFolderOne, 0700)
	if err != nil {
		return nil, err
	}
	err = ht.host.AddStorageFolder(storageFolderOne, modules.SectorSize*64)
	if err != nil {
		return nil, err
	}
	storageFolderTwo := filepath.Join(ht.persistDir, "hostTesterStorageFolderTwo")
	err = os.Mkdir(storageFolderTwo, 0700)
	if err != nil {
		return nil, err
	}
	err = ht.host.AddStorageFolder(storageFolderTwo, modules.SectorSize*64*2)
	if err != nil {
		return nil, err
	}
	return ht, nil
}

// Close safely closes the hostTester. It panics if err != nil because there
// isn't a good way to errcheck when deferring a close.
func (ht *hostTester) Close() error {
	errs := []error{
		ht.host.Close(),
		ht.miner.Close(),
		ht.wallet.Close(),
		ht.tpool.Close(),
		ht.cs.Close(),
		ht.gateway.Close(),
		ht.mux.Close(),
	}
	if err := build.JoinErrors(errs, "; "); err != nil {
		panic(err)
	}
	return nil
}

// renterHostPair is a helper struct that contains a secret key, symbolizing the
// renter, a host and the id of the file contract they share.
type renterHostPair struct {
	staticAccountID  modules.AccountID
	staticAccountKey crypto.SecretKey
	staticFCID       types.FileContractID
	staticRenterSK   crypto.SecretKey
	staticRenterPK   types.SiaPublicKey
	staticRenterMux  *siamux.SiaMux
	staticHT         *hostTester

	pt       *modules.RPCPriceTable
	ptExpiry time.Time // keep track of when the price table is set to expire

	mdmMu sync.RWMutex
	mu    sync.Mutex
}

// newRenterHostPair creates a new host tester and returns a renter host pair,
// this pair is a helper struct that contains both the host and renter,
// represented by its secret key. This helper will create a storage
// obligation emulating a file contract between them.
func newRenterHostPair(name string) (*renterHostPair, error) {
	return newCustomRenterHostPair(name, modules.ProdDependencies)
}

// newCustomRenterHostPair creates a new host tester and returns a renter host
// pair, this pair is a helper struct that contains both the host and renter,
// represented by its secret key. This helper will create a storage obligation
// emulating a file contract between them. It is custom as it allows passing a
// set of dependencies.
func newCustomRenterHostPair(name string, deps modules.Dependencies) (*renterHostPair, error) {
	// setup host
	ht, err := newMockHostTester(deps, name)
	if err != nil {
		return nil, err
	}
	return newRenterHostPairCustomHostTester(ht)
}

// newRenterHostPairCustomHostTester returns a renter host pair, this pair is a
// helper struct that contains both the host and renter, represented by its
// secret key. This helper will create a storage obligation emulating a file
// contract between them. This method requires the caller to pass a hostTester
// opposed to creating one, which allows setting up multiple renters which each
// have a contract with the one host.
func newRenterHostPairCustomHostTester(ht *hostTester) (*renterHostPair, error) {
	// create a renter key pair
	sk, pk := crypto.GenerateKeyPair()
	renterPK := types.SiaPublicKey{
		Algorithm: types.SignatureEd25519,
		Key:       pk[:],
	}

	// setup storage obligation (emulating a renter creating a contract)
	so, err := ht.newTesterStorageObligation()
	if err != nil {
		return nil, errors.AddContext(err, "unable to make the new tester storage obligation")
	}
	so, err = ht.addNoOpRevision(so, renterPK)
	if err != nil {
		return nil, errors.AddContext(err, "unable to add noop revision")
	}
	ht.host.managedLockStorageObligation(so.id())
	err = ht.host.managedAddStorageObligation(so)
	if err != nil {
		return nil, errors.AddContext(err, "unable to add the storage obligation")
	}
	ht.host.managedUnlockStorageObligation(so.id())

	// prepare an EA without funding it.
	accountKey, accountID := prepareAccount()

	// prepare a siamux for the renter
	renterMuxDir := filepath.Join(ht.persistDir, "rentermux")
	if err := os.MkdirAll(renterMuxDir, 0700); err != nil {
		return nil, errors.AddContext(err, "unable to mkdirall")
	}
	muxLogger, err := persist.NewFileLogger(filepath.Join(renterMuxDir, "siamux.log"))
	if err != nil {
		return nil, errors.AddContext(err, "unable to create mux logger")
	}
	renterMux, err := siamux.New("127.0.0.1:0", "127.0.0.1:0", muxLogger.Logger, renterMuxDir)
	if err != nil {
		return nil, errors.AddContext(err, "unable to create renter mux")
	}

	pair := &renterHostPair{
		staticAccountID:  accountID,
		staticAccountKey: accountKey,
		staticRenterSK:   sk,
		staticRenterPK:   renterPK,
		staticRenterMux:  renterMux,
		staticFCID:       so.id(),
		staticHT:         ht,
	}

	// fetch a price table
	err = pair.managedUpdatePriceTable(true)
	if err != nil {
		return nil, errors.AddContext(err, "unable to update price table")
	}

	// sanity check to verify the refund account used to update the PT is empty
	// to ensure the test starts with a clean slate
	am := pair.staticHT.host.staticAccountManager
	balance := am.callAccountBalance(pair.staticAccountID)
	if !balance.IsZero() {
		return nil, errors.New("account balance was not zero after initialising a renter host pair")
	}

	return pair, nil
}

// Close closes the underlying host tester.
func (p *renterHostPair) Close() error {
	err1 := p.staticRenterMux.Close()
	err2 := p.staticHT.Close()
	return errors.Compose(err1, err2)
}

// executeProgramResponse is a helper struct that wraps the
// RPCExecuteProgramResponse together with the output data
type executeProgramResponse struct {
	modules.RPCExecuteProgramResponse
	Output []byte
}

// managedExecuteProgram executes an MDM program on the host using an EA payment
// and returns the responses received by the host. A failure to execute an
// instruction won't result in an error. Instead the returned responses need to
// be inspected for that depending on the testcase.
func (p *renterHostPair) managedExecuteProgram(epr modules.RPCExecuteProgramRequest, programData []byte, budget types.Currency, updatePriceTable, finalize bool) (_ []executeProgramResponse, _ mux.BandwidthLimit, err error) {
	// Only allow a single write program or multiple read programs to run in
	// parallel. A production worker will have better locking than this but
	// since we just mock the renter this is used for unit testing the host.
	if epr.Program.ReadOnly() {
		p.mdmMu.RLock()
		defer p.mdmMu.RUnlock()
	} else {
		p.mdmMu.Lock()
		defer p.mdmMu.Unlock()
	}

	pt := p.managedPriceTable()
	if updatePriceTable {
		pt, err = p.managedFetchPriceTable()
		if err != nil {
			return nil, nil, err
		}
	}

	// create a buffer to optimise our writes
	buffer := bytes.NewBuffer(nil)

	// Write the specifier.
	err = modules.RPCWrite(buffer, modules.RPCExecuteProgram)
	if err != nil {
		return nil, nil, err
	}

	// Write the pricetable uid.
	err = modules.RPCWrite(buffer, pt.UID)
	if err != nil {
		return nil, nil, err
	}

	// Send the payment request.
	err = modules.RPCWrite(buffer, modules.PaymentRequest{Type: modules.PayByEphemeralAccount})
	if err != nil {
		return nil, nil, err
	}

	// Send the payment details.
	pbear := newPayByEphemeralAccountRequest(p.staticAccountID, pt.HostBlockHeight, budget, p.staticAccountKey)
	err = modules.RPCWrite(buffer, pbear)
	if err != nil {
		return nil, nil, err
	}

	// Send the execute program request.
	err = modules.RPCWrite(buffer, epr)
	if err != nil {
		return nil, nil, err
	}

	// Send the programData.
	_, err = buffer.Write(programData)
	if err != nil {
		return nil, nil, err
	}

	// create stream
	stream := p.managedNewStream()
	defer func() {
		err = errors.Compose(err, stream.Close())
	}()

	// Get the limit to track bandwidth.
	limit := stream.Limit()

	// write contents of the buffer to the stream
	_, err = stream.Write(buffer.Bytes())
	if err != nil {
		return nil, limit, err
	}

	// Read the cancellation token.
	var ct modules.MDMCancellationToken
	err = modules.RPCRead(stream, &ct)
	if err != nil {
		return nil, limit, err
	}

	// Read the responses.
	responses := make([]executeProgramResponse, len(epr.Program))
	for i := range epr.Program {
		// Read the response.
		err = modules.RPCRead(stream, &responses[i])
		if err != nil {
			return nil, limit, err
		}

		// Read the output data.
		outputLen := responses[i].OutputLength
		responses[i].Output = make([]byte, outputLen, outputLen)
		_, err = io.ReadFull(stream, responses[i].Output)
		if err != nil {
			return nil, limit, err
		}

		// If the response contains an error we are done.
		if responses[i].Error != nil {
			return responses, limit, nil
		}
	}

	// If the program was not readonly, the host expects a signed revision.
	if !epr.Program.ReadOnly() && finalize {
		lastOutput := responses[len(responses)-1]
		err = p.managedFinalizeWriteProgram(stream, lastOutput, p.staticHT.host.BlockHeight())
		if err != nil {
			return nil, limit, err
		}
	}

	// when we purposefully don't finalize, we can't wait for the host to close
	// the stream.
	if !finalize {
		return responses, limit, nil
	}

	// The next read should return io.EOF since the host closes the connection
	// after the RPC is done.
	err = modules.RPCRead(stream, struct{}{})
	if !errors.Contains(err, io.ErrClosedPipe) {
		return nil, limit, err
	}
	return responses, limit, nil
}

// managedFetchPriceTable returns the latest price table, if that price table is
// expired it will fetch a new one from the host.
func (p *renterHostPair) managedFetchPriceTable() (*modules.RPCPriceTable, error) {
	p.mu.Lock()
	expired := time.Now().Add(priceTableExpiryBuffer).After(p.ptExpiry)
	p.mu.Unlock()

	if expired {
		if err := p.managedUpdatePriceTable(true); err != nil {
			return nil, err
		}
	}
	return p.managedPriceTable(), nil
}

// managedFundEphemeralAccount will deposit the given amount in the pair's
// ephemeral account using the pair's file contract to provide payment and the
// given price table.
func (p *renterHostPair) managedFundEphemeralAccount(amount types.Currency, updatePriceTable bool) (_ modules.FundAccountResponse, err error) {
	pt := p.managedPriceTable()
	if updatePriceTable {
		pt, err = p.managedFetchPriceTable()
		if err != nil {
			return modules.FundAccountResponse{}, err
		}
	}

	// create stream
	stream := p.managedNewStream()
	defer func() {
		err = errors.Compose(err, stream.Close())
	}()

	// Write RPC ID.
	err = modules.RPCWrite(stream, modules.RPCFundAccount)
	if err != nil {
		return modules.FundAccountResponse{}, err
	}

	// Write price table id.
	err = modules.RPCWrite(stream, pt.UID)
	if err != nil {
		return modules.FundAccountResponse{}, err
	}

	// send fund account request
	req := modules.FundAccountRequest{Account: p.staticAccountID}
	err = modules.RPCWrite(stream, req)
	if err != nil {
		return modules.FundAccountResponse{}, err
	}

	// Pay by contract.
	err = p.managedPayByContract(stream, amount, modules.ZeroAccountID)
	if err != nil {
		return modules.FundAccountResponse{}, err
	}

	// receive FundAccountResponse
	var resp modules.FundAccountResponse
	err = modules.RPCRead(stream, &resp)
	if err != nil {
		return modules.FundAccountResponse{}, err
	}
	return resp, nil
}

// managedNewStream opens a stream to the pair's host and returns it
func (p *renterHostPair) managedNewStream() siamux.Stream {
	pk := modules.SiaPKToMuxPK(p.staticHT.host.publicKey)
	address := p.staticHT.host.ExternalSettings().SiaMuxAddress()
	subscriber := modules.HostSiaMuxSubscriberName

	stream, err := p.staticRenterMux.NewStream(subscriber, address, pk)
	if err != nil {
		panic(err)
	}
	return stream
}

// managedPayByContract is a helper that creates a payment revision and uses it
// to pay the specified amount. It will also verify the signature of the
// returned response.
func (p *renterHostPair) managedPayByContract(stream siamux.Stream, amount types.Currency, refundAccount modules.AccountID) error {
	// create the revision.
	revision, sig, err := p.managedEAFundRevision(amount)
	if err != nil {
		return err
	}

	// send PaymentRequest & PayByContractRequest
	pRequest := modules.PaymentRequest{Type: modules.PayByContract}
	pbcRequest := newPayByContractRequest(revision, sig, refundAccount)
	err = modules.RPCWriteAll(stream, pRequest, pbcRequest)
	if err != nil {
		return err
	}

	// receive PayByContractResponse
	var payByResponse modules.PayByContractResponse
	err = modules.RPCRead(stream, &payByResponse)
	if err != nil {
		return err
	}

	// verify the host signature
	if err := crypto.VerifyHash(crypto.HashAll(revision), p.staticHT.host.secretKey.PublicKey(), payByResponse.Signature); err != nil {
		return errors.New("could not verify host signature")
	}
	return nil
}

// managedPayByEphemeralAccount is a helper that makes payment using the pair's
// EA.
func (p *renterHostPair) managedPayByEphemeralAccount(stream siamux.Stream, amount types.Currency) error {
<<<<<<< HEAD
	return p.ProvidePayment(stream, p.staticHT.host.publicKey, types.Specifier{}, amount, p.staticAccountID, p.staticHT.host.BlockHeight()+6)
=======
	return p.ProvidePayment(stream, p.staticHT.host.publicKey, types.Specifier{}, amount, p.staticAccountID, p.pt.HostBlockHeight)
>>>>>>> 657599f2
}

// ProvidePayment implements the PaymentProvider interface.
func (p *renterHostPair) ProvidePayment(stream io.ReadWriter, _ types.SiaPublicKey, rpc types.Specifier, amount types.Currency, refundAccount modules.AccountID, blockHeight types.BlockHeight) error {
	// Send the payment request.
	err := modules.RPCWrite(stream, modules.PaymentRequest{Type: modules.PayByEphemeralAccount})
	if err != nil {
		return err
	}

	// Send the payment details.
	pbear := newPayByEphemeralAccountRequest(p.staticAccountID, blockHeight, amount, p.staticAccountKey)
	err = modules.RPCWrite(stream, pbear)
	if err != nil {
		return err
	}
	return nil
}

// managedFinalizeWriteProgram finalizes a write program by conducting an
// additional handshake which signs a new revision.
func (p *renterHostPair) managedFinalizeWriteProgram(stream siamux.Stream, lastOutput executeProgramResponse, bh types.BlockHeight) error {
	// Get the latest revision.
	updated, err := p.staticHT.host.managedGetStorageObligation(p.staticFCID)
	if err != nil {
		return err
	}
	recent, err := updated.recentRevision()
	if err != nil {
		return err
	}

	// Construct the new revision.
	transfer := lastOutput.AdditionalCollateral.Add(lastOutput.FailureRefund)
	newRevision, err := recent.ExecuteProgramRevision(recent.NewRevisionNumber+1, transfer, lastOutput.NewMerkleRoot, lastOutput.NewSize)
	if err != nil {
		return err
	}
	newValidProofValues := make([]types.Currency, len(newRevision.NewValidProofOutputs))
	for i := range newRevision.NewValidProofOutputs {
		newValidProofValues[i] = newRevision.NewValidProofOutputs[i].Value
	}
	newMissedProofValues := make([]types.Currency, len(newRevision.NewMissedProofOutputs))
	for i := range newRevision.NewMissedProofOutputs {
		newMissedProofValues[i] = newRevision.NewMissedProofOutputs[i].Value
	}

	// Sign revision.
	renterSig := p.managedSign(newRevision)

	// Prepare the request.
	req := modules.RPCExecuteProgramRevisionSigningRequest{
		Signature:            renterSig[:],
		NewRevisionNumber:    newRevision.NewRevisionNumber,
		NewValidProofValues:  newValidProofValues,
		NewMissedProofValues: newMissedProofValues,
	}

	// Send request.
	err = modules.RPCWrite(stream, req)
	if err != nil {
		return errors.AddContext(err, "managedFinalizeWriteProgram: RPCWrite failed")
	}

	// Receive response.
	var resp modules.RPCExecuteProgramRevisionSigningResponse
	err = modules.RPCRead(stream, &resp)
	if err != nil {
		return errors.AddContext(err, "managedFinalizeWriteProgram: RPCRead failed")
	}

	// check host signature
	hs := types.TransactionSignature{
		ParentID:       crypto.Hash(newRevision.ParentID),
		PublicKeyIndex: 1,
		CoveredFields: types.CoveredFields{
			FileContractRevisions: []uint64{0},
		},
		Signature: resp.Signature,
	}
	rs := types.TransactionSignature{
		ParentID:       crypto.Hash(newRevision.ParentID),
		PublicKeyIndex: 0,
		CoveredFields: types.CoveredFields{
			FileContractRevisions: []uint64{0},
		},
		Signature: req.Signature,
	}
	txn := types.Transaction{
		FileContractRevisions: []types.FileContractRevision{newRevision},
		TransactionSignatures: []types.TransactionSignature{rs, hs},
	}
	err = modules.VerifyFileContractRevisionTransactionSignatures(newRevision, txn.TransactionSignatures, bh)
	if err != nil {
		return errors.AddContext(err, "signature verification failed")
	}
	return nil
}

// managedEAFundRevision returns a new revision that transfer the given amount
// to the host. Returns the payment revision together with a signature signed by
// the pair's renter.
func (p *renterHostPair) managedEAFundRevision(amount types.Currency) (types.FileContractRevision, crypto.Signature, error) {
	updated, err := p.staticHT.host.managedGetStorageObligation(p.staticFCID)
	if err != nil {
		return types.FileContractRevision{}, crypto.Signature{}, err
	}

	recent, err := updated.recentRevision()
	if err != nil {
		return types.FileContractRevision{}, crypto.Signature{}, err
	}

	rev, err := recent.EAFundRevision(amount)
	if err != nil {
		return types.FileContractRevision{}, crypto.Signature{}, err
	}

	return rev, p.managedSign(rev), nil
}

// managedPriceTable returns the latest price table
func (p *renterHostPair) managedPriceTable() *modules.RPCPriceTable {
	p.mu.Lock()
	defer p.mu.Unlock()
	return p.pt
}

// managedRecentHostRevision returns the most recent revision the host has
// stored for the pair's contract.
func (p *renterHostPair) managedRecentHostRevision() (types.FileContractRevision, error) {
	so, err := p.managedStorageObligation()
	if err != nil {
		return types.FileContractRevision{}, err
	}
	return so.recentRevision()
}

// managedStorageObligation returns the host's storage obligation for the pairs
// contract.
func (p *renterHostPair) managedStorageObligation() (storageObligation, error) {
	return p.staticHT.host.managedGetStorageObligation(p.staticFCID)
}

// managedSign returns the renter's signature of the given revision
func (p *renterHostPair) managedSign(rev types.FileContractRevision) crypto.Signature {
	signedTxn := types.Transaction{
		FileContractRevisions: []types.FileContractRevision{rev},
		TransactionSignatures: []types.TransactionSignature{{
			ParentID:       crypto.Hash(rev.ParentID),
			CoveredFields:  types.CoveredFields{FileContractRevisions: []uint64{0}},
			PublicKeyIndex: 0,
		}},
	}
	hash := signedTxn.SigHash(0, p.staticHT.host.BlockHeight())
	return crypto.SignHash(hash, p.staticRenterSK)
}

// AccountBalance returns the account balance of the specified account.
func (p *renterHostPair) managedAccountBalance(payByFC bool, fundAmt types.Currency, fundAcc, balanceAcc modules.AccountID) (_ types.Currency, err error) {
	stream := p.managedNewStream()
	defer func() {
		err = errors.Compose(err, stream.Close())
	}()

	// Fetch the price table.
	pt, err := p.managedFetchPriceTable()
	if err != nil {
		return types.ZeroCurrency, err
	}

	// initiate the RPC
	err = modules.RPCWrite(stream, modules.RPCAccountBalance)
	if err != nil {
		return types.ZeroCurrency, err
	}

	// Write the pricetable uid.
	err = modules.RPCWrite(stream, pt.UID)
	if err != nil {
		return types.ZeroCurrency, err
	}

	// provide payment
	if payByFC {
		err = p.managedPayByContract(stream, fundAmt, fundAcc)
		if err != nil {
			return types.ZeroCurrency, err
		}
	} else {
		err = p.managedPayByEphemeralAccount(stream, fundAmt)
		if err != nil {
			return types.ZeroCurrency, err
		}
	}

	// send the request.
	err = modules.RPCWrite(stream, modules.AccountBalanceRequest{
		Account: balanceAcc,
	})
	if err != nil {
		return types.ZeroCurrency, err
	}

	// read the response.
	var abr modules.AccountBalanceResponse
	err = modules.RPCRead(stream, &abr)
	if err != nil {
		return types.ZeroCurrency, err
	}

	// expect clean stream close
	err = modules.RPCRead(stream, struct{}{})
	if !errors.Contains(err, io.ErrClosedPipe) {
		return types.ZeroCurrency, err
	}

	return abr.Balance, nil
}

// managedBeginSubscription begins a subscription on a new stream and returns
// it.
func (p *renterHostPair) managedBeginSubscription(fundAmt types.Currency, fundAcc modules.AccountID, subscriber types.Specifier) (_ siamux.Stream, err error) {
	stream := p.managedNewStream()
	defer func() {
		if err != nil {
			err = errors.Compose(err, stream.Close())
		}
	}()

	// Fetch the price table.
	pt, err := p.managedFetchPriceTable()
	if err != nil {
		return nil, err
	}

<<<<<<< HEAD
	return modules.RPCBeginSubscription(stream, p, p.staticHT.host.publicKey, pt, fundAmt, fundAcc, pt.HostBlockHeight, subscriber)
=======
	return stream, modules.RPCBeginSubscription(stream, p, p.staticHT.host.publicKey, pt, fundAmt, fundAcc, pt.HostBlockHeight, subscriber)
>>>>>>> 657599f2
}

// managedLatestRevision performs a RPCLatestRevision to get the latest revision
// for the contract with fcid from the host.
func (p *renterHostPair) managedLatestRevision(payByFC bool, fundAmt types.Currency, fundAcc modules.AccountID, fcid types.FileContractID) (_ types.FileContractRevision, err error) {
	stream := p.managedNewStream()
	defer func() {
		err = errors.Compose(err, stream.Close())
	}()

	// Fetch the price table.
	pt, err := p.managedFetchPriceTable()
	if err != nil {
		return types.FileContractRevision{}, err
	}

	// initiate the RPC
	err = modules.RPCWrite(stream, modules.RPCLatestRevision)
	if err != nil {
		return types.FileContractRevision{}, err
	}

	// send the request.
	err = modules.RPCWrite(stream, modules.RPCLatestRevisionRequest{
		FileContractID: fcid,
	})
	if err != nil {
		return types.FileContractRevision{}, err
	}

	// read the response.
	var lrr modules.RPCLatestRevisionResponse
	err = modules.RPCRead(stream, &lrr)
	if err != nil {
		return types.FileContractRevision{}, err
	}

	// Write the pricetable uid.
	err = modules.RPCWrite(stream, pt.UID)
	if err != nil {
		return types.FileContractRevision{}, err
	}

	// provide payment
	if payByFC {
		err = p.managedPayByContract(stream, fundAmt, fundAcc)
		if err != nil {
			return types.FileContractRevision{}, err
		}
	} else {
		err = p.managedPayByEphemeralAccount(stream, fundAmt)
		if err != nil {
			return types.FileContractRevision{}, err
		}
	}

	// expect clean stream close
	err = modules.RPCRead(stream, struct{}{})
	if !errors.Contains(err, io.ErrClosedPipe) {
		return types.FileContractRevision{}, err
	}

	return lrr.Revision, nil
}

// AccountBalance returns the account balance of the renter's EA on the host.
func (p *renterHostPair) AccountBalance(payByFC bool) (types.Currency, error) {
	return p.managedAccountBalance(payByFC, p.pt.AccountBalanceCost, p.staticAccountID, p.staticAccountID)
}

// BeginSubscription starts the subscription loop and returns the stream.
func (p *renterHostPair) BeginSubscription(budget types.Currency, subscriber types.Specifier) (siamux.Stream, error) {
	return p.managedBeginSubscription(budget, p.staticAccountID, subscriber)
}

// LatestRevision performs a RPCLatestRevision to get the latest revision for
// the contract from the host.
func (p *renterHostPair) LatestRevision(payByFC bool) (types.FileContractRevision, error) {
	return p.managedLatestRevision(payByFC, p.pt.LatestRevisionCost, p.staticAccountID, p.staticFCID)
}

// StopSubscription gracefully stops a subscription session.
func (p *renterHostPair) StopSubscription(stream siamux.Stream) error {
	return modules.RPCStopSubscription(stream)
}

// SubscribeToRV subscribes to the given publickey/tweak pair.
func (p *renterHostPair) SubcribeToRV(stream siamux.Stream, pt *modules.RPCPriceTable, pubkey types.SiaPublicKey, tweak crypto.Hash) (*modules.SignedRegistryValue, error) {
	rvs, err := modules.RPCSubscribeToRVs(stream, []modules.RPCRegistrySubscriptionRequest{{
		PubKey: pubkey,
		Tweak:  tweak,
	}})
	if err != nil {
		return nil, err
	}

	// Check response.
	var rv *modules.SignedRegistryValue
	if len(rvs) > 1 {
		build.Critical("more responses than subscribed to values")
	} else if len(rvs) == 1 {
		rv = &rvs[0].Entry
	}
	return rv, nil
}

// UnsubscribeFromRV unsubscribes from the given publickey/tweak pair.
func (p *renterHostPair) UnsubcribeFromRV(stream siamux.Stream, pt *modules.RPCPriceTable, pubkey types.SiaPublicKey, tweak crypto.Hash) error {
	return modules.RPCUnsubscribeFromRVs(stream, []modules.RPCRegistrySubscriptionRequest{{
		PubKey: pubkey,
		Tweak:  tweak,
	}})
}

// FundSubscription pays the host to increase the subscription budget.
func (p *renterHostPair) FundSubscription(stream siamux.Stream, fundAmt types.Currency) error {
<<<<<<< HEAD
	return modules.RPCFundSubscription(stream, p.staticHT.host.publicKey, p, p.staticAccountID, p.staticHT.host.BlockHeight()+6, fundAmt)
}

// ExtendSubscription extends the subscription with the given price table.
func (p *renterHostPair) ExtendSubscription(stream siamux.Stream, pt *modules.RPCPriceTable) error {
	return modules.RPCExtendSubscription(stream, pt)
=======
	return modules.RPCFundSubscription(stream, p.staticHT.host.publicKey, p, p.staticAccountID, p.pt.HostBlockHeight, fundAmt)
>>>>>>> 657599f2
}

// UpdatePriceTable runs the UpdatePriceTableRPC on the host and sets the price
// table on the pair
func (p *renterHostPair) managedUpdatePriceTable(payByFC bool) (err error) {
	stream := p.managedNewStream()
	defer func() {
		err = errors.Compose(err, stream.Close())
	}()

	// initiate the RPC
	err = modules.RPCWrite(stream, modules.RPCUpdatePriceTable)
	if err != nil {
		return err
	}

	// receive the price table response
	var update modules.RPCUpdatePriceTableResponse
	err = modules.RPCRead(stream, &update)
	if err != nil {
		return err
	}

	var pt modules.RPCPriceTable
	err = json.Unmarshal(update.PriceTableJSON, &pt)
	if err != nil {
		return err
	}

	if payByFC {
		err = p.managedPayByContract(stream, pt.UpdatePriceTableCost, p.staticAccountID)
		if err != nil {
			return err
		}
	} else {
		err = p.managedPayByEphemeralAccount(stream, pt.UpdatePriceTableCost)
		if err != nil {
			return err
		}
	}

	// read the tracked response
	var tracked modules.RPCTrackedPriceTableResponse
	err = modules.RPCRead(stream, &tracked)
	if err != nil {
		return err
	}

	// update the price table
	p.mu.Lock()
	p.pt = &pt
	p.ptExpiry = time.Now().Add(pt.Validity)
	p.mu.Unlock()

	return nil
}

// TestHostInitialization checks that the host initializes to sensible default
// values.
func TestHostInitialization(t *testing.T) {
	if testing.Short() {
		t.SkipNow()
	}
	t.Parallel()

	// create a blank host tester
	ht, err := blankHostTester(t.Name())
	if err != nil {
		t.Fatal(err)
	}
	defer func() {
		if err := ht.Close(); err != nil {
			t.Fatal(err)
		}
	}()

	// verify its initial block height is zero
	if ht.host.blockHeight != 0 {
		t.Fatal("host initialized to the wrong block height")
	}

	// verify its RPC price table was properly initialised
	ht.host.staticPriceTables.mu.RLock()
	defer ht.host.staticPriceTables.mu.RUnlock()
	if reflect.DeepEqual(ht.host.staticPriceTables.current, modules.RPCPriceTable{}) {
		t.Fatal("RPC price table wasn't initialized")
	}
}

// TestHostRegistry tests that changing the internal settings of the host will
// update the registry as well.
func TestHostRegistry(t *testing.T) {
	if testing.Short() {
		t.SkipNow()
	}
	t.Parallel()
	ht, err := newHostTester(t.Name())
	if err != nil {
		t.Fatal(err)
	}
	h := ht.host
	r := h.staticRegistry

	// The registry should be disabled by default.
	is := h.managedInternalSettings()
	if is.RegistrySize != 0 {
		t.Fatal("registry size should be 0 by default")
	}
	if r.Len() != 0 || r.Cap() != 0 {
		t.Fatal("registry len and cap should be 0")
	}

	// Update the internal settings.
	is.RegistrySize = 128 * modules.RegistryEntrySize
	err = h.SetInternalSettings(is)
	if err != nil {
		t.Fatal(err)
	}
	if r.Len() != 0 || r.Cap() != 128 {
		t.Fatal("truncate wasn't called on registry", r.Len(), r.Cap())
	}

	// Add 64 entries.
	for i := 0; i < 64; i++ {
		sk, pk := crypto.GenerateKeyPair()
		var spk types.SiaPublicKey
		spk.Algorithm = types.SignatureEd25519
		spk.Key = pk[:]
		var tweak crypto.Hash
		fastrand.Read(tweak[:])
		rv := modules.NewRegistryValue(tweak, fastrand.Bytes(modules.RegistryDataSize), 0).Sign(sk)
		_, err := h.RegistryUpdate(rv, spk, 1337)
		if err != nil {
			t.Fatal(err)
		}
	}

	// Check registry.
	if r.Len() != 64 || r.Cap() != 128 {
		t.Fatal("truncate wasn't called on registry", r.Len(), r.Cap())
	}

	// Try truncating below that. Should round up to 64 entries.
	is.RegistrySize = 64*modules.RegistryEntrySize - 1
	err = h.SetInternalSettings(is)
	if err != nil {
		t.Fatal(err)
	}
	if r.Len() != 64 || r.Cap() != 64 {
		t.Fatal("truncate wasn't called on registry", r.Len(), r.Cap())
	}

	// Move to new location.
	dst := filepath.Join(ht.persistDir, "newreg.dat")
	is.CustomRegistryPath = dst
	err = h.SetInternalSettings(is)
	if err != nil {
		t.Fatal(err)
	}

	// Check that file exists and the old one doesn't.
	if _, err := os.Stat(dst); err != nil {
		t.Fatal(err)
	}
	defaultPath := filepath.Join(ht.host.persistDir, modules.HostRegistryFile)
	if _, err := os.Stat(defaultPath); !os.IsNotExist(err) {
		t.Fatal(err)
	}

	// Close host and restart it.
	err = ht.host.Close()
	if err != nil {
		t.Fatal(err)
	}
	h, err = New(ht.cs, ht.gateway, ht.tpool, ht.wallet, ht.mux, "localhost:0", filepath.Join(ht.persistDir, modules.HostDir))
	if err != nil {
		t.Fatal(err)
	}
	defer func() {
		if err := h.Close(); err != nil {
			t.Fatal(err)
		}
	}()
	r = h.staticRegistry

	// Check registry.
	if r.Len() != 64 || r.Cap() != 64 {
		t.Fatal("truncate wasn't called on registry", r.Len(), r.Cap())
	}

	// Clear registry.
	_, err = r.Prune(types.BlockHeight(math.MaxUint64))
	if err != nil {
		t.Fatal(err)
	}
	if r.Len() != 0 || r.Cap() != 64 {
		t.Fatal("clearing wasn't successful", r.Len(), r.Cap())
	}

	// Set the size back to 0.
	is.RegistrySize = 0
	err = h.SetInternalSettings(is)
	if err != nil {
		t.Fatal(err)
	}
	if r.Len() != 0 || r.Cap() != 0 {
		t.Fatal("truncate wasn't called on registry")
	}

	// Move registry back to default.
	is.CustomRegistryPath = ""
	err = h.SetInternalSettings(is)
	if err != nil {
		t.Fatal(err)
	}

	// Check that registry exists at default again.
	if _, err := os.Stat(dst); !os.IsNotExist(err) {
		t.Fatal(err)
	}
	if _, err := os.Stat(defaultPath); err != nil {
		t.Fatal(err)
	}
}

// TestHostMultiClose checks that the host returns an error if Close is called
// multiple times on the host.
func TestHostMultiClose(t *testing.T) {
	if testing.Short() {
		t.SkipNow()
	}
	t.Parallel()
	ht, err := newHostTester("TestHostMultiClose")
	if err != nil {
		t.Fatal(err)
	}
	defer func() {
		if err := ht.Close(); err != nil {
			t.Fatal(err)
		}
	}()

	err = ht.host.Close()
	if err != nil {
		t.Fatal(err)
	}
	err = ht.host.Close()
	if !errors.Contains(err, siasync.ErrStopped) {
		t.Fatal(err)
	}
	err = ht.host.Close()
	if !errors.Contains(err, siasync.ErrStopped) {
		t.Fatal(err)
	}
	// Set ht.host to something non-nil - nil was returned because startup was
	// incomplete. If ht.host is nil at the end of the function, the ht.Close()
	// operation will fail.
	ht.host, err = NewCustomHost(modules.ProdDependencies, ht.cs, ht.gateway, ht.tpool, ht.wallet, ht.mux, "localhost:0", filepath.Join(ht.persistDir, modules.HostDir))
	if err != nil {
		t.Fatal(err)
	}
}

// TestNilValues tries initializing the host with nil values.
func TestNilValues(t *testing.T) {
	if testing.Short() {
		t.SkipNow()
	}
	t.Parallel()
	ht, err := blankHostTester("TestStartupRescan")
	if err != nil {
		t.Fatal(err)
	}
	defer func() {
		if err := ht.Close(); err != nil {
			t.Fatal(err)
		}
	}()

	hostDir := filepath.Join(ht.persistDir, modules.HostDir)
	_, err = New(nil, ht.gateway, ht.tpool, ht.wallet, ht.mux, "localhost:0", hostDir)
	if !errors.Contains(err, errNilCS) {
		t.Fatal("could not trigger errNilCS")
	}
	_, err = New(ht.cs, nil, ht.tpool, ht.wallet, ht.mux, "localhost:0", hostDir)
	if !errors.Contains(err, errNilGateway) {
		t.Fatal("Could not trigger errNilGateay")
	}
	_, err = New(ht.cs, ht.gateway, nil, ht.wallet, ht.mux, "localhost:0", hostDir)
	if !errors.Contains(err, errNilTpool) {
		t.Fatal("could not trigger errNilTpool")
	}
	_, err = New(ht.cs, ht.gateway, ht.tpool, nil, ht.mux, "localhost:0", hostDir)
	if !errors.Contains(err, errNilWallet) {
		t.Fatal("Could not trigger errNilWallet")
	}
}

// TestRenterHostPair tests the newRenterHostPair constructor
func TestRenterHostPair(t *testing.T) {
	if testing.Short() {
		t.SkipNow()
	}
	t.Parallel()

	rhp, err := newRenterHostPair(t.Name())
	if err != nil {
		t.Fatal(err)
	}
	err = rhp.Close()
	if err != nil {
		t.Fatal(err)
	}
}

// TestSetAndGetInternalSettings checks that the functions for interacting with
// the host's internal settings object are working as expected.
func TestSetAndGetInternalSettings(t *testing.T) {
	if testing.Short() {
		t.SkipNow()
	}
	t.Parallel()

	ht, err := newHostTester("TestSetAndGetInternalSettings")
	if err != nil {
		t.Fatal(err)
	}
	defer func() {
		if err := ht.Close(); err != nil {
			t.Fatal(err)
		}
	}()

	// Check the default settings get returned at first call.
	settings := ht.host.InternalSettings()
	if settings.AcceptingContracts != false {
		t.Error("settings retrieval did not return default value")
	}
	if settings.MaxDuration != modules.DefaultMaxDuration {
		t.Error("settings retrieval did not return default value")
	}
	if settings.MaxDownloadBatchSize != uint64(modules.DefaultMaxDownloadBatchSize) {
		t.Error("settings retrieval did not return default value")
	}
	if settings.MaxReviseBatchSize != uint64(modules.DefaultMaxReviseBatchSize) {
		t.Error("settings retrieval did not return default value")
	}
	if settings.NetAddress != "" {
		t.Error("settings retrieval did not return default value")
	}
	if settings.WindowSize != modules.DefaultWindowSize {
		t.Error("settings retrieval did not return default value")
	}
	if !settings.Collateral.Equals(modules.DefaultCollateral) {
		t.Error("settings retrieval did not return default value")
	}
	if !settings.CollateralBudget.Equals(defaultCollateralBudget) {
		t.Error("settings retrieval did not return default value")
	}
	if !settings.MaxCollateral.Equals(modules.DefaultMaxCollateral) {
		t.Error("settings retrieval did not return default value")
	}
	if !settings.MinContractPrice.Equals(modules.DefaultContractPrice) {
		t.Error("settings retrieval did not return default value")
	}
	if !settings.MinDownloadBandwidthPrice.Equals(modules.DefaultDownloadBandwidthPrice) {
		t.Error("settings retrieval did not return default value")
	}
	if !settings.MinStoragePrice.Equals(modules.DefaultStoragePrice) {
		t.Error("settings retrieval did not return default value")
	}
	if !settings.MinUploadBandwidthPrice.Equals(modules.DefaultUploadBandwidthPrice) {
		t.Error("settings retrieval did not return default value")
	}
	if settings.EphemeralAccountExpiry != (modules.DefaultEphemeralAccountExpiry) {
		t.Error("settings retrieval did not return default value")
	}
	if !settings.MaxEphemeralAccountBalance.Equals(modules.DefaultMaxEphemeralAccountBalance) {
		t.Error("settings retrieval did not return default value")
	}
	if !settings.MaxEphemeralAccountRisk.Equals(defaultMaxEphemeralAccountRisk) {
		t.Error("settings retrieval did not return default value")
	}

	// Check that calling SetInternalSettings with valid settings updates the settings.
	settings.AcceptingContracts = true
	settings.NetAddress = "foo.com:123"
	err = ht.host.SetInternalSettings(settings)
	if err != nil {
		t.Fatal(err)
	}
	settings = ht.host.InternalSettings()
	if settings.AcceptingContracts != true {
		t.Fatal("SetInternalSettings failed to update settings")
	}
	if settings.NetAddress != "foo.com:123" {
		t.Fatal("SetInternalSettings failed to update settings")
	}

	// Check that calling SetInternalSettings with invalid settings does not update the settings.
	settings.NetAddress = "invalid"
	err = ht.host.SetInternalSettings(settings)
	if err == nil {
		t.Fatal("expected SetInternalSettings to error with invalid settings")
	}
	settings = ht.host.InternalSettings()
	if settings.NetAddress != "foo.com:123" {
		t.Fatal("SetInternalSettings should not modify the settings if the new settings are invalid")
	}

	// Reload the host and verify that the altered settings persisted.
	err = ht.host.Close()
	if err != nil {
		t.Fatal(err)
	}
	rebootHost, err := New(ht.cs, ht.gateway, ht.tpool, ht.wallet, ht.mux, "localhost:0", filepath.Join(ht.persistDir, modules.HostDir))
	if err != nil {
		t.Fatal(err)
	}
	rebootSettings := rebootHost.InternalSettings()
	if rebootSettings.AcceptingContracts != settings.AcceptingContracts {
		t.Error("settings retrieval did not return updated value")
	}
	if rebootSettings.NetAddress != settings.NetAddress {
		t.Error("settings retrieval did not return updated value")
	}

	// Set ht.host to 'rebootHost' so that the 'ht.Close()' method will close
	// everything cleanly.
	ht.host = rebootHost
}

/*
// TestSetAndGetSettings checks that the functions for interacting with the
// hosts settings object are working as expected.
func TestSetAndGetSettings(t *testing.T) {
	if testing.Short() {
		t.SkipNow()
	}
	ht, err := newHostTester("TestSetAndGetSettings")
	if err != nil {
		t.Fatal(err)
	}
	defer func() {
  if err := ht.Close(); err != nil {
t.Fatal(err)
}

}()

	// Check the default settings get returned at first call.
	settings := ht.host.Settings()
	if settings.MaxDuration != modules.DefaultMaxDuration {
		t.Error("settings retrieval did not return default value")
	}
	if settings.WindowSize != modules.DefaultWindowSize {
		t.Error("settings retrieval did not return default value")
	}
	if settings.Price.Cmp(defaultPrice) != 0 {
		t.Error("settings retrieval did not return default value")
	}
	if settings.Collateral.Cmp(modules.DefaultCollateral) != 0 {
		t.Error("settings retrieval did not return default value")
	}

	// Submit updated settings and check that the changes stuck.
	settings.TotalStorage += 15
	settings.MaxDuration += 16
	settings.WindowSize += 17
	settings.Price = settings.Price.Add(types.NewCurrency64(18))
	settings.Collateral = settings.Collateral.Add(types.NewCurrency64(19))
	err = ht.host.SetSettings(settings)
	if err != nil {
		t.Fatal(err)
	}
	newSettings := ht.host.Settings()
	if settings.MaxDuration != newSettings.MaxDuration {
		t.Error("settings retrieval did not return updated value")
	}
	if settings.WindowSize != newSettings.WindowSize {
		t.Error("settings retrieval did not return updated value")
	}
	if settings.Price.Cmp(newSettings.Price) != 0 {
		t.Error("settings retrieval did not return updated value")
	}
	if settings.Collateral.Cmp(newSettings.Collateral) != 0 {
		t.Error("settings retrieval did not return updated value")
	}

	// Reload the host and verify that the altered settings persisted.
	err = ht.host.Close()
	if err != nil {
		t.Fatal(err)
	}
	rebootHost, err := New(ht.cs, ht.tpool, ht.wallet, ht.mux, "localhost:0", filepath.Join(ht.persistDir, modules.HostDir))
	if err != nil {
		t.Fatal(err)
	}
	rebootSettings := rebootHost.Settings()
	if settings.TotalStorage != rebootSettings.TotalStorage {
		t.Error("settings retrieval did not return updated value")
	}
	if settings.MaxDuration != rebootSettings.MaxDuration {
		t.Error("settings retrieval did not return updated value")
	}
	if settings.WindowSize != rebootSettings.WindowSize {
		t.Error("settings retrieval did not return updated value")
	}
	if settings.Price.Cmp(rebootSettings.Price) != 0 {
		t.Error("settings retrieval did not return updated value")
	}
	if settings.Collateral.Cmp(rebootSettings.Collateral) != 0 {
		t.Error("settings retrieval did not return updated value")
	}
}

// TestPersistentSettings checks that settings persist between instances of the
// host.
func TestPersistentSettings(t *testing.T) {
	if testing.Short() {
		t.SkipNow()
	}
	ht, err := newHostTester("TestSetPersistentSettings")
	if err != nil {
		t.Fatal(err)
	}
	defer func() {
  if err := ht.Close(); err != nil {
t.Fatal(err)
}

}()

	// Submit updated settings.
	settings := ht.host.Settings()
	settings.TotalStorage += 25
	settings.MaxDuration += 36
	settings.WindowSize += 47
	settings.Price = settings.Price.Add(types.NewCurrency64(38))
	settings.Collateral = settings.Collateral.Add(types.NewCurrency64(99))
	err = ht.host.SetSettings(settings)
	if err != nil {
		t.Fatal(err)
	}

	// Reboot the host and verify that the new settings stuck.
	err = ht.host.Close() // host saves upon closing
	if err != nil {
		t.Fatal(err)
	}
	h, err := New(ht.cs, ht.tpool, ht.wallet, ht.mux, "localhost:0", filepath.Join(ht.persistDir, modules.HostDir))
	if err != nil {
		t.Fatal(err)
	}
	newSettings := h.Settings()
	if settings.TotalStorage != newSettings.TotalStorage {
		t.Error("settings retrieval did not return updated value:", settings.TotalStorage, "vs", newSettings.TotalStorage)
	}
	if settings.MaxDuration != newSettings.MaxDuration {
		t.Error("settings retrieval did not return updated value")
	}
	if settings.WindowSize != newSettings.WindowSize {
		t.Error("settings retrieval did not return updated value")
	}
	if settings.Price.Cmp(newSettings.Price) != 0 {
		t.Error("settings retrieval did not return updated value")
	}
	if settings.Collateral.Cmp(newSettings.Collateral) != 0 {
		t.Error("settings retrieval did not return updated value")
	}
}
*/<|MERGE_RESOLUTION|>--- conflicted
+++ resolved
@@ -636,11 +636,7 @@
 // managedPayByEphemeralAccount is a helper that makes payment using the pair's
 // EA.
 func (p *renterHostPair) managedPayByEphemeralAccount(stream siamux.Stream, amount types.Currency) error {
-<<<<<<< HEAD
-	return p.ProvidePayment(stream, p.staticHT.host.publicKey, types.Specifier{}, amount, p.staticAccountID, p.staticHT.host.BlockHeight()+6)
-=======
 	return p.ProvidePayment(stream, p.staticHT.host.publicKey, types.Specifier{}, amount, p.staticAccountID, p.pt.HostBlockHeight)
->>>>>>> 657599f2
 }
 
 // ProvidePayment implements the PaymentProvider interface.
@@ -877,11 +873,7 @@
 		return nil, err
 	}
 
-<<<<<<< HEAD
-	return modules.RPCBeginSubscription(stream, p, p.staticHT.host.publicKey, pt, fundAmt, fundAcc, pt.HostBlockHeight, subscriber)
-=======
 	return stream, modules.RPCBeginSubscription(stream, p, p.staticHT.host.publicKey, pt, fundAmt, fundAcc, pt.HostBlockHeight, subscriber)
->>>>>>> 657599f2
 }
 
 // managedLatestRevision performs a RPCLatestRevision to get the latest revision
@@ -998,16 +990,7 @@
 
 // FundSubscription pays the host to increase the subscription budget.
 func (p *renterHostPair) FundSubscription(stream siamux.Stream, fundAmt types.Currency) error {
-<<<<<<< HEAD
-	return modules.RPCFundSubscription(stream, p.staticHT.host.publicKey, p, p.staticAccountID, p.staticHT.host.BlockHeight()+6, fundAmt)
-}
-
-// ExtendSubscription extends the subscription with the given price table.
-func (p *renterHostPair) ExtendSubscription(stream siamux.Stream, pt *modules.RPCPriceTable) error {
-	return modules.RPCExtendSubscription(stream, pt)
-=======
 	return modules.RPCFundSubscription(stream, p.staticHT.host.publicKey, p, p.staticAccountID, p.pt.HostBlockHeight, fundAmt)
->>>>>>> 657599f2
 }
 
 // UpdatePriceTable runs the UpdatePriceTableRPC on the host and sets the price
