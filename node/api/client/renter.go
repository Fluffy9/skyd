package client

import (
	"fmt"
	"io"
	"net/url"
	"strconv"
	"strings"
	"time"

	"gitlab.com/NebulousLabs/errors"

	"gitlab.com/NebulousLabs/Sia/modules"
	"gitlab.com/NebulousLabs/Sia/node/api"
	"gitlab.com/NebulousLabs/Sia/types"
)

type (
	// AllowanceRequestPost is a helper type to be able to build an allowance
	// request.
	AllowanceRequestPost struct {
		c      *Client
		sent   bool
		values url.Values
	}
)

// RenterPostPartialAllowance starts an allowance request which can be extended
// using its methods.
func (c *Client) RenterPostPartialAllowance() *AllowanceRequestPost {
	return &AllowanceRequestPost{c: c, values: make(url.Values)}
}

// WithFunds adds the funds field to the request.
func (a *AllowanceRequestPost) WithFunds(funds types.Currency) *AllowanceRequestPost {
	a.values.Set("funds", funds.String())
	return a
}

// WithHosts adds the hosts field to the request.
func (a *AllowanceRequestPost) WithHosts(hosts uint64) *AllowanceRequestPost {
	a.values.Set("hosts", fmt.Sprint(hosts))
	return a
}

// WithPeriod adds the period field to the request.
func (a *AllowanceRequestPost) WithPeriod(period types.BlockHeight) *AllowanceRequestPost {
	a.values.Set("period", fmt.Sprint(period))
	return a
}

// WithRenewWindow adds the renewwindow field to the request.
func (a *AllowanceRequestPost) WithRenewWindow(renewWindow types.BlockHeight) *AllowanceRequestPost {
	a.values.Set("renewwindow", fmt.Sprint(renewWindow))
	return a
}

// WithExpectedStorage adds the expected storage field to the request.
func (a *AllowanceRequestPost) WithExpectedStorage(expectedStorage uint64) *AllowanceRequestPost {
	a.values.Set("expectedstorage", fmt.Sprint(expectedStorage))
	return a
}

// WithExpectedUpload adds the expected upload field to the request.
func (a *AllowanceRequestPost) WithExpectedUpload(expectedUpload uint64) *AllowanceRequestPost {
	a.values.Set("expectedupload", fmt.Sprint(expectedUpload))
	return a
}

// WithExpectedDownload adds the expected download field to the request.
func (a *AllowanceRequestPost) WithExpectedDownload(expectedDownload uint64) *AllowanceRequestPost {
	a.values.Set("expecteddownload", fmt.Sprint(expectedDownload))
	return a
}

// WithExpectedRedundancy adds the expected redundancy field to the request.
func (a *AllowanceRequestPost) WithExpectedRedundancy(expectedRedundancy float64) *AllowanceRequestPost {
	a.values.Set("expectedredundancy", fmt.Sprint(expectedRedundancy))
	return a
}

// WithExpectedRedundancy adds the expected redundancy field to the request.
func (a *AllowanceRequestPost) WithMaxPeriodChurn(maxPeriodChurn uint64) *AllowanceRequestPost {
	a.values.Set("maxperiodchurn", fmt.Sprint(maxPeriodChurn))
	return a
}

// Send finalizes and sends the request.
func (a *AllowanceRequestPost) Send() (err error) {
	if a.sent {
		return errors.New("Error, request already sent")
	}
	a.sent = true
	err = a.c.post("/renter", a.values.Encode(), nil)
	return
}

// escapeSiaPath escapes the siapath to make it safe to use within a URL. This
// should only be used on SiaPaths which are used as part of the URL path.
// Paths within the query have to be escaped with url.PathEscape.
func escapeSiaPath(siaPath modules.SiaPath) string {
	sp := siaPath.String()
	pathSegments := strings.Split(sp, "/")

	escapedSegments := make([]string, 0, len(pathSegments))
	for _, segment := range pathSegments {
		escapedSegments = append(escapedSegments, url.PathEscape(segment))
	}
	return strings.Join(escapedSegments, "/")
}

// RenterContractorChurnStatus uses the /renter/contractorchurnstatus endpoint
// to get the current contractor churn status.
func (c *Client) RenterContractorChurnStatus() (churnStatus modules.ContractorChurnStatus, err error) {
	err = c.get("/renter/contractorchurnstatus", &churnStatus)
	return
}

// RenterContractCancelPost uses the /renter/contract/cancel endpoint to cancel
// a contract
func (c *Client) RenterContractCancelPost(id types.FileContractID) (err error) {
	values := url.Values{}
	values.Set("id", id.String())
	err = c.post("/renter/contract/cancel", values.Encode(), nil)
	return
}

// RenterAllContractsGet requests the /renter/contracts resource with all
// options set to true
func (c *Client) RenterAllContractsGet() (rc api.RenterContracts, err error) {
	values := url.Values{}
	values.Set("disabled", fmt.Sprint(true))
	values.Set("expired", fmt.Sprint(true))
	values.Set("recoverable", fmt.Sprint(true))
	err = c.get("/renter/contracts?"+values.Encode(), &rc)
	return
}

// RenterContractsGet requests the /renter/contracts resource and returns
// Contracts and ActiveContracts
func (c *Client) RenterContractsGet() (rc api.RenterContracts, err error) {
	err = c.get("/renter/contracts", &rc)
	return
}

// RenterContractStatus requests the /watchdog/contractstatus resource and returns
// the status of a contract.
func (c *Client) RenterContractStatus(fcID types.FileContractID) (status modules.ContractWatchStatus, err error) {
	values := url.Values{}
	values.Set("id", fcID.String())
	err = c.get("/renter/contractstatus?"+values.Encode(), &status)
	return
}

// RenterDisabledContractsGet requests the /renter/contracts resource with the
// disabled flag set to true
func (c *Client) RenterDisabledContractsGet() (rc api.RenterContracts, err error) {
	values := url.Values{}
	values.Set("disabled", fmt.Sprint(true))
	err = c.get("/renter/contracts?"+values.Encode(), &rc)
	return
}

// RenterInactiveContractsGet requests the /renter/contracts resource with the
// inactive flag set to true
func (c *Client) RenterInactiveContractsGet() (rc api.RenterContracts, err error) {
	values := url.Values{}
	values.Set("inactive", fmt.Sprint(true))
	err = c.get("/renter/contracts?"+values.Encode(), &rc)
	return
}

// RenterInitContractRecoveryScanPost initializes a contract recovery scan
// using the /renter/recoveryscan endpoint.
func (c *Client) RenterInitContractRecoveryScanPost() (err error) {
	err = c.post("/renter/recoveryscan", "", nil)
	return
}

// RenterContractRecoveryProgressGet returns information about potentially
// ongoing contract recovery scans.
func (c *Client) RenterContractRecoveryProgressGet() (rrs api.RenterRecoveryStatusGET, err error) {
	err = c.get("/renter/recoveryscan", &rrs)
	return
}

// RenterExpiredContractsGet requests the /renter/contracts resource with the
// expired flag set to true
func (c *Client) RenterExpiredContractsGet() (rc api.RenterContracts, err error) {
	values := url.Values{}
	values.Set("expired", fmt.Sprint(true))
	err = c.get("/renter/contracts?"+values.Encode(), &rc)
	return
}

// RenterRecoverableContractsGet requests the /renter/contracts resource with the
// recoverable flag set to true
func (c *Client) RenterRecoverableContractsGet() (rc api.RenterContracts, err error) {
	values := url.Values{}
	values.Set("recoverable", fmt.Sprint(true))
	err = c.get("/renter/contracts?"+values.Encode(), &rc)
	return
}

// RenterCancelDownloadPost requests the /renter/download/cancel endpoint to
// cancel an ongoing doing.
func (c *Client) RenterCancelDownloadPost(id modules.DownloadID) (err error) {
	values := url.Values{}
	values.Set("id", string(id))
	err = c.post("/renter/download/cancel", values.Encode(), nil)
	return
}

// RenterDeletePost uses the /renter/delete endpoint to delete a file.
func (c *Client) RenterDeletePost(siaPath modules.SiaPath) (err error) {
	sp := escapeSiaPath(siaPath)
	err = c.post(fmt.Sprintf("/renter/delete/%s", sp), "", nil)
	return
}

// RenterDownloadGet uses the /renter/download endpoint to download a file to a
// destination on disk.
func (c *Client) RenterDownloadGet(siaPath modules.SiaPath, destination string, offset, length uint64, async bool) (modules.DownloadID, error) {
	sp := escapeSiaPath(siaPath)
	values := url.Values{}
	values.Set("destination", destination)
	values.Set("offset", fmt.Sprint(offset))
	values.Set("length", fmt.Sprint(length))
	values.Set("async", fmt.Sprint(async))
	h, _, err := c.getRawResponse(fmt.Sprintf("/renter/download/%s?%s", sp, values.Encode()))
	if err != nil {
		return "", err
	}
	return modules.DownloadID(h.Get("ID")), nil
}

// RenterDownloadInfoGet uses the /renter/downloadinfo endpoint to fetch
// information about a download from the history.
func (c *Client) RenterDownloadInfoGet(uid modules.DownloadID) (di api.DownloadInfo, err error) {
	err = c.get(fmt.Sprintf("/renter/downloadinfo/%s", uid), &di)
	return
}

// RenterBackups lists the backups the renter has uploaded to hosts.
func (c *Client) RenterBackups() (ubs api.RenterBackupsGET, err error) {
	err = c.get("/renter/backups", &ubs)
	return
}

// RenterBackupsOnHost lists the backups that the renter has uploaded to a
// specific host.
func (c *Client) RenterBackupsOnHost(host types.SiaPublicKey) (ubs api.RenterBackupsGET, err error) {
	values := url.Values{}
	values.Set("host", host.String())
	err = c.get("/renter/backups?"+values.Encode(), &ubs)
	return
}

// RenterCreateBackupPost creates a backup of the SiaFiles of the renter and
// uploads it to hosts.
func (c *Client) RenterCreateBackupPost(name string) (err error) {
	values := url.Values{}
	values.Set("name", name)
	err = c.post("/renter/backups/create", values.Encode(), nil)
	return
}

// RenterRecoverBackupPost downloads and restores the specified backup.
func (c *Client) RenterRecoverBackupPost(name string) (err error) {
	values := url.Values{}
	values.Set("name", name)
	err = c.post("/renter/backups/restore", values.Encode(), nil)
	return
}

// RenterCreateLocalBackupPost creates a local backup of the SiaFiles of the
// renter.
//
// Deprecated: Use RenterCreateBackupPost instead.
func (c *Client) RenterCreateLocalBackupPost(dst string) (err error) {
	values := url.Values{}
	values.Set("destination", dst)
	err = c.post("/renter/backup", values.Encode(), nil)
	return
}

// RenterRecoverLocalBackupPost restores the specified backup.
//
// Deprecated: Use RenterCreateBackupPost instead.
func (c *Client) RenterRecoverLocalBackupPost(src string) (err error) {
	values := url.Values{}
	values.Set("source", src)
	err = c.post("/renter/recoverbackup", values.Encode(), nil)
	return
}

// RenterDownloadFullGet uses the /renter/download endpoint to download a full
// file.
func (c *Client) RenterDownloadFullGet(siaPath modules.SiaPath, destination string, async bool) (modules.DownloadID, error) {
	sp := escapeSiaPath(siaPath)
	values := url.Values{}
	values.Set("destination", destination)
	values.Set("httpresp", fmt.Sprint(false))
	values.Set("async", fmt.Sprint(async))
	h, _, err := c.getRawResponse(fmt.Sprintf("/renter/download/%s?%s", sp, values.Encode()))
	if err != nil {
		return "", err
	}
	return modules.DownloadID(h.Get("ID")), nil
}

// RenterClearAllDownloadsPost requests the /renter/downloads/clear resource
// with no parameters
func (c *Client) RenterClearAllDownloadsPost() (err error) {
	err = c.post("/renter/downloads/clear", "", nil)
	return
}

// RenterClearDownloadsAfterPost requests the /renter/downloads/clear resource
// with only the after timestamp provided
func (c *Client) RenterClearDownloadsAfterPost(after time.Time) (err error) {
	values := url.Values{}
	values.Set("after", strconv.FormatInt(after.UnixNano(), 10))
	err = c.post("/renter/downloads/clear", values.Encode(), nil)
	return
}

// RenterClearDownloadsBeforePost requests the /renter/downloads/clear resource
// with only the before timestamp provided
func (c *Client) RenterClearDownloadsBeforePost(before time.Time) (err error) {
	values := url.Values{}
	values.Set("before", strconv.FormatInt(before.UnixNano(), 10))
	err = c.post("/renter/downloads/clear", values.Encode(), nil)
	return
}

// RenterClearDownloadsRangePost requests the /renter/downloads/clear resource
// with both before and after timestamps provided
func (c *Client) RenterClearDownloadsRangePost(after, before time.Time) (err error) {
	values := url.Values{}
	values.Set("before", strconv.FormatInt(before.UnixNano(), 10))
	values.Set("after", strconv.FormatInt(after.UnixNano(), 10))
	err = c.post("/renter/downloads/clear", values.Encode(), nil)
	return
}

// RenterDownloadsGet requests the /renter/downloads resource
func (c *Client) RenterDownloadsGet() (rdq api.RenterDownloadQueue, err error) {
	err = c.get("/renter/downloads", &rdq)
	return
}

// RenterDownloadHTTPResponseGet uses the /renter/download endpoint to download
// a file and return its data.
func (c *Client) RenterDownloadHTTPResponseGet(siaPath modules.SiaPath, offset, length uint64) (modules.DownloadID, []byte, error) {
	sp := escapeSiaPath(siaPath)
	values := url.Values{}
	values.Set("offset", fmt.Sprint(offset))
	values.Set("length", fmt.Sprint(length))
	values.Set("httpresp", fmt.Sprint(true))
	h, resp, err := c.getRawResponse(fmt.Sprintf("/renter/download/%s?%s", sp, values.Encode()))
	if err != nil {
		return "", nil, err
	}
	return modules.DownloadID(h.Get("ID")), resp, nil
}

// RenterFileGet uses the /renter/file/:siapath endpoint to query a file.
func (c *Client) RenterFileGet(siaPath modules.SiaPath) (rf api.RenterFile, err error) {
	sp := escapeSiaPath(siaPath)
	err = c.get("/renter/file/"+sp, &rf)
	return
}

// RenterFilesGet requests the /renter/files resource.
func (c *Client) RenterFilesGet(cached bool) (rf api.RenterFiles, err error) {
	err = c.get("/renter/files?cached="+fmt.Sprint(cached), &rf)
	return
}

// RenterGet requests the /renter resource.
func (c *Client) RenterGet() (rg api.RenterGET, err error) {
	err = c.get("/renter", &rg)
	return
}

// RenterPostAllowance uses the /renter endpoint to change the renter's allowance
func (c *Client) RenterPostAllowance(allowance modules.Allowance) error {
	a := c.RenterPostPartialAllowance()
	a = a.WithFunds(allowance.Funds)
	a = a.WithHosts(allowance.Hosts)
	a = a.WithPeriod(allowance.Period)
	a = a.WithRenewWindow(allowance.RenewWindow)
	a = a.WithExpectedStorage(allowance.ExpectedStorage)
	a = a.WithExpectedUpload(allowance.ExpectedUpload)
	a = a.WithExpectedDownload(allowance.ExpectedDownload)
	a = a.WithExpectedRedundancy(allowance.ExpectedRedundancy)
	a = a.WithMaxPeriodChurn(allowance.MaxPeriodChurn)
	return a.Send()
}

// RenterAllowanceCancelPost uses the /renter/allowance/cancel endpoint to cancel
// the allowance.
func (c *Client) RenterAllowanceCancelPost() (err error) {
	err = c.post("/renter/allowance/cancel", "", nil)
	return
}

// RenterPricesGet requests the /renter/prices endpoint's resources.
func (c *Client) RenterPricesGet(allowance modules.Allowance) (rpg api.RenterPricesGET, err error) {
	query := fmt.Sprintf("?funds=%v&hosts=%v&period=%v&renewwindow=%v",
		allowance.Funds, allowance.Hosts, allowance.Period, allowance.RenewWindow)
	err = c.get("/renter/prices"+query, &rpg)
	return
}

// RenterRateLimitPost uses the /renter endpoint to change the renter's bandwidth rate
// limit.
func (c *Client) RenterRateLimitPost(readBPS, writeBPS int64) (err error) {
	values := url.Values{}
	values.Set("maxdownloadspeed", strconv.FormatInt(readBPS, 10))
	values.Set("maxuploadspeed", strconv.FormatInt(writeBPS, 10))
	err = c.post("/renter", values.Encode(), nil)
	return
}

// RenterRenamePost uses the /renter/rename/:siapath endpoint to rename a file.
func (c *Client) RenterRenamePost(siaPathOld, siaPathNew modules.SiaPath) (err error) {
	spo := escapeSiaPath(siaPathOld)
	values := url.Values{}
	values.Set("newsiapath", fmt.Sprintf("/%s", siaPathNew.String()))
	err = c.post(fmt.Sprintf("/renter/rename/%s", spo), values.Encode(), nil)
	return
}

// RenterSetStreamCacheSizePost uses the /renter endpoint to change the renter's
// streamCacheSize for streaming
func (c *Client) RenterSetStreamCacheSizePost(cacheSize uint64) (err error) {
	values := url.Values{}
	values.Set("streamcachesize", fmt.Sprint(cacheSize))
	err = c.post("/renter", values.Encode(), nil)
	return
}

// RenterSetCheckIPViolationPost uses the /renter endpoint to enable/disable the IP
// violation check in the renter.
func (c *Client) RenterSetCheckIPViolationPost(enabled bool) (err error) {
	values := url.Values{}
	values.Set("checkforipviolation", fmt.Sprint(enabled))
	err = c.post("/renter", values.Encode(), nil)
	return
}

// RenterStreamGet uses the /renter/stream endpoint to download data as a
// stream.
func (c *Client) RenterStreamGet(siaPath modules.SiaPath) (resp []byte, err error) {
	sp := escapeSiaPath(siaPath)
	_, resp, err = c.getRawResponse(fmt.Sprintf("/renter/stream/%s", sp))
	return
}

// RenterStreamPartialGet uses the /renter/stream endpoint to download a part
// of data as a stream.
func (c *Client) RenterStreamPartialGet(siaPath modules.SiaPath, start, end uint64) (resp []byte, err error) {
	sp := escapeSiaPath(siaPath)
	resp, err = c.getRawPartialResponse(fmt.Sprintf("/renter/stream/%s", sp), start, end)
	return
}

// RenterSetRepairPathPost uses the /renter/tracking endpoint to set the repair
// path of a file to a new location. The file at newPath must exists.
func (c *Client) RenterSetRepairPathPost(siaPath modules.SiaPath, newPath string) (err error) {
	sp := escapeSiaPath(siaPath)
	values := url.Values{}
	values.Set("trackingpath", newPath)
	err = c.post(fmt.Sprintf("/renter/file/%v", sp), values.Encode(), nil)
	return
}

// RenterSetFileStuckPost sets the 'stuck' field of the siafile at siaPath to
// stuck.
func (c *Client) RenterSetFileStuckPost(siaPath modules.SiaPath, stuck bool) (err error) {
	sp := escapeSiaPath(siaPath)
	values := url.Values{}
	values.Set("stuck", fmt.Sprint(stuck))
	err = c.post(fmt.Sprintf("/renter/file/%v", sp), values.Encode(), nil)
	return
}

// RenterUploadPost uses the /renter/upload endpoint to upload a file
func (c *Client) RenterUploadPost(path string, siaPath modules.SiaPath, dataPieces, parityPieces uint64) (err error) {
	return c.RenterUploadForcePost(path, siaPath, dataPieces, parityPieces, false)
}

// RenterUploadForcePost uses the /renter/upload endpoint to upload a file
// and to overwrite if the file already exists
func (c *Client) RenterUploadForcePost(path string, siaPath modules.SiaPath, dataPieces, parityPieces uint64, force bool) (err error) {
	sp := escapeSiaPath(siaPath)
	values := url.Values{}
	values.Set("source", path)
	values.Set("datapieces", strconv.FormatUint(dataPieces, 10))
	values.Set("paritypieces", strconv.FormatUint(parityPieces, 10))
	values.Set("force", strconv.FormatBool(force))
	err = c.post(fmt.Sprintf("/renter/upload/%s", sp), values.Encode(), nil)
	return
}

// RenterUploadDefaultPost uses the /renter/upload endpoint with default
// redundancy settings to upload a file.
func (c *Client) RenterUploadDefaultPost(path string, siaPath modules.SiaPath) (err error) {
	sp := escapeSiaPath(siaPath)
	values := url.Values{}
	values.Set("source", path)
	err = c.post(fmt.Sprintf("/renter/upload/%s", sp), values.Encode(), nil)
	return
}

// RenterUploadStreamPost uploads data using a stream.
func (c *Client) RenterUploadStreamPost(r io.Reader, siaPath modules.SiaPath, dataPieces, parityPieces uint64, force bool) error {
	sp := escapeSiaPath(siaPath)
	values := url.Values{}
	values.Set("datapieces", strconv.FormatUint(dataPieces, 10))
	values.Set("paritypieces", strconv.FormatUint(parityPieces, 10))
	values.Set("force", strconv.FormatBool(force))
	values.Set("stream", strconv.FormatBool(true))
	_, err := c.postRawResponse(fmt.Sprintf("/renter/uploadstream/%s?%s", sp, values.Encode()), r)
	return err
}

// RenterUploadStreamRepairPost a siafile using a stream. If the data provided
// by r is not the same as the previously uploaded data, the data will be
// corrupted.
func (c *Client) RenterUploadStreamRepairPost(r io.Reader, siaPath modules.SiaPath) error {
	sp := escapeSiaPath(siaPath)
	values := url.Values{}
	values.Set("repair", strconv.FormatBool(true))
	values.Set("stream", strconv.FormatBool(true))
	_, err := c.postRawResponse(fmt.Sprintf("/renter/uploadstream/%s?%s", sp, values.Encode()), r)
	return err
}

// RenterDirCreatePost uses the /renter/dir/ endpoint to create a directory for the
// renter
func (c *Client) RenterDirCreatePost(siaPath modules.SiaPath) (err error) {
	sp := escapeSiaPath(siaPath)
	err = c.post(fmt.Sprintf("/renter/dir/%s", sp), "action=create", nil)
	return
}

// RenterDirDeletePost uses the /renter/dir/ endpoint to delete a directory for the
// renter
func (c *Client) RenterDirDeletePost(siaPath modules.SiaPath) (err error) {
	sp := escapeSiaPath(siaPath)
	err = c.post(fmt.Sprintf("/renter/dir/%s", sp), "action=delete", nil)
	return
}

// RenterDirRenamePost uses the /renter/dir/ endpoint to rename a directory for the
// renter
func (c *Client) RenterDirRenamePost(siaPath, newSiaPath modules.SiaPath) (err error) {
	sp := escapeSiaPath(siaPath)
	nsp := escapeSiaPath(newSiaPath)
	err = c.post(fmt.Sprintf("/renter/dir/%s?newsiapath=%s", sp, nsp), "action=rename", nil)
	return
}

// RenterGetDir uses the /renter/dir/ endpoint to query a directory
func (c *Client) RenterGetDir(siaPath modules.SiaPath) (rd api.RenterDirectory, err error) {
	sp := escapeSiaPath(siaPath)
	err = c.get(fmt.Sprintf("/renter/dir/%s", sp), &rd)
	return
}

// RenterValidateSiaPathPost uses the /renter/validatesiapath endpoint to
// validate a potential siapath
//
// NOTE: This function specifically takes a string as an argument not a type
// SiaPath
func (c *Client) RenterValidateSiaPathPost(siaPathStr string) (err error) {
	err = c.post(fmt.Sprintf("/renter/validatesiapath/%s", siaPathStr), "", nil)
	return
}

// RenterUploadReadyGet uses the /renter/uploadready endpoint to determine if
// the renter is ready for upload.
func (c *Client) RenterUploadReadyGet(dataPieces, parityPieces uint64) (rur api.RenterUploadReadyGet, err error) {
	strDataPieces := strconv.FormatUint(dataPieces, 10)
	strParityPieces := strconv.FormatUint(parityPieces, 10)
	query := fmt.Sprintf("?datapieces=%v&paritypieces=%v",
		strDataPieces, strParityPieces)
	err = c.get("/renter/uploadready"+query, &rur)
	return
}

// RenterUploadReadyDefaultGet uses the /renter/uploadready endpoint to
// determine if the renter is ready for upload.
func (c *Client) RenterUploadReadyDefaultGet() (rur api.RenterUploadReadyGet, err error) {
	err = c.get("/renter/uploadready", &rur)
	return
}

<<<<<<< HEAD
// RenterFUSE uses the /renter/fuse endpoint to return information about the
// current FUSE mount point.
func (c *Client) RenterFUSE() (fi api.RenterFUSEInfo, err error) {
=======
// RenterFuse uses the /renter/fuse endpoint to return information about the
// current fuse mount point.
func (c *Client) RenterFuse() (fi api.RenterFuseInfo, err error) {
>>>>>>> 52a5562c
	err = c.get("/renter/fuse", &fi)
	return
}

<<<<<<< HEAD
// RenterFUSEMount uses the /renter/fuse/mount endpoint to mount a FUSE
// filesystem serving the provided siapath.
func (c *Client) RenterFUSEMount(siaPath modules.SiaPath, mount string, readOnly bool) (err error) {
=======
// RenterFuseMount uses the /renter/fuse/mount endpoint to mount a fuse
// filesystem serving the provided siapath.
func (c *Client) RenterFuseMount(mount string, siaPath modules.SiaPath, readOnly bool) (err error) {
>>>>>>> 52a5562c
	sp := escapeSiaPath(siaPath)
	values := url.Values{}
	values.Set("siapath", sp)
	values.Set("mount", mount)
	values.Set("readonly", strconv.FormatBool(readOnly))
	err = c.post("/renter/fuse/mount", values.Encode(), nil)
	return
}

<<<<<<< HEAD
// RenterFUSEUnmount uses the /renter/fuse/unmount endpoint to unmount the
// currently-mounted FUSE filesystem.
func (c *Client) RenterFUSEUnmount() (err error) {
	values := url.Values{}
=======
// RenterFuseUnmount uses the /renter/fuse/unmount endpoint to unmount the
// currently-mounted fuse filesystem.
func (c *Client) RenterFuseUnmount(mount string) (err error) {
	values := url.Values{}
	values.Set("mount", mount)
>>>>>>> 52a5562c
	err = c.post("/renter/fuse/unmount", values.Encode(), nil)
	return
}

// RenterPost uses the /renter POST endpoint to set fields of the renter. Values
// are encoded as a query string in the body
func (c *Client) RenterPost(values url.Values) (err error) {
	err = c.post("/renter", values.Encode(), nil)
	return
}<|MERGE_RESOLUTION|>--- conflicted
+++ resolved
@@ -599,28 +599,16 @@
 	return
 }
 
-<<<<<<< HEAD
-// RenterFUSE uses the /renter/fuse endpoint to return information about the
-// current FUSE mount point.
-func (c *Client) RenterFUSE() (fi api.RenterFUSEInfo, err error) {
-=======
 // RenterFuse uses the /renter/fuse endpoint to return information about the
 // current fuse mount point.
 func (c *Client) RenterFuse() (fi api.RenterFuseInfo, err error) {
->>>>>>> 52a5562c
 	err = c.get("/renter/fuse", &fi)
 	return
 }
 
-<<<<<<< HEAD
-// RenterFUSEMount uses the /renter/fuse/mount endpoint to mount a FUSE
-// filesystem serving the provided siapath.
-func (c *Client) RenterFUSEMount(siaPath modules.SiaPath, mount string, readOnly bool) (err error) {
-=======
 // RenterFuseMount uses the /renter/fuse/mount endpoint to mount a fuse
 // filesystem serving the provided siapath.
 func (c *Client) RenterFuseMount(mount string, siaPath modules.SiaPath, readOnly bool) (err error) {
->>>>>>> 52a5562c
 	sp := escapeSiaPath(siaPath)
 	values := url.Values{}
 	values.Set("siapath", sp)
@@ -630,18 +618,11 @@
 	return
 }
 
-<<<<<<< HEAD
-// RenterFUSEUnmount uses the /renter/fuse/unmount endpoint to unmount the
-// currently-mounted FUSE filesystem.
-func (c *Client) RenterFUSEUnmount() (err error) {
-	values := url.Values{}
-=======
 // RenterFuseUnmount uses the /renter/fuse/unmount endpoint to unmount the
 // currently-mounted fuse filesystem.
 func (c *Client) RenterFuseUnmount(mount string) (err error) {
 	values := url.Values{}
 	values.Set("mount", mount)
->>>>>>> 52a5562c
 	err = c.post("/renter/fuse/unmount", values.Encode(), nil)
 	return
 }
