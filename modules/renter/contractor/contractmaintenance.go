--- conflicted
+++ resolved
@@ -329,13 +329,9 @@
 		c.mu.Unlock()
 		return types.ZeroCurrency, modules.RenterContract{}, errors.New("called managedNewContract but allowance wasn't set")
 	}
-<<<<<<< HEAD
 	contractDuration := c.allowance.Period + c.allowance.RenewWindow
-=======
 	allowance := c.allowance
 	hostSettings := host.HostExternalSettings
-	period := c.allowance.Period
->>>>>>> 2562f73c
 	c.mu.Unlock()
 
 	if host.MaxDuration < contractDuration {
