// Package renter is responsible for uploading and downloading files on the sia
// network.
package renter

// TODO: Allow the 'baseMemory' to be set by the user.
//
// TODO: The repair loop currently receives new upload jobs through a channel.
// The download loop has a better model, a heap that can be pushed to and popped
// from concurrently without needing complex channel communication. Migrating
// the renter to this model should clean up some of the places where uploading
// bottlenecks, and reduce the amount of channel-ninjitsu required to make the
// uploading function.
//
// TODO: Allow user to configure the packet size when ratelimiting the renter.
// Currently the default is set to 16kb. That's going to require updating the
// API and extending the settings object, and then tweaking the
// setBandwidthLimits function.
//
// TODO: Currently 'callUpdate()' is used after setting the allowance, though
// this doesn't guarantee that anything interesting will happen because the
// contractor's 'threadedContractMaintenance' will run in the background and
// choose to update the hosts and contracts. Really, we should have the
// contractor notify the renter whenever there has been a change in the contract
// set so that 'callUpdate()' can be used. Implementation in renter.SetSettings.

import (
	"fmt"
	"io"
	"net"
	"os"
	"path/filepath"
	"reflect"
	"strings"
	"sync"
	"time"

	"gitlab.com/NebulousLabs/errors"
	"gitlab.com/NebulousLabs/ratelimit"
	"gitlab.com/NebulousLabs/siamux"
	"gitlab.com/NebulousLabs/threadgroup"
	"gitlab.com/NebulousLabs/writeaheadlog"

	"gitlab.com/NebulousLabs/Sia/crypto"
	"gitlab.com/NebulousLabs/Sia/modules"
	"gitlab.com/NebulousLabs/Sia/persist"
	siasync "gitlab.com/NebulousLabs/Sia/sync"
	"gitlab.com/NebulousLabs/Sia/types"
	"gitlab.com/skynetlabs/skyd/build"
	"gitlab.com/skynetlabs/skyd/skykey"
	"gitlab.com/skynetlabs/skyd/skymodules"
	"gitlab.com/skynetlabs/skyd/skymodules/renter/contractor"
	"gitlab.com/skynetlabs/skyd/skymodules/renter/filesystem"
	"gitlab.com/skynetlabs/skyd/skymodules/renter/hostdb"
	"gitlab.com/skynetlabs/skyd/skymodules/renter/skynetblocklist"
	"gitlab.com/skynetlabs/skyd/skymodules/renter/skynetportals"
)

var (
	errNilContractor = errors.New("cannot create renter with nil contractor")
	errNilCS         = errors.New("cannot create renter with nil consensus set")
	errNilGateway    = errors.New("cannot create hostdb with nil gateway")
	errNilHdb        = errors.New("cannot create renter with nil hostdb")
	errNilTpool      = errors.New("cannot create renter with nil transaction pool")
	errNilWallet     = errors.New("cannot create renter with nil wallet")
)

// A hostContractor negotiates, revises, renews, and provides access to file
// contracts.
type hostContractor interface {
	modules.Alerter

	// SetAllowance sets the amount of money the contractor is allowed to
	// spend on contracts over a given time period, divided among the number
	// of hosts specified. Note that contractor can start forming contracts as
	// soon as SetAllowance is called; that is, it may block.
	SetAllowance(skymodules.Allowance) error

	// Allowance returns the current allowance
	Allowance() skymodules.Allowance

	// Close closes the hostContractor.
	Close() error

	// CancelContract cancels the Renter's contract
	CancelContract(id types.FileContractID) error

	// Contracts returns the staticContracts of the renter's hostContractor.
	Contracts() []skymodules.RenterContract

	// ContractByPublicKey returns the contract associated with the host key.
	ContractByPublicKey(types.SiaPublicKey) (skymodules.RenterContract, bool)

	// ContractPublicKey returns the public key capable of verifying the renter's
	// signature on a contract.
	ContractPublicKey(pk types.SiaPublicKey) (crypto.PublicKey, bool)

	// ChurnStatus returns contract churn stats for the current period.
	ChurnStatus() skymodules.ContractorChurnStatus

	// ContractUtility returns the utility field for a given contract, along
	// with a bool indicating if it exists.
	ContractUtility(types.SiaPublicKey) (skymodules.ContractUtility, bool)

	// ContractStatus returns the status of the given contract within the
	// watchdog.
	ContractStatus(fcID types.FileContractID) (skymodules.ContractWatchStatus, bool)

	// CurrentPeriod returns the height at which the current allowance period
	// began.
	CurrentPeriod() types.BlockHeight

	// InitRecoveryScan starts scanning the whole blockchain for recoverable
	// contracts within a separate thread.
	InitRecoveryScan() error

	// PeriodSpending returns the amount spent on contracts during the current
	// billing period.
	PeriodSpending() (skymodules.ContractorSpending, error)

	// ProvidePayment takes a stream and a set of payment details and handles
	// the payment for an RPC by sending and processing payment request and
	// response objects to the host. It returns an error in case of failure.
	ProvidePayment(stream io.ReadWriter, pt *modules.RPCPriceTable, details contractor.PaymentDetails) error

	// OldContracts returns the oldContracts of the renter's hostContractor.
	OldContracts() []skymodules.RenterContract

	// Editor creates an Editor from the specified contract ID, allowing the
	// insertion, deletion, and modification of sectors.
	Editor(types.SiaPublicKey, <-chan struct{}) (contractor.Editor, error)

	// IsOffline reports whether the specified host is considered offline.
	IsOffline(types.SiaPublicKey) bool

	// Downloader creates a Downloader from the specified contract ID,
	// allowing the retrieval of sectors.
	Downloader(types.SiaPublicKey, <-chan struct{}) (contractor.Downloader, error)

	// Session creates a Session from the specified contract ID.
	Session(types.SiaPublicKey, <-chan struct{}) (contractor.Session, error)

	// RecoverableContracts returns the contracts that the contractor deems
	// recoverable. That means they are not expired yet and also not part of the
	// active contracts. Usually this should return an empty slice unless the host
	// isn't available for recovery or something went wrong.
	RecoverableContracts() []skymodules.RecoverableContract

	// RecoveryScanStatus returns a bool indicating if a scan for recoverable
	// contracts is in progress and if it is, the current progress of the scan.
	RecoveryScanStatus() (bool, types.BlockHeight)

	// RefreshedContract checks if the contract was previously refreshed
	RefreshedContract(fcid types.FileContractID) bool

	// RenewContract takes an established connection to a host and renews the
	// given contract with that host.
	RenewContract(conn net.Conn, fcid types.FileContractID, params skymodules.ContractParams, txnBuilder modules.TransactionBuilder, tpool modules.TransactionPool, hdb skymodules.HostDB, pt *modules.RPCPriceTable) (skymodules.RenterContract, []types.Transaction, error)

	// Synced returns a channel that is closed when the contractor is fully
	// synced with the peer-to-peer network.
	Synced() <-chan struct{}

	// UpdateWorkerPool updates the workerpool currently in use by the contractor.
	UpdateWorkerPool(skymodules.WorkerPool)
}

type renterFuseManager interface {
	// Mount mounts the files under the specified siapath under the 'mountPoint' folder on
	// the local filesystem.
	Mount(mountPoint string, sp skymodules.SiaPath, opts skymodules.MountOptions) (err error)

	// MountInfo returns the list of currently mounted fuse filesystems.
	MountInfo() []skymodules.MountInfo

	// Unmount unmounts the fuse filesystem currently mounted at mountPoint.
	Unmount(mountPoint string) error
}

// A siacoinSender is an object capable of sending siacoins to an address.
type siacoinSender interface {
	// SendSiacoins sends the specified amount of siacoins to the provided
	// address.
	SendSiacoins(types.Currency, types.UnlockHash) ([]types.Transaction, error)
}

// cachedUtilities contains the cached utilities used when bubbling file and
// folder metadata.
type cachedUtilities struct {
	offline      map[string]bool
	goodForRenew map[string]bool
	contracts    map[string]skymodules.RenterContract
	used         []types.SiaPublicKey
}

// A Renter is responsible for tracking all of the files that a user has
// uploaded to Sia, as well as the locations and health of these files.
type Renter struct {
	// Skynet Management
	staticSkynetBlocklist *skynetblocklist.SkynetBlocklist
	staticSkynetPortals   *skynetportals.SkynetPortals
	staticSpendingHistory *spendingHistory

	// Download management. The heap has a separate mutex because it is always
	// accessed in isolation.
	downloadHeapMu sync.Mutex         // Used to protect the downloadHeap.
	downloadHeap   *downloadChunkHeap // A heap of priority-sorted chunks to download.
	newDownloads   chan struct{}      // Used to notify download loop that new downloads are available.

	// Download history. The history list has its own mutex because it is always
	// accessed in isolation.
	//
	// TODO: Currently the download history doesn't include repair-initiated
	// downloads, and instead only contains user-initiated downloads.
	downloadHistory   map[skymodules.DownloadID]*download
	downloadHistoryMu sync.Mutex

	// Upload and repair management.
	staticDirectoryHeap directoryHeap
	staticStuckStack    stuckStack
	staticUploadHeap    uploadHeap

	// Cache the hosts from the last price estimation result.
	lastEstimationHosts []skymodules.HostDBEntry

	// staticBubbleScheduler manages the bubble requests for the renter
	staticBubbleScheduler *bubbleScheduler

	// cachedUtilities contain contract information used when calculating metadata
	// information about the filesystem, such as health. This information is used
	// in various functions such as listing filesystem information and bubble.
	// These values are cached to prevent recomputing them too often.
	cachedUtilities cachedUtilities

	// staticBatchManager manages batching skyfile uploads for the Renter.
	staticBatchManager *skylinkBatchManager

	// The renter's bandwidth ratelimit.
	staticRL *ratelimit.RateLimit

	// stats cache related fields.
	stats     *skymodules.SkynetStats
	statsChan chan struct{}
	statsMu   sync.Mutex

	// read registry stats
	staticRRS *readRegistryStats

	// Memory management
	//
	// staticRegistryMemoryManager is used for updating registry entries and reading
	// them.
	//
	// staticUserUploadManager is used for user-initiated uploads
	//
	// staticUserDownloadMemoryManager is used for user-initiated downloads
	//
	// staticRepairMemoryManager is used for repair work scheduled by siad
	//
	staticMemoryManager             *memoryManager
	staticRegistryMemoryManager     *memoryManager
	staticRepairMemoryManager       *memoryManager
	staticUserDownloadMemoryManager *memoryManager
	staticUserUploadMemoryManager   *memoryManager

	// Modules and subsystems
	staticAccountManager               *accountManager
	staticAlerter                      *modules.GenericAlerter
	staticConsensusSet                 modules.ConsensusSet
	staticFileSystem                   *filesystem.FileSystem
	staticFuseManager                  renterFuseManager
	staticGateway                      modules.Gateway
	staticHostContractor               hostContractor
	staticHostDB                       skymodules.HostDB
	staticSkykeyManager                *skykey.SkykeyManager
	staticStreamBufferSet              *streamBufferSet
	staticTPool                        modules.TransactionPool
	staticUploadChunkDistributionQueue *uploadChunkDistributionQueue
	staticWallet                       modules.Wallet
	staticWorkerPool                   *workerPool

	// Utilities
	persist         persistence
	persistDir      string
	mu              *siasync.RWMutex
	staticDeps      modules.Dependencies
	staticLog       *persist.Logger
	staticMux       *siamux.SiaMux
	staticRepairLog *persist.Logger
	staticWAL       *writeaheadlog.WAL
	tg              threadgroup.ThreadGroup
}

// Close closes the Renter and its dependencies
func (r *Renter) Close() error {
	// TODO: Is this check needed?
	if r == nil {
		return nil
	}

	return errors.Compose(r.tg.Stop(), r.staticHostDB.Close(), r.staticHostContractor.Close(), r.staticSkynetBlocklist.Close(), r.staticSkynetPortals.Close())
}

// MemoryStatus returns the current status of the memory manager
func (r *Renter) MemoryStatus() (skymodules.MemoryStatus, error) {
	if err := r.tg.Add(); err != nil {
		return skymodules.MemoryStatus{}, err
	}
	defer r.tg.Done()

	repairStatus := r.staticRepairMemoryManager.callStatus()
	userDownloadStatus := r.staticUserDownloadMemoryManager.callStatus()
	userUploadStatus := r.staticUserUploadMemoryManager.callStatus()
	registryStatus := r.staticRegistryMemoryManager.callStatus()
	total := repairStatus.Add(userDownloadStatus).Add(userUploadStatus).Add(registryStatus)
	return skymodules.MemoryStatus{
		MemoryManagerStatus: total,

		Registry:     registryStatus,
		System:       repairStatus,
		UserDownload: userDownloadStatus,
		UserUpload:   userUploadStatus,
	}, nil
}

// PriceEstimation estimates the cost in siacoins of performing various storage
// and data operations.  The estimation will be done using the provided
// allowance, if an empty allowance is provided then the renter's current
// allowance will be used if one is set.  The final allowance used will be
// returned.
func (r *Renter) PriceEstimation(allowance skymodules.Allowance) (skymodules.RenterPriceEstimation, skymodules.Allowance, error) {
	if err := r.tg.Add(); err != nil {
		return skymodules.RenterPriceEstimation{}, skymodules.Allowance{}, err
	}
	defer r.tg.Done()
	// Use provide allowance. If no allowance provided use the existing
	// allowance. If no allowance exists, use a sane default allowance.
	if reflect.DeepEqual(allowance, skymodules.Allowance{}) {
		rs, err := r.Settings()
		if err != nil {
			return skymodules.RenterPriceEstimation{}, skymodules.Allowance{}, errors.AddContext(err, "error getting renter settings:")
		}
		allowance = rs.Allowance
		if reflect.DeepEqual(allowance, skymodules.Allowance{}) {
			allowance = skymodules.DefaultAllowance
		}
	}

	// Get hosts for estimate
	var hosts []skymodules.HostDBEntry
	hostmap := make(map[string]struct{})

	// Start by grabbing hosts from contracts
	// Get host pubkeys from contracts
	contracts := r.Contracts()
	var pks []types.SiaPublicKey
	for _, c := range contracts {
		u, ok := r.ContractUtility(c.HostPublicKey)
		if !ok {
			continue
		}
		// Check for active contracts only
		if !u.GoodForRenew {
			continue
		}
		pks = append(pks, c.HostPublicKey)
	}
	// Get hosts from pubkeys
	for _, pk := range pks {
		host, ok, err := r.staticHostDB.Host(pk)
		if !ok || host.Filtered || err != nil {
			continue
		}
		// confirm host wasn't already added
		if _, ok := hostmap[host.PublicKey.String()]; ok {
			continue
		}
		hosts = append(hosts, host)
		hostmap[host.PublicKey.String()] = struct{}{}
	}
	// Add hosts from previous estimate cache if needed
	if len(hosts) < int(allowance.Hosts) {
		id := r.mu.Lock()
		cachedHosts := r.lastEstimationHosts
		r.mu.Unlock(id)
		for _, host := range cachedHosts {
			// confirm host wasn't already added
			if _, ok := hostmap[host.PublicKey.String()]; ok {
				continue
			}
			hosts = append(hosts, host)
			hostmap[host.PublicKey.String()] = struct{}{}
		}
	}
	// Add random hosts if needed
	if len(hosts) < int(allowance.Hosts) {
		// Re-initialize the list with SiaPublicKeys to hold the public keys from the current
		// set of hosts. This list will be used as address filter when requesting random hosts.
		var pks []types.SiaPublicKey
		for _, host := range hosts {
			pks = append(pks, host.PublicKey)
		}
		// Grab hosts to perform the estimation.
		var err error
		randHosts, err := r.staticHostDB.RandomHostsWithAllowance(int(allowance.Hosts)-len(hosts), pks, pks, allowance)
		if err != nil {
			return skymodules.RenterPriceEstimation{}, allowance, errors.AddContext(err, "could not generate estimate, could not get random hosts")
		}
		// As the returned random hosts are checked for IP violations and double entries against the current
		// slice of hosts, the returned hosts can be safely added to the current slice.
		hosts = append(hosts, randHosts...)
	}
	// Check if there are zero hosts, which means no estimation can be made.
	if len(hosts) == 0 {
		return skymodules.RenterPriceEstimation{}, allowance, errors.New("estimate cannot be made, there are no hosts")
	}

	// Add up the costs for each host.
	var totalContractCost types.Currency
	var totalDownloadCost types.Currency
	var totalStorageCost types.Currency
	var totalUploadCost types.Currency
	for _, host := range hosts {
		totalContractCost = totalContractCost.Add(host.ContractPrice)
		totalDownloadCost = totalDownloadCost.Add(host.DownloadBandwidthPrice)
		totalStorageCost = totalStorageCost.Add(host.StoragePrice)
		totalUploadCost = totalUploadCost.Add(host.UploadBandwidthPrice)
	}

	// Convert values to being human-scale.
	totalDownloadCost = totalDownloadCost.Mul(modules.BytesPerTerabyte)
	totalStorageCost = totalStorageCost.Mul(modules.BlockBytesPerMonthTerabyte)
	totalUploadCost = totalUploadCost.Mul(modules.BytesPerTerabyte)

	// Factor in redundancy.
	totalStorageCost = totalStorageCost.Mul64(3) // TODO: follow file settings?
	totalUploadCost = totalUploadCost.Mul64(3)   // TODO: follow file settings?

	// Perform averages.
	totalContractCost = totalContractCost.Div64(uint64(len(hosts)))
	totalDownloadCost = totalDownloadCost.Div64(uint64(len(hosts)))
	totalStorageCost = totalStorageCost.Div64(uint64(len(hosts)))
	totalUploadCost = totalUploadCost.Div64(uint64(len(hosts)))

	// Take the average of the host set to estimate the overall cost of the
	// contract forming. This is to protect against the case where less hosts
	// were gathered for the estimate that the allowance requires
	totalContractCost = totalContractCost.Mul64(allowance.Hosts)

	// Add the cost of paying the transaction fees and then double the contract
	// costs to account for renewing a full set of contracts.
	_, feePerByte := r.staticTPool.FeeEstimation()
	txnsFees := feePerByte.Mul64(skymodules.EstimatedFileContractTransactionSetSize).Mul64(uint64(allowance.Hosts))
	totalContractCost = totalContractCost.Add(txnsFees)
	totalContractCost = totalContractCost.Mul64(2)

	// Determine host collateral to be added to siafund fee
	var hostCollateral types.Currency
	contractCostPerHost := totalContractCost.Div64(allowance.Hosts)
	fundingPerHost := allowance.Funds.Div64(allowance.Hosts)
	numHosts := uint64(0)
	for _, host := range hosts {
		// Assume that the ContractPrice equals contractCostPerHost and that
		// the txnFee was zero. It doesn't matter since RenterPayoutsPreTax
		// simply subtracts both values from the funding.
		host.ContractPrice = contractCostPerHost
		expectedStorage := allowance.ExpectedStorage / uint64(len(hosts))
		_, _, collateral, err := skymodules.RenterPayoutsPreTax(host, fundingPerHost, types.ZeroCurrency, types.ZeroCurrency, types.ZeroCurrency, allowance.Period, expectedStorage)
		if err != nil {
			continue
		}
		hostCollateral = hostCollateral.Add(collateral)
		numHosts++
	}

	// Divide by zero check. The only way to get 0 numHosts is if
	// RenterPayoutsPreTax errors for every host. This would happen if the
	// funding of the allowance is not enough as that would cause the
	// fundingPerHost to be less than the contract price
	if numHosts == 0 {
		return skymodules.RenterPriceEstimation{}, allowance, errors.New("funding insufficient for number of hosts")
	}
	// Calculate average collateral and determine collateral for allowance
	hostCollateral = hostCollateral.Div64(numHosts)
	hostCollateral = hostCollateral.Mul64(allowance.Hosts)

	// Add in siafund fee. which should be around 10%. The 10% siafund fee
	// accounts for paying 3.9% siafund on transactions and host collateral. We
	// estimate the renter to spend all of it's allowance so the siafund fee
	// will be calculated on the sum of the allowance and the hosts collateral
	totalPayout := allowance.Funds.Add(hostCollateral)
	siafundFee := types.Tax(r.staticConsensusSet.Height(), totalPayout)
	totalContractCost = totalContractCost.Add(siafundFee)

	// Increase estimates by a factor of safety to account for host churn and
	// any potential missed additions
	totalContractCost = totalContractCost.MulFloat(PriceEstimationSafetyFactor)
	totalDownloadCost = totalDownloadCost.MulFloat(PriceEstimationSafetyFactor)
	totalStorageCost = totalStorageCost.MulFloat(PriceEstimationSafetyFactor)
	totalUploadCost = totalUploadCost.MulFloat(PriceEstimationSafetyFactor)

	est := skymodules.RenterPriceEstimation{
		FormContracts:        totalContractCost,
		DownloadTerabyte:     totalDownloadCost,
		StorageTerabyteMonth: totalStorageCost,
		UploadTerabyte:       totalUploadCost,
	}

	id := r.mu.Lock()
	r.lastEstimationHosts = hosts
	r.mu.Unlock(id)

	return est, allowance, nil
}

// managedContractUtilityMaps returns a set of maps that contain contract
// information. Information about which contracts are offline, goodForRenew are
// available, as well as a full list of contracts keyed by their public key.
func (r *Renter) managedContractUtilityMaps() (offline map[string]bool, goodForRenew map[string]bool, contracts map[string]skymodules.RenterContract) {
	// Save host keys in map.
	contracts = make(map[string]skymodules.RenterContract)
	goodForRenew = make(map[string]bool)
	offline = make(map[string]bool)

	// Get the list of public keys from the contractor and use it to fill out
	// the contracts map.
	cs := r.staticHostContractor.Contracts()
	for i := 0; i < len(cs); i++ {
		contracts[cs[i].HostPublicKey.String()] = cs[i]
	}

	// Fill out the goodForRenew and offline maps based on the utility values of
	// the contractor.
	for pkString, contract := range contracts {
		cu, ok := r.ContractUtility(contract.HostPublicKey)
		if !ok {
			continue
		}
		goodForRenew[pkString] = cu.GoodForRenew
		offline[pkString] = r.staticHostContractor.IsOffline(contract.HostPublicKey)
	}
	return offline, goodForRenew, contracts
}

// callRenterContractsAndUtilities returns the cached contracts and utilities
// from the renter. They can be updated by calling
// managedUpdateRenterContractsAndUtilities.
func (r *Renter) callRenterContractsAndUtilities() (offline map[string]bool, goodForRenew map[string]bool, contracts map[string]skymodules.RenterContract, used []types.SiaPublicKey) {
	id := r.mu.Lock()
	defer r.mu.Unlock(id)
	cu := r.cachedUtilities
	return cu.offline, cu.goodForRenew, cu.contracts, cu.used
}

// managedUpdateRenterContractsAndUtilities grabs the pubkeys of the hosts that
// the file(s) have been uploaded to and then generates maps of the contract's
// utilities showing which hosts are GoodForRenew and which hosts are Offline.
// Additionally a map of host pubkeys to renter contract is created. The offline
// and goodforrenew maps are needed for calculating redundancy and other file
// metrics. All of that information is cached within the renter.
func (r *Renter) managedUpdateRenterContractsAndUtilities() {
	var used []types.SiaPublicKey
	goodForRenew := make(map[string]bool)
	offline := make(map[string]bool)
	allContracts := r.staticHostContractor.Contracts()
	contracts := make(map[string]skymodules.RenterContract)
	for _, contract := range allContracts {
		pk := contract.HostPublicKey
		cu := contract.Utility
		goodForRenew[pk.String()] = cu.GoodForRenew
		offline[pk.String()] = r.staticHostContractor.IsOffline(pk)
		contracts[pk.String()] = contract
		if cu.GoodForRenew {
			used = append(used, pk)
		}
	}
	// Update the used hosts of the Siafile. Only consider the ones that
	// are goodForRenew.
	for _, contract := range allContracts {
		pk := contract.HostPublicKey
		if _, gfr := goodForRenew[pk.String()]; gfr {
			used = append(used, pk)
		}
	}

	// Update cache.
	id := r.mu.Lock()
	r.cachedUtilities = cachedUtilities{
		offline:      offline,
		goodForRenew: goodForRenew,
		contracts:    contracts,
		used:         used,
	}
	r.mu.Unlock(id)
}

// setBandwidthLimits will change the bandwidth limits of the renter based on
// the persist values for the bandwidth.
func (r *Renter) setBandwidthLimits(downloadSpeed int64, uploadSpeed int64) error {
	// Input validation.
	if downloadSpeed < 0 || uploadSpeed < 0 {
		return errors.New("download/upload rate limit can't be below 0")
	}

	// Check for sentinel "no limits" value.
	if downloadSpeed == 0 && uploadSpeed == 0 {
		r.staticRL.SetLimits(0, 0, 0)
	} else {
		// Set the rate limits according to the provided values.
		r.staticRL.SetLimits(downloadSpeed, uploadSpeed, 4*4096)
	}
	return nil
}

// SetSettings will update the settings for the renter.
//
// NOTE: This function can't be atomic. Typically we try to have user requests
// be atomic, so that either everything changes or nothing changes, but since
// these changes happen progressively, it's possible for some of the settings
// (like the allowance) to succeed, but then if the bandwidth limits for example
// are bad, then the allowance will update but the bandwidth will not update.
func (r *Renter) SetSettings(s skymodules.RenterSettings) error {
	if err := r.tg.Add(); err != nil {
		return err
	}
	defer r.tg.Done()
	// Early input validation.
	if s.MaxDownloadSpeed < 0 || s.MaxUploadSpeed < 0 {
		return errors.New("bandwidth limits cannot be negative")
	}

	// Set allowance.
	err := r.staticHostContractor.SetAllowance(s.Allowance)
	if err != nil {
		return err
	}

	// Set IPViolationsCheck
	r.staticHostDB.SetIPViolationCheck(s.IPViolationCheck)

	// Set the bandwidth limits.
	err = r.setBandwidthLimits(s.MaxDownloadSpeed, s.MaxUploadSpeed)
	if err != nil {
		return err
	}
	// Save the changes.
	id := r.mu.Lock()
	r.persist.MaxDownloadSpeed = s.MaxDownloadSpeed
	r.persist.MaxUploadSpeed = s.MaxUploadSpeed
	err = r.saveSync()
	r.mu.Unlock(id)
	if err != nil {
		return err
	}

	// Update the worker pool so that the changes are immediately apparent to
	// users.
	r.staticWorkerPool.callUpdate()
	return nil
}

// SetFileTrackingPath sets the on-disk location of an uploaded file to a new
// value. Useful if files need to be moved on disk. SetFileTrackingPath will
// check that a file exists at the new location and it ensures that it has the
// right size, but it can't check that the content is the same. Therefore the
// caller is responsible for not accidentally corrupting the uploaded file by
// providing a different file with the same size.
func (r *Renter) SetFileTrackingPath(siaPath skymodules.SiaPath, newPath string) (err error) {
	if err := r.tg.Add(); err != nil {
		return err
	}
	defer r.tg.Done()
	// Check if file exists and is being tracked.
	entry, err := r.staticFileSystem.OpenSiaFile(siaPath)
	if err != nil {
		return err
	}
	defer func() {
		err = errors.Compose(err, entry.Close())
	}()

	// Sanity check that a file with the correct size exists at the new
	// location.
	fi, err := os.Stat(newPath)
	if err != nil {
		return errors.AddContext(err, "failed to get fileinfo of the file")
	}
	if uint64(fi.Size()) != entry.Size() {
		return fmt.Errorf("file sizes don't match - want %v but got %v", entry.Size(), fi.Size())
	}

	// Set the new path on disk.
	return entry.SetLocalPath(newPath)
}

// ActiveHosts returns an array of hostDB's active hosts
func (r *Renter) ActiveHosts() ([]skymodules.HostDBEntry, error) { return r.staticHostDB.ActiveHosts() }

// AllHosts returns an array of all hosts
func (r *Renter) AllHosts() ([]skymodules.HostDBEntry, error) { return r.staticHostDB.AllHosts() }

// Filter returns the renter's hostdb's filterMode and filteredHosts
func (r *Renter) Filter() (skymodules.FilterMode, map[string]types.SiaPublicKey, error) {
	var fm skymodules.FilterMode
	hosts := make(map[string]types.SiaPublicKey)
	if err := r.tg.Add(); err != nil {
		return fm, hosts, err
	}
	defer r.tg.Done()
	fm, hosts, err := r.staticHostDB.Filter()
	if err != nil {
		return fm, hosts, errors.AddContext(err, "error getting hostdb filter:")
	}
	return fm, hosts, nil
}

// SetFilterMode sets the renter's hostdb filter mode
func (r *Renter) SetFilterMode(lm skymodules.FilterMode, hosts []types.SiaPublicKey) error {
	if err := r.tg.Add(); err != nil {
		return err
	}
	defer r.tg.Done()
	// Check to see how many hosts are needed for the allowance
	settings, err := r.Settings()
	if err != nil {
		return errors.AddContext(err, "error getting renter settings:")
	}
	minHosts := settings.Allowance.Hosts
	if len(hosts) < int(minHosts) && lm == skymodules.HostDBActiveWhitelist {
		r.staticLog.Printf("WARN: There are fewer whitelisted hosts than the allowance requires.  Have %v whitelisted hosts, need %v to support allowance\n", len(hosts), minHosts)
	}

	// Set list mode filter for the hostdb
	if err := r.staticHostDB.SetFilterMode(lm, hosts); err != nil {
		return err
	}

	return nil
}

// Host returns the host associated with the given public key
func (r *Renter) Host(spk types.SiaPublicKey) (skymodules.HostDBEntry, bool, error) {
	return r.staticHostDB.Host(spk)
}

// InitialScanComplete returns a boolean indicating if the initial scan of the
// hostdb is completed.
func (r *Renter) InitialScanComplete() (bool, error) { return r.staticHostDB.InitialScanComplete() }

// ScoreBreakdown returns the score breakdown
func (r *Renter) ScoreBreakdown(e skymodules.HostDBEntry) (skymodules.HostScoreBreakdown, error) {
	return r.staticHostDB.ScoreBreakdown(e)
}

// EstimateHostScore returns the estimated host score
func (r *Renter) EstimateHostScore(e skymodules.HostDBEntry, a skymodules.Allowance) (skymodules.HostScoreBreakdown, error) {
	if reflect.DeepEqual(a, skymodules.Allowance{}) {
		settings, err := r.Settings()
		if err != nil {
			return skymodules.HostScoreBreakdown{}, errors.AddContext(err, "error getting renter settings:")
		}
		a = settings.Allowance
	}
	if reflect.DeepEqual(a, skymodules.Allowance{}) {
		a = skymodules.DefaultAllowance
	}
	return r.staticHostDB.EstimateHostScore(e, a)
}

// CancelContract cancels a renter's contract by ID by setting goodForRenew and goodForUpload to false
func (r *Renter) CancelContract(id types.FileContractID) error {
	return r.staticHostContractor.CancelContract(id)
}

// Contracts returns an array of host contractor's staticContracts
func (r *Renter) Contracts() []skymodules.RenterContract { return r.staticHostContractor.Contracts() }

// CurrentPeriod returns the host contractor's current period
func (r *Renter) CurrentPeriod() types.BlockHeight { return r.staticHostContractor.CurrentPeriod() }

// ContractUtility returns the utility field for a given contract, along
// with a bool indicating if it exists.
func (r *Renter) ContractUtility(pk types.SiaPublicKey) (skymodules.ContractUtility, bool) {
	return r.staticHostContractor.ContractUtility(pk)
}

// ContractStatus returns the status of the given contract within the watchdog,
// and a bool indicating whether or not it is being monitored.
func (r *Renter) ContractStatus(fcID types.FileContractID) (skymodules.ContractWatchStatus, bool) {
	return r.staticHostContractor.ContractStatus(fcID)
}

// ContractorChurnStatus returns contract churn stats for the current period.
func (r *Renter) ContractorChurnStatus() skymodules.ContractorChurnStatus {
	return r.staticHostContractor.ChurnStatus()
}

// InitRecoveryScan starts scanning the whole blockchain for recoverable
// contracts within a separate thread.
func (r *Renter) InitRecoveryScan() error {
	return r.staticHostContractor.InitRecoveryScan()
}

// RecoveryScanStatus returns a bool indicating if a scan for recoverable
// contracts is in progress and if it is, the current progress of the scan.
func (r *Renter) RecoveryScanStatus() (bool, types.BlockHeight) {
	return r.staticHostContractor.RecoveryScanStatus()
}

// OldContracts returns an array of host contractor's oldContracts
func (r *Renter) OldContracts() []skymodules.RenterContract {
	return r.staticHostContractor.OldContracts()
}

// PeriodSpending returns the host contractor's period spending
func (r *Renter) PeriodSpending() (skymodules.ContractorSpending, error) {
	return r.staticHostContractor.PeriodSpending()
}

// RecoverableContracts returns the host contractor's recoverable contracts.
func (r *Renter) RecoverableContracts() []skymodules.RecoverableContract {
	return r.staticHostContractor.RecoverableContracts()
}

// RefreshedContract returns a bool indicating if the contract was previously
// refreshed
func (r *Renter) RefreshedContract(fcid types.FileContractID) bool {
	return r.staticHostContractor.RefreshedContract(fcid)
}

// RegistryStats returns some registry related information.
func (r *Renter) RegistryStats() (skymodules.RegistryStats, error) {
	if err := r.tg.Add(); err != nil {
		return skymodules.RegistryStats{}, err
	}
	defer r.tg.Done()
	estimates := r.staticRRS.Estimate()
	return skymodules.RegistryStats{
		ReadProjectP99:   estimates[0],
		ReadProjectP999:  estimates[1],
		ReadProjectP9999: estimates[2],
	}, nil
}

// Settings returns the Renter's current settings.
func (r *Renter) Settings() (skymodules.RenterSettings, error) {
	if err := r.tg.Add(); err != nil {
		return skymodules.RenterSettings{}, err
	}
	defer r.tg.Done()
	download, upload, _ := r.staticRL.Limits()
	enabled, err := r.staticHostDB.IPViolationsCheck()
	if err != nil {
		return skymodules.RenterSettings{}, errors.AddContext(err, "error getting IPViolationsCheck:")
	}
	paused, endTime := r.staticUploadHeap.managedPauseStatus()
	return skymodules.RenterSettings{
		Allowance:        r.staticHostContractor.Allowance(),
		IPViolationCheck: enabled,
		MaxDownloadSpeed: download,
		MaxUploadSpeed:   upload,
		UploadsStatus: skymodules.UploadsStatus{
			Paused:       paused,
			PauseEndTime: endTime,
		},
	}, nil
}

// ProcessConsensusChange returns the process consensus change
func (r *Renter) ProcessConsensusChange(cc modules.ConsensusChange) {
	id := r.mu.Lock()
	r.lastEstimationHosts = []skymodules.HostDBEntry{}
	r.mu.Unlock(id)
	if cc.Synced {
		_ = r.tg.Launch(r.staticWorkerPool.callUpdate)
	}
}

// threadedPaySkynetFee pays the accumulated skynet fee every 24 hours.
func (r *Renter) threadedPaySkynetFee() {
	// Pay periodically.
	ticker := time.NewTicker(skymodules.SkynetFeePayoutCheckInterval)
	for {
		na := r.deps.NebulousAddress()
		err := paySkynetFee(r.staticSpendingHistory, r.w, append(r.Contracts(), r.OldContracts()...), na)
		if err != nil {
			r.log.Print(err)
		}
		select {
		case <-r.tg.StopChan():
			return // shutdown
		case <-ticker.C:
		}
	}
}

// paySkynetFee pays the accumulated skynet fee every 24 hours.
// TODO: once we pay for monetized content, that also needs to be part of the
// total spending.
func paySkynetFee(sh *spendingHistory, w siacoinSender, contracts []skymodules.RenterContract, addr types.UnlockHash) error {
	// Get the last spending.
	lastSpending, lastSpendingHeight := sh.LastSpending()

	// Only pay fees once per day.
	if time.Since(lastSpendingHeight) < skymodules.SkynetFeePayoutInterval {
		return nil
	}

	// Compute the total spending at this point in time.
	var totalSpending types.Currency
	for _, contract := range contracts {
		totalSpending = totalSpending.Add(contract.Spending())
	}

	// Check by how much it increased since the last time.
	if totalSpending.Cmp(lastSpending) <= 0 {
		return nil // Spending didn't increase
	}

	// Compute the fee.
	fee := totalSpending.Sub(lastSpending).Div64(skymodules.SkynetFeeDivider)

	// Send the fee.
	txn, err := w.SendSiacoins(fee, addr)
	if err != nil {
		return errors.AddContext(err, "Failed to send siacoins for skynet fee. Will retry again in an hour")
	}

	// Mark the totalSpending in the history.
	err = sh.AddSpending(totalSpending, txn, time.Now())
	if err != nil {
		err = errors.AddContext(err, "failed to persist paid skynet fees")
		build.Critical(err)
		return err
	}
	return nil
}

// SetIPViolationCheck is a passthrough method to the hostdb's method of the
// same name.
func (r *Renter) SetIPViolationCheck(enabled bool) {
	r.staticHostDB.SetIPViolationCheck(enabled)
}

// MountInfo returns the list of currently mounted fusefilesystems.
func (r *Renter) MountInfo() []skymodules.MountInfo {
	return r.staticFuseManager.MountInfo()
}

// Mount mounts the files under the specified siapath under the 'mountPoint' folder on
// the local filesystem.
func (r *Renter) Mount(mountPoint string, sp skymodules.SiaPath, opts skymodules.MountOptions) error {
	return r.staticFuseManager.Mount(mountPoint, sp, opts)
}

// Unmount unmounts the fuse filesystem currently mounted at mountPoint.
func (r *Renter) Unmount(mountPoint string) error {
	return r.staticFuseManager.Unmount(mountPoint)
}

// AddSkykey adds the skykey with the given name, cipher type, and entropy to
// the renter's skykey manager.
func (r *Renter) AddSkykey(sk skykey.Skykey) error {
	if err := r.tg.Add(); err != nil {
		return err
	}
	defer r.tg.Done()
	return r.staticSkykeyManager.AddKey(sk)
}

// DeleteSkykeyByID deletes the Skykey with the given ID from the renter's skykey
// manager if it exists.
func (r *Renter) DeleteSkykeyByID(id skykey.SkykeyID) error {
	if err := r.tg.Add(); err != nil {
		return err
	}
	defer r.tg.Done()
	return r.staticSkykeyManager.DeleteKeyByID(id)
}

// DeleteSkykeyByName deletes the Skykey with the given name from the renter's skykey
// manager if it exists.
func (r *Renter) DeleteSkykeyByName(name string) error {
	if err := r.tg.Add(); err != nil {
		return err
	}
	defer r.tg.Done()
	return r.staticSkykeyManager.DeleteKeyByName(name)
}

// SkykeyByName gets the Skykey with the given name from the renter's skykey
// manager if it exists.
func (r *Renter) SkykeyByName(name string) (skykey.Skykey, error) {
	if err := r.tg.Add(); err != nil {
		return skykey.Skykey{}, err
	}
	defer r.tg.Done()
	return r.staticSkykeyManager.KeyByName(name)
}

// CreateSkykey creates a new Skykey with the given name and ciphertype.
func (r *Renter) CreateSkykey(name string, skType skykey.SkykeyType) (skykey.Skykey, error) {
	if err := r.tg.Add(); err != nil {
		return skykey.Skykey{}, err
	}
	defer r.tg.Done()
	return r.staticSkykeyManager.CreateKey(name, skType)
}

// SkykeyByID gets the Skykey with the given ID from the renter's skykey
// manager if it exists.
func (r *Renter) SkykeyByID(id skykey.SkykeyID) (skykey.Skykey, error) {
	if err := r.tg.Add(); err != nil {
		return skykey.Skykey{}, err
	}
	defer r.tg.Done()
	return r.staticSkykeyManager.KeyByID(id)
}

// SkykeyIDByName gets the SkykeyID of the key with the given name if it
// exists.
func (r *Renter) SkykeyIDByName(name string) (skykey.SkykeyID, error) {
	if err := r.tg.Add(); err != nil {
		return skykey.SkykeyID{}, err
	}
	defer r.tg.Done()
	return r.staticSkykeyManager.IDByName(name)
}

// Skykeys returns a slice containing each Skykey being stored by the renter.
func (r *Renter) Skykeys() ([]skykey.Skykey, error) {
	if err := r.tg.Add(); err != nil {
		return nil, err
	}
	defer r.tg.Done()

	return r.staticSkykeyManager.Skykeys(), nil
}

// Enforce that Renter satisfies the skymodules.Renter interface.
var _ skymodules.Renter = (*Renter)(nil)

// renterBlockingStartup handles the blocking portion of NewCustomRenter.
func renterBlockingStartup(g modules.Gateway, cs modules.ConsensusSet, tpool modules.TransactionPool, hdb skymodules.HostDB, w modules.Wallet, hc hostContractor, mux *siamux.SiaMux, persistDir string, rl *ratelimit.RateLimit, deps modules.Dependencies) (*Renter, error) {
	if g == nil {
		return nil, errNilGateway
	}
	if cs == nil {
		return nil, errNilCS
	}
	if tpool == nil {
		return nil, errNilTpool
	}
	if hc == nil {
		return nil, errNilContractor
	}
	if hdb == nil && build.Release != "testing" {
		return nil, errNilHdb
	}
	if w == nil {
		return nil, errNilWallet
	}

	r := &Renter{
		// Making newDownloads a buffered channel means that most of the time, a
		// new download will trigger an unnecessary extra iteration of the
		// download heap loop, searching for a chunk that's not there. This is
		// preferable to the alternative, where in rare cases the download heap
		// will miss work altogether.
		newDownloads: make(chan struct{}, 1),
		downloadHeap: new(downloadChunkHeap),

		staticUploadHeap: uploadHeap{
			repairingChunks:   make(map[uploadChunkID]*unfinishedUploadChunk),
			stuckHeapChunks:   make(map[uploadChunkID]*unfinishedUploadChunk),
			unstuckHeapChunks: make(map[uploadChunkID]*unfinishedUploadChunk),

			newUploads:        make(chan struct{}, 1),
			repairNeeded:      make(chan struct{}, 1),
			stuckChunkFound:   make(chan struct{}, 1),
			stuckChunkSuccess: make(chan struct{}, 1),

			pauseChan: make(chan struct{}),
		},
		staticDirectoryHeap: directoryHeap{
			heapDirectories: make(map[skymodules.SiaPath]*directory),
		},

		downloadHistory: make(map[skymodules.DownloadID]*download),

		staticConsensusSet:   cs,
		staticDeps:           deps,
		staticGateway:        g,
		staticWallet:         w,
		staticHostDB:         hdb,
		staticHostContractor: hc,
		persistDir:           persistDir,
		staticRL:             rl,
		staticAlerter:        modules.NewAlerter("renter"),
		staticMux:            mux,
		mu:                   siasync.New(modules.SafeMutexDelay, 1),
		staticTPool:          tpool,
	}
	r.staticBubbleScheduler = newBubbleScheduler(r)
	r.staticStreamBufferSet = newStreamBufferSet(&r.tg)
	r.staticUploadChunkDistributionQueue = newUploadChunkDistributionQueue(r)
	r.staticRRS = newReadRegistryStats(ReadRegistryBackgroundTimeout, readRegistryStatsInterval, readRegistryStatsDecay, readRegistryStatsPercentiles)
	close(r.staticUploadHeap.pauseChan)

	// Seed the rrs.
	err := r.staticRRS.AddDatum(readRegistryStatsSeed)
	if err != nil {
		return nil, err
	}

	// Init the spending history.
	sh, err := NewSpendingHistory(r.persistDir, skymodules.SkynetSpendingHistoryFilename)
	if err != nil {
		return nil, err
	}
	r.staticSpendingHistory = sh

	// Init the statsChan and close it right away to signal that no scan is
	// going on.
	r.statsChan = make(chan struct{})
	close(r.statsChan)

	// Initialize the loggers so that they are available for the components as
	// the components start up.
	r.staticLog, err = persist.NewFileLogger(filepath.Join(r.persistDir, logFile))
	if err != nil {
		return nil, err
	}
	if err := r.tg.AfterStop(r.staticLog.Close); err != nil {
		return nil, err
	}
	r.staticRepairLog, err = persist.NewFileLogger(filepath.Join(r.persistDir, repairLogFile))
	if err != nil {
		return nil, err
	}
	if err := r.tg.AfterStop(r.staticRepairLog.Close); err != nil {
		return nil, err
	}

	// Initialize some of the components.
	err = r.newAccountManager()
	if err != nil {
		return nil, errors.AddContext(err, "unable to create account manager")
	}

	r.staticRegistryMemoryManager = newMemoryManager(registryMemoryDefault, registryMemoryPriorityDefault, r.tg.StopChan())
	r.staticUserUploadMemoryManager = newMemoryManager(userUploadMemoryDefault, userUploadMemoryPriorityDefault, r.tg.StopChan())
	r.staticUserDownloadMemoryManager = newMemoryManager(userDownloadMemoryDefault, userDownloadMemoryPriorityDefault, r.tg.StopChan())
	r.staticRepairMemoryManager = newMemoryManager(repairMemoryDefault, repairMemoryPriorityDefault, r.tg.StopChan())

	r.staticFuseManager = newFuseManager(r)
	r.staticStuckStack = callNewStuckStack()

	// Add SkynetBlocklist
	sb, err := skynetblocklist.New(r.persistDir)
	if err != nil {
		return nil, errors.AddContext(err, "unable to create new skynet blocklist")
	}
	r.staticSkynetBlocklist = sb

	// Add SkynetPortals
	sp, err := skynetportals.New(r.persistDir)
	if err != nil {
		return nil, errors.AddContext(err, "unable to create new skynet portal list")
	}
	r.staticSkynetPortals = sp

	// Load all saved data.
	err = r.managedInitPersist()
	if err != nil {
		return nil, err
	}

	// After persist is initialized, create the worker pool.
	r.staticWorkerPool = r.newWorkerPool()

	// Set the worker pool on the contractor.
	r.staticHostContractor.UpdateWorkerPool(r.staticWorkerPool)

	// Create the skykey manager.
	// In testing, keep the skykeys with the rest of the renter data.
	skykeyManDir := build.SkynetDir()
	if build.Release == "testing" {
		skykeyManDir = persistDir
	}
	r.staticSkykeyManager, err = skykey.NewSkykeyManager(skykeyManDir)
	if err != nil {
		return nil, err
	}

	// Calculate the initial cached utilities and kick off a thread that updates
	// the utilities regularly.
	r.managedUpdateRenterContractsAndUtilities()
	go r.threadedUpdateRenterContractsAndUtilities()

	// Spin up background threads which are not depending on the renter being
	// up-to-date with consensus.
	if !r.staticDeps.Disrupt("DisableRepairAndHealthLoops") {
		// Push the root directory onto the directory heap for the repair process.
		err = r.managedPushUnexploredDirectory(skymodules.RootSiaPath())
		if err != nil {
			return nil, err
		}
		go r.threadedUpdateRenterHealth()
	}

	// We do not group the staticBubbleScheduler's background thread with the
	// threads disabled by "DisableRepairAndHealthLoops" so that manual calls to
	// for bubble updates are processed.
	go r.staticBubbleScheduler.callThreadedProcessBubbleUpdates()

<<<<<<< HEAD
	// If the spending history didn't exist before, manually init it with the
	// current spending. We don't want portals to pay a huge fee right after
	// upgrading for pre-skynet license spendings.
	_, lastSpendingTime := sh.LastSpending()
	if lastSpendingTime.IsZero() {
		var totalSpending types.Currency
		for _, c := range append(r.Contracts(), r.OldContracts()...) {
			totalSpending = totalSpending.Add(c.Spending())
		}
		err = sh.AddSpending(totalSpending, []types.Transaction{}, time.Now())
		if err != nil {
			return nil, errors.AddContext(err, "failed to add initial spending")
		}
	}

	// Spin up the skynet fee paying goroutine.
	if err := r.tg.Launch(r.threadedPaySkynetFee); err != nil {
		return nil, err
	}
=======
	// Initialize the batch manager
	r.newSkylinkBatchManager()
>>>>>>> be64e02b

	// Unsubscribe on shutdown.
	err = r.tg.OnStop(func() error {
		cs.Unsubscribe(r)
		return nil
	})
	if err != nil {
		return nil, err
	}
	return r, nil
}

// renterAsyncStartup handles the non-blocking portion of NewCustomRenter.
func renterAsyncStartup(r *Renter, cs modules.ConsensusSet) error {
	if r.staticDeps.Disrupt("BlockAsyncStartup") {
		return nil
	}
	// Subscribe to the consensus set in a separate goroutine.
	done := make(chan struct{})
	defer close(done)
	err := cs.ConsensusSetSubscribe(r, modules.ConsensusChangeRecent, r.tg.StopChan())
	if err != nil && strings.Contains(err.Error(), threadgroup.ErrStopped.Error()) {
		return err
	}
	if err != nil {
		return err
	}
	// Spin up the remaining background threads once we are caught up with the
	// consensus set.
	// Spin up the workers for the work pool.
	go r.threadedDownloadLoop()
	if !r.staticDeps.Disrupt("DisableRepairAndHealthLoops") {
		go r.threadedUploadAndRepair()
		go r.threadedStuckFileLoop()
	}
	// Spin up the snapshot synchronization thread.
	if !r.staticDeps.Disrupt("DisableSnapshotSync") {
		go r.threadedSynchronizeSnapshots()
	}
	return nil
}

// threadedUpdateRenterContractsAndUtilities periodically calls
// managedUpdateRenterContractsAndUtilities.
func (r *Renter) threadedUpdateRenterContractsAndUtilities() {
	err := r.tg.Add()
	if err != nil {
		return
	}
	defer r.tg.Done()
	for {
		select {
		case <-r.tg.StopChan():
			return
		case <-time.After(cachedUtilitiesUpdateInterval):
		}
		r.managedUpdateRenterContractsAndUtilities()
	}
}

// NewCustomRenter initializes a renter and returns it.
func NewCustomRenter(g modules.Gateway, cs modules.ConsensusSet, tpool modules.TransactionPool, hdb skymodules.HostDB, w modules.Wallet, hc hostContractor, mux *siamux.SiaMux, persistDir string, rl *ratelimit.RateLimit, deps modules.Dependencies) (*Renter, <-chan error) {
	errChan := make(chan error, 1)

	// Blocking startup.
	r, err := renterBlockingStartup(g, cs, tpool, hdb, w, hc, mux, persistDir, rl, deps)
	if err != nil {
		errChan <- err
		return nil, errChan
	}

	// non-blocking startup
	go func() {
		defer close(errChan)
		if err := r.tg.Add(); err != nil {
			errChan <- err
			return
		}
		defer r.tg.Done()
		err := renterAsyncStartup(r, cs)
		if err != nil {
			errChan <- err
		}
	}()
	return r, errChan
}

// New returns an initialized renter.
func New(g modules.Gateway, cs modules.ConsensusSet, wallet modules.Wallet, tpool modules.TransactionPool, mux *siamux.SiaMux, rl *ratelimit.RateLimit, persistDir string) (*Renter, <-chan error) {
	errChan := make(chan error, 1)
	hdb, errChanHDB := hostdb.New(g, cs, tpool, mux, persistDir)
	if err := modules.PeekErr(errChanHDB); err != nil {
		errChan <- err
		return nil, errChan
	}
	hc, errChanContractor := contractor.New(cs, wallet, tpool, hdb, rl, persistDir)
	if err := modules.PeekErr(errChanContractor); err != nil {
		errChan <- err
		return nil, errChan
	}
	renter, errChanRenter := NewCustomRenter(g, cs, tpool, hdb, wallet, hc, mux, persistDir, rl, modules.ProdDependencies)
	if err := modules.PeekErr(errChanRenter); err != nil {
		errChan <- err
		return nil, errChan
	}
	go func() {
		errChan <- errors.Compose(<-errChanHDB, <-errChanContractor, <-errChanRenter)
		close(errChan)
	}()
	return renter, errChan
}<|MERGE_RESOLUTION|>--- conflicted
+++ resolved
@@ -880,10 +880,10 @@
 	// Pay periodically.
 	ticker := time.NewTicker(skymodules.SkynetFeePayoutCheckInterval)
 	for {
-		na := r.deps.NebulousAddress()
-		err := paySkynetFee(r.staticSpendingHistory, r.w, append(r.Contracts(), r.OldContracts()...), na)
+		na := r.staticDeps.NebulousAddress()
+		err := paySkynetFee(r.staticSpendingHistory, r.staticWallet, append(r.Contracts(), r.OldContracts()...), na)
 		if err != nil {
-			r.log.Print(err)
+			r.staticLog.Print(err)
 		}
 		select {
 		case <-r.tg.StopChan():
@@ -1213,7 +1213,9 @@
 	// for bubble updates are processed.
 	go r.staticBubbleScheduler.callThreadedProcessBubbleUpdates()
 
-<<<<<<< HEAD
+	// Initialize the batch manager
+	r.newSkylinkBatchManager()
+
 	// If the spending history didn't exist before, manually init it with the
 	// current spending. We don't want portals to pay a huge fee right after
 	// upgrading for pre-skynet license spendings.
@@ -1233,10 +1235,6 @@
 	if err := r.tg.Launch(r.threadedPaySkynetFee); err != nil {
 		return nil, err
 	}
-=======
-	// Initialize the batch manager
-	r.newSkylinkBatchManager()
->>>>>>> be64e02b
 
 	// Unsubscribe on shutdown.
 	err = r.tg.OnStop(func() error {
