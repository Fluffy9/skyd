--- conflicted
+++ resolved
@@ -236,27 +236,6 @@
 	bubbleUpdatesMu sync.Mutex
 
 	// Utilities.
-<<<<<<< HEAD
-	cs                modules.ConsensusSet
-	deps              modules.Dependencies
-	g                 modules.Gateway
-	w                 modules.Wallet
-	hostContractor    hostContractor
-	hostDB            hostDB
-	log               *persist.Logger
-	persist           persistence
-	persistDir        string
-	staticFilesDir    string
-	staticBackupsDir  string
-	memoryManager     *memoryManager
-	mu                *siasync.RWMutex
-	repairLog         *persist.Logger
-	staticFuseManager *fuseManager
-	tg                threadgroup.ThreadGroup
-	tpool             modules.TransactionPool
-	wal               *writeaheadlog.WAL
-	staticWorkerPool  *workerPool
-=======
 	cs               modules.ConsensusSet
 	deps             modules.Dependencies
 	g                modules.Gateway
@@ -269,11 +248,11 @@
 	memoryManager    *memoryManager
 	mu               *siasync.RWMutex
 	repairLog        *persist.Logger
+	staticFuseManager *fuseManager
 	tg               threadgroup.ThreadGroup
 	tpool            modules.TransactionPool
 	wal              *writeaheadlog.WAL
 	staticWorkerPool *workerPool
->>>>>>> f3aac941
 }
 
 // Close closes the Renter and its dependencies
