package skynet

import (
	"archive/tar"
	"bufio"
	"bytes"
	"compress/gzip"
	"encoding/hex"
	"encoding/json"
	"fmt"
	"io"
	"io/ioutil"
	"mime/multipart"
	"net/http"
	"net/url"
	"os"
	"path/filepath"
	"reflect"
	"strings"
	"sync"
	"testing"
	"time"

	"gitlab.com/NebulousLabs/errors"
	"gitlab.com/NebulousLabs/fastrand"
	"gitlab.com/SkynetLabs/skyd/build"
	"gitlab.com/SkynetLabs/skyd/node"
	"gitlab.com/SkynetLabs/skyd/node/api"
	"gitlab.com/SkynetLabs/skyd/node/api/client"
	"gitlab.com/SkynetLabs/skyd/siatest"
	"gitlab.com/SkynetLabs/skyd/siatest/dependencies"
	"gitlab.com/SkynetLabs/skyd/skykey"
	"gitlab.com/SkynetLabs/skyd/skymodules"
	"gitlab.com/SkynetLabs/skyd/skymodules/renter"
	"gitlab.com/SkynetLabs/skyd/skymodules/renter/filesystem"
	"go.sia.tech/siad/crypto"
	"go.sia.tech/siad/modules"
	"go.sia.tech/siad/persist"
	"go.sia.tech/siad/types"
)

// TestSkynetSuiteOne verifies the functionality of Skynet, a decentralized CDN
// and sharing platform.
func TestSkynetSuiteOne(t *testing.T) {
	if testing.Short() {
		t.SkipNow()
	}
	t.Parallel()

	// Create a testgroup.
	groupParams := siatest.GroupParams{
		Hosts:   3,
		Miners:  1,
		Portals: 1,
	}
	groupDir := skynetTestDir(t.Name())

	// Specify subtests to run
	subTests := []siatest.SubTest{
		{Name: "Basic", Test: testSkynetBasic},
		{Name: "SkylinkV2Download", Test: testSkylinkV2Download},
		{Name: "ConvertSiaFile", Test: testConvertSiaFile},
		{Name: "LargeMetadata", Test: testSkynetLargeMetadata},
		{Name: "MultipartUpload", Test: testSkynetMultipartUpload},
		{Name: "InvalidFilename", Test: testSkynetInvalidFilename},
		{Name: "SubDirDownload", Test: testSkynetSubDirDownload},
		{Name: "DisableForce", Test: testSkynetDisableForce},
		{Name: "Portals", Test: testSkynetPortals},
		{Name: "IncludeLayout", Test: testSkynetIncludeLayout},
		{Name: "RequestTimeout", Test: testSkynetRequestTimeout},
		{Name: "DryRunUpload", Test: testSkynetDryRunUpload},
		{Name: "RegressionTimeoutPanic", Test: testRegressionTimeoutPanic},
		{Name: "RenameSiaPath", Test: testRenameSiaPath},
		{Name: "NoWorkers", Test: testSkynetNoWorkers},
	}

	// Run tests
	if err := siatest.RunSubTests(t, groupParams, groupDir, subTests); err != nil {
		t.Fatal(err)
	}
}

// TestSkynetSuiteTwo verifies the functionality of Skynet, a decentralized CDN
// and sharing platform.
func TestSkynetSuiteTwo(t *testing.T) {
	if testing.Short() {
		t.SkipNow()
	}
	t.Parallel()

	// Create a testgroup.
	groupParams := siatest.GroupParams{
		Hosts:   3,
		Miners:  1,
		Portals: 1,
	}
	groupDir := skynetTestDir(t.Name())

	// Specify subtests to run
	subTests := []siatest.SubTest{
		{Name: "DefaultPath", Test: testSkynetDefaultPath},
		{Name: "DefaultPath_TableTest", Test: testSkynetDefaultPath_TableTest},
		{Name: "TryFiles", Test: testSkynetTryFiles},
		{Name: "TryFiles_TableTests", Test: testTryFiles_TableTests},
		{Name: "SingleFileNoSubfiles", Test: testSkynetSingleFileNoSubfiles},
		{Name: "DownloadFormats", Test: testSkynetDownloadFormats},
		{Name: "DownloadBaseSector", Test: testSkynetDownloadBaseSectorNoEncryption},
		{Name: "DownloadBaseSectorEncrypted", Test: testSkynetDownloadBaseSectorEncrypted},
		{Name: "FanoutRegression", Test: testSkynetFanoutRegression},
		{Name: "DownloadRange", Test: testSkynetDownloadRange},
		{Name: "DownloadRangeEncrypted", Test: testSkynetDownloadRangeEncrypted},
		{Name: "MetadataMonetization", Test: testSkynetMetadataMonetizers},
		{Name: "Monetization", Test: testSkynetMonetization},
		{Name: "Registry", Test: testSkynetRegistryReadWrite},
		{Name: "Stats", Test: testSkynetStats},
	}

	// Run tests
	if err := siatest.RunSubTests(t, groupParams, groupDir, subTests); err != nil {
		t.Fatal(err)
	}
}

// testSkynetBasic provides basic end-to-end testing for uploading skyfiles and
// downloading the resulting skylinks.
func testSkynetBasic(t *testing.T, tg *siatest.TestGroup) {
	r := tg.Renters()[0]

	// Create some data to upload as a skyfile.
	data := fastrand.Bytes(100 + siatest.Fuzz())
	// Need it to be a reader.
	reader := bytes.NewReader(data)
	// Call the upload skyfile client call.
	filename := "testSmall"
	uploadSiaPath, err := skymodules.NewSiaPath("testSmallPath")
	if err != nil {
		t.Fatal(err)
	}
	// Quick fuzz on the force value so that sometimes it is set, sometimes it
	// is not.
	var force bool
	if fastrand.Intn(2) == 0 {
		force = true
	}
	sup := skymodules.SkyfileUploadParameters{
		SiaPath:             uploadSiaPath,
		Force:               force,
		Root:                false,
		BaseChunkRedundancy: 2,
		Filename:            filename,
		Mode:                0640, // Intentionally does not match any defaults.
		Reader:              reader,
	}
	skylink, rshp, err := r.SkynetSkyfilePost(sup)
	if err != nil {
		t.Fatal(err)
	}
	var realSkylink skymodules.Skylink
	err = realSkylink.LoadString(skylink)
	if err != nil {
		t.Fatal(err)
	}
	if rshp.MerkleRoot != realSkylink.MerkleRoot() {
		t.Fatal("mismatch")
	}
	if rshp.Bitfield != realSkylink.Bitfield() {
		t.Fatal("mismatch")
	}

	// Check the redundancy on the file.
	skynetUploadPath, err := skymodules.SkynetFolder.Join(uploadSiaPath.String())
	if err != nil {
		t.Fatal(err)
	}
	err = build.Retry(25, 250*time.Millisecond, func() error {
		uploadedFile, err := r.RenterFileRootGet(skynetUploadPath)
		if err != nil {
			return err
		}
		if uploadedFile.File.Redundancy != 2 {
			return fmt.Errorf("bad redundancy: %v", uploadedFile.File.Redundancy)
		}
		return nil
	})
	if err != nil {
		t.Fatal(err)
	}

	// Try to download the file behind the skylink.
	fetchedData, err := r.SkynetSkylinkGet(skylink)
	if err != nil {
		t.Fatal(err)
	}
	h, metadata, err := r.SkynetMetadataGet(skylink)
	if err != nil {
		t.Fatal(err)
	}
	if !bytes.Equal(fetchedData, data) {
		t.Error("upload and download doesn't match")
		t.Log(data)
		t.Log(fetchedData)
	}
	if metadata.Mode != 0640 {
		t.Error("bad mode")
	}
	if metadata.Filename != filename {
		t.Error("bad filename")
	}
	if skylink != h.Get(api.SkynetSkylinkHeader) {
		t.Fatal("skylink mismatch")
	}
	if skylink != h.Get(api.SkynetRequestedSkylinkHeader) {
		t.Fatal("skylink mismatch")
	}
	if skylink != h.Get(api.SkynetRequestedSkylinkHeader) {
		t.Fatal("skylink mismatch")
	}

	// Fetch the links metadata and compare it. Should match.
	h2, metadata2, err := r.SkynetMetadataGet(skylink)
	if err != nil {
		t.Fatal(err)
	}
	if !reflect.DeepEqual(metadata, metadata2) {
		t.Log(metadata)
		t.Log(metadata2)
		t.Fatal("metadata doesn't match")
	}
	if skylink != h2.Get(api.SkynetSkylinkHeader) {
		t.Fatal("skylink mismatch")
	}
	if skylink != h2.Get(api.SkynetRequestedSkylinkHeader) {
		t.Fatal("skylink mismatch")
	}
	if skylink != h2.Get(api.SkynetRequestedSkylinkHeader) {
		t.Fatal("skylink mismatch")
	}

	// Try to download the file explicitly using the ReaderGet method with the
	// no formatter.
	skylinkReader, err := r.SkynetSkylinkReaderGet(skylink)
	if err != nil {
		t.Fatal(err)
	}
	readerData, err := ioutil.ReadAll(skylinkReader)
	if err != nil {
		err = errors.Compose(err, skylinkReader.Close())
		t.Fatal(err)
	}
	err = skylinkReader.Close()
	if err != nil {
		t.Fatal(err)
	}
	if !bytes.Equal(readerData, data) {
		t.Fatal("reader data doesn't match data")
	}

	// Try to download the file using the ReaderGet method with the concat
	// formatter.
	skylinkReader, err = r.SkynetSkylinkConcatReaderGet(skylink)
	if err != nil {
		t.Fatal(err)
	}
	readerData, err = ioutil.ReadAll(skylinkReader)
	if err != nil {
		err = errors.Compose(err, skylinkReader.Close())
		t.Fatal(err)
	}
	if !bytes.Equal(readerData, data) {
		t.Fatal("reader data doesn't match data")
	}
	err = skylinkReader.Close()
	if err != nil {
		t.Fatal(err)
	}

	// Try to download the file using the ReaderGet method with the zip
	// formatter.
	_, skylinkReader, err = r.SkynetSkylinkZipReaderGet(skylink)
	if err != nil {
		t.Fatal(err)
	}
	files, err := readZipArchive(skylinkReader)
	if err != nil {
		t.Fatal(err)
	}
	err = skylinkReader.Close()
	if err != nil {
		t.Fatal(err)
	}

	// verify the contents
	if len(files) != 1 {
		t.Fatal("Unexpected amount of files")
	}
	dataFile1Received, exists := files[filename]
	if !exists {
		t.Fatalf("file at path '%v' not present in zip", filename)
	}
	if !bytes.Equal(dataFile1Received, data) {
		t.Fatal("file data doesn't match expected content")
	}

	// Try to download the file using the ReaderGet method with the tar
	// formatter.
	_, skylinkReader, err = r.SkynetSkylinkTarReaderGet(skylink)
	if err != nil {
		t.Fatal(err)
	}
	tr := tar.NewReader(skylinkReader)
	header, err := tr.Next()
	if err != nil {
		t.Fatal(err)
	}
	if header.Name != filename {
		t.Fatalf("expected filename in archive to be %v but was %v", filename, header.Name)
	}
	readerData, err = ioutil.ReadAll(tr)
	if err != nil {
		err = errors.Compose(err, skylinkReader.Close())
		t.Fatal(err)
	}
	if !bytes.Equal(readerData, data) {
		t.Fatal("reader data doesn't match data")
	}
	_, err = tr.Next()
	if !errors.Contains(err, io.EOF) {
		t.Fatal("expected error to be EOF but was", err)
	}
	err = skylinkReader.Close()
	if err != nil {
		t.Fatal(err)
	}

	// Try to download the file using the ReaderGet method with the targz
	// formatter.
	_, skylinkReader, err = r.SkynetSkylinkTarGzReaderGet(skylink)
	if err != nil {
		t.Fatal(err)
	}
	gzr, err := gzip.NewReader(skylinkReader)
	if err != nil {
		t.Fatal(err)
	}
	defer func() {
		if err := gzr.Close(); err != nil {
			t.Fatal(err)
		}
	}()
	tr = tar.NewReader(gzr)
	header, err = tr.Next()
	if err != nil {
		t.Fatal(err)
	}
	if header.Name != filename {
		t.Fatalf("expected filename in archive to be %v but was %v", filename, header.Name)
	}
	readerData, err = ioutil.ReadAll(tr)
	if err != nil {
		err = errors.Compose(err, skylinkReader.Close())
		t.Fatal(err)
	}
	if !bytes.Equal(readerData, data) {
		t.Fatal("reader data doesn't match data")
	}
	_, err = tr.Next()
	if !errors.Contains(err, io.EOF) {
		t.Fatal("expected error to be EOF but was", err)
	}
	err = skylinkReader.Close()
	if err != nil {
		t.Fatal(err)
	}

	// Get the list of files in the skynet directory and see if the file is
	// present.
	rdg, err := r.RenterDirRootGet(skymodules.SkynetFolder)
	if err != nil {
		t.Fatal(err)
	}
	found := false
	for _, f := range rdg.Files {
		if f.Skylinks[0] == skylink {
			found = true
			break
		}
	}
	if !found {
		t.Fatal("expecting a file to be in the SkynetFolder after uploading")
	}

	// Create some data to upload as a skyfile.
	rootData := fastrand.Bytes(100 + siatest.Fuzz())
	// Need it to be a reader.
	rootReader := bytes.NewReader(rootData)
	// Call the upload skyfile client call.
	rootFilename := "rootTestSmall"
	rootUploadSiaPath, err := skymodules.NewSiaPath("rootTestSmallPath")
	if err != nil {
		t.Fatal(err)
	}
	// Quick fuzz on the force value so that sometimes it is set, sometimes it
	// is not.
	var rootForce bool
	if fastrand.Intn(2) == 0 {
		rootForce = true
	}
	rootLup := skymodules.SkyfileUploadParameters{
		SiaPath:             rootUploadSiaPath,
		Force:               rootForce,
		Root:                true,
		BaseChunkRedundancy: 3,
		Filename:            rootFilename,
		Mode:                0600, // Intentionally does not match any defaults.
		Reader:              rootReader,
	}
	_, _, err = r.SkynetSkyfilePost(rootLup)
	if err != nil {
		t.Fatal(err)
	}

	// Get the list of files in the skynet directory and see if the file is
	// present.
	rootRdg, err := r.RenterDirRootGet(skymodules.RootSiaPath())
	if err != nil {
		t.Fatal(err)
	}
	if len(rootRdg.Files) != 1 {
		t.Fatal("expecting a file to be in the root folder after uploading")
	}
	err = build.Retry(250, 250*time.Millisecond, func() error {
		uploadedFile, err := r.RenterFileRootGet(rootUploadSiaPath)
		if err != nil {
			return err
		}
		if uploadedFile.File.Redundancy != 3 {
			return fmt.Errorf("bad redundancy: %v", uploadedFile.File.Redundancy)
		}
		return nil
	})
	if err != nil {
		t.Fatal(err)
	}

	// Upload another skyfile, this time make it an empty file
	var noData []byte
	emptySiaPath, err := skymodules.NewSiaPath("testEmptyPath")
	if err != nil {
		t.Fatal(err)
	}
	emptySkylink, _, err := r.SkynetSkyfilePost(skymodules.SkyfileUploadParameters{
		SiaPath:             emptySiaPath,
		Force:               false,
		Root:                false,
		BaseChunkRedundancy: 2,
		Filename:            "testEmpty",
		Reader:              bytes.NewReader(noData),
	})
	if err != nil {
		t.Fatal(err)
	}
	data, err = r.SkynetSkylinkGet(emptySkylink)
	if err != nil {
		t.Fatal(err)
	}
	h3, metadata, err := r.SkynetMetadataGet(emptySkylink)
	if err != nil {
		t.Fatal(err)
	}
	if len(data) != 0 {
		t.Fatal("Unexpected data")
	}
	if metadata.Length != 0 {
		t.Fatal("Unexpected metadata")
	}
	if emptySkylink != h3.Get(api.SkynetSkylinkHeader) {
		t.Fatal("skylink mismatch")
	}
	if emptySkylink != h3.Get(api.SkynetRequestedSkylinkHeader) {
		t.Fatal("skylink mismatch", emptySkylink)
	}

	// Upload another skyfile, this time ensure that the skyfile is more than
	// one sector.
	largeData := fastrand.Bytes(int(modules.SectorSize*2) + siatest.Fuzz())
	largeReader := bytes.NewReader(largeData)
	largeFilename := "testLarge"
	largeSiaPath, err := skymodules.NewSiaPath("testLargePath")
	if err != nil {
		t.Fatal(err)
	}
	var force2 bool
	if fastrand.Intn(2) == 0 {
		force2 = true
	}
	largeLup := skymodules.SkyfileUploadParameters{
		SiaPath:             largeSiaPath,
		Force:               force2,
		Root:                false,
		BaseChunkRedundancy: 2,
		Filename:            largeFilename,
		Reader:              largeReader,
	}
	largeSkylink, _, err := r.SkynetSkyfilePost(largeLup)
	if err != nil {
		t.Fatal(err)
	}
	largeFetchedData, err := r.SkynetSkylinkGet(largeSkylink)
	if err != nil {
		t.Fatal(err)
	}
	if !bytes.Equal(largeFetchedData, largeData) {
		t.Log(largeFetchedData)
		t.Log(largeData)
		t.Error("upload and download data does not match for large siafiles", len(largeFetchedData), len(largeData))
	}

	// Fetch the base sector and parse the skyfile layout
	baseSectorReader, err := r.SkynetBaseSectorGet(largeSkylink)
	if err != nil {
		t.Fatal(err)
	}
	baseSector, err := ioutil.ReadAll(baseSectorReader)
	if err != nil {
		t.Fatal(err)
	}
	var skyfileLayout skymodules.SkyfileLayout
	skyfileLayout.Decode(baseSector)

	// Assert the skyfile layout's data and parity pieces matches the defaults
	if int(skyfileLayout.FanoutDataPieces) != skymodules.RenterDefaultDataPieces {
		t.Fatal("unexpected number of data pieces")
	}
	if int(skyfileLayout.FanoutParityPieces) != skymodules.RenterDefaultParityPieces {
		t.Fatal("unexpected number of parity pieces")
	}

	// Check the metadata of the siafile, see that the metadata of the siafile
	// has the skylink referenced.
	largeUploadPath, err := skymodules.NewSiaPath("testLargePath")
	if err != nil {
		t.Fatal(err)
	}
	largeSkyfilePath, err := skymodules.SkynetFolder.Join(largeUploadPath.String())
	if err != nil {
		t.Fatal(err)
	}
	largeRenterFile, err := r.RenterFileRootGet(largeSkyfilePath)
	if err != nil {
		t.Fatal(err)
	}
	if len(largeRenterFile.File.Skylinks) != 1 {
		t.Fatal("expecting one skylink:", len(largeRenterFile.File.Skylinks))
	}
	if largeRenterFile.File.Skylinks[0] != largeSkylink {
		t.Error("skylinks should match")
		t.Log(largeRenterFile.File.Skylinks[0])
		t.Log(largeSkylink)
	}

	// TODO: Need to verify the mode, name, and create-time. At this time, I'm
	// not sure how we can feed those out of the API. They aren't going to be
	// the same as the siafile values, because the siafile was created
	// separately.
	//
	// Maybe this can be accomplished by tagging a flag to the API which has the
	// layout and metadata streamed as the first bytes? Maybe there is some
	// easier way.

	// Pinning test.
	//
	// Try to download the file behind the skylink.
	pinSiaPath, err := skymodules.NewSiaPath("testSmallPinPath")
	if err != nil {
		t.Fatal(err)
	}
	pinLUP := skymodules.SkyfilePinParameters{
		SiaPath:             pinSiaPath,
		Force:               force,
		Root:                false,
		BaseChunkRedundancy: 2,
	}
	err = r.SkynetSkylinkPinPost(skylink, pinLUP)
	if err != nil {
		t.Fatal(err)
	}
	// Get the list of files in the skynet directory and see if the file is
	// present.
	fullPinSiaPath, err := skymodules.SkynetFolder.Join(pinSiaPath.String())
	if err != nil {
		t.Fatal(err)
	}
	// See if the file is present.
	pinnedFile, err := r.RenterFileRootGet(fullPinSiaPath)
	if err != nil {
		t.Fatal(err)
	}
	if len(pinnedFile.File.Skylinks) != 1 {
		t.Fatal("expecting 1 skylink")
	}
	if pinnedFile.File.Skylinks[0] != skylink {
		t.Fatal("skylink mismatch")
	}

	// Unpinning test.
	//
	// Try deleting the file (equivalent to unpin).
	err = r.RenterFileDeleteRootPost(fullPinSiaPath)
	if err != nil {
		t.Fatal(err)
	}
	// Make sure the file is no longer present.
	_, err = r.RenterFileRootGet(fullPinSiaPath)
	if err == nil || !strings.Contains(err.Error(), filesystem.ErrNotExist.Error()) {
		t.Fatal("skyfile still present after deletion")
	}

	// Try another pin test, this time with the large skylink.
	largePinSiaPath, err := skymodules.NewSiaPath("testLargePinPath")
	if err != nil {
		t.Fatal(err)
	}
	largePinLUP := skymodules.SkyfilePinParameters{
		SiaPath:             largePinSiaPath,
		Force:               force,
		Root:                false,
		BaseChunkRedundancy: 2,
	}
	err = r.SkynetSkylinkPinPost(largeSkylink, largePinLUP)
	if err != nil {
		t.Fatal(err)
	}
	// Pin the file again but without specifying the BaseChunkRedundancy.
	// Use a different Siapath to avoid path conflict.
	largePinSiaPath, err = skymodules.NewSiaPath("testLargePinPath2")
	if err != nil {
		t.Fatal(err)
	}
	largePinLUP = skymodules.SkyfilePinParameters{
		SiaPath: largePinSiaPath,
		Force:   force,
		Root:    false,
	}
	err = r.SkynetSkylinkPinPost(largeSkylink, largePinLUP)
	if err != nil {
		t.Fatal(err)
	}
	// See if the file is present.
	fullLargePinSiaPath, err := skymodules.SkynetFolder.Join(largePinSiaPath.String())
	if err != nil {
		t.Fatal(err)
	}
	pinnedFile, err = r.RenterFileRootGet(fullLargePinSiaPath)
	if err != nil {
		t.Fatal(err)
	}
	if len(pinnedFile.File.Skylinks) != 1 {
		t.Fatal("expecting 1 skylink")
	}
	if pinnedFile.File.Skylinks[0] != largeSkylink {
		t.Fatal("skylink mismatch")
	}
	// Try deleting the file.
	err = r.RenterFileDeleteRootPost(fullLargePinSiaPath)
	if err != nil {
		t.Fatal(err)
	}
	// Make sure the file is no longer present.
	_, err = r.RenterFileRootGet(fullLargePinSiaPath)
	if err == nil || !strings.Contains(err.Error(), filesystem.ErrNotExist.Error()) {
		t.Fatal("skyfile still present after deletion")
	}

	// TODO: We don't actually check at all whether the presence of the new
	// skylinks is going to keep the file online. We could do that by deleting
	// the old files and then churning the hosts over, and checking that the
	// renter does a repair operation to keep everyone alive.

	// TODO: Fetch both the skyfile and the siafile that was uploaded, make sure
	// that they both have the new skylink added to their metadata.

	// TODO: Need to verify the mode, name, and create-time. At this time, I'm
	// not sure how we can feed those out of the API. They aren't going to be
	// the same as the siafile values, because the siafile was created
	// separately.
	//
	// Maybe this can be accomplished by tagging a flag to the API which has the
	// layout and metadata streamed as the first bytes? Maybe there is some
	// easier way.
}

// testConvertSiaFile tests converting a siafile to a skyfile. This test checks
// for 1-of-N redundancies and N-of-M redundancies.
func testConvertSiaFile(t *testing.T, tg *siatest.TestGroup) {
	t.Run("1-of-N Conversion", func(t *testing.T) {
		testConversion(t, tg, 1, 2, t.Name())
	})
	t.Run("N-of-M Conversion", func(t *testing.T) {
		testConversion(t, tg, 2, 1, t.Name())
	})
}

// testConversion is a subtest for testConvertSiaFile
func testConversion(t *testing.T, tg *siatest.TestGroup, dp, pp uint64, skykeyName string) {
	r := tg.Renters()[0]
	// Upload a siafile that will then be converted to a skyfile.
	filesize := int(modules.SectorSize) + siatest.Fuzz()
	localFile, remoteFile, err := r.UploadNewFileBlocking(filesize, dp, pp, false)
	if err != nil {
		t.Fatal(err)
	}

	// Get the local and remote data for comparison
	localData, err := localFile.Data()
	if err != nil {
		t.Fatal(err)
	}
	_, remoteData, err := r.DownloadByStream(remoteFile)
	if err != nil {
		t.Fatal(err)
	}

	// Create Skyfile Upload Parameters
	sup := skymodules.SkyfileUploadParameters{
		SiaPath: skymodules.RandomSiaPath(),
	}

	// Try and convert to a Skyfile
	sshp, err := r.SkynetConvertSiafileToSkyfilePost(sup, remoteFile.SiaPath())
	if err != nil {
		t.Fatal("Expected conversion from Siafile to Skyfile Post to succeed.")
	}

	// Try to download the skylink.
	skylink := sshp.Skylink
	fetchedData, err := r.SkynetSkylinkGet(skylink)
	if err != nil {
		t.Fatal(err)
	}

	// Compare the data fetched from the Skylink to the local data and the
	// previously uploaded data
	if !bytes.Equal(fetchedData, localData) {
		t.Error("converted skylink data doesn't match local data")
	}
	if !bytes.Equal(fetchedData, remoteData) {
		t.Error("converted skylink data doesn't match remote data")
	}

	// Converting with encryption is not supported. Call the convert method to
	// ensure we do not panic and we return the expected error
	//
	// Add SkyKey
	sk, err := r.SkykeyCreateKeyPost(skykeyName, skykey.TypePrivateID)
	if err != nil {
		t.Fatal(err)
	}

	// Convert file again
	sup.SkykeyName = sk.Name
	sup.Force = true

	// Convert to a Skyfile
	_, err = r.SkynetConvertSiafileToSkyfilePost(sup, remoteFile.SiaPath())
	if err == nil || !strings.Contains(err.Error(), renter.ErrEncryptionNotSupported.Error()) {
		t.Fatalf("Expected error %v, but got %v", renter.ErrEncryptionNotSupported, err)
	}
}

// testSkynetMultipartUpload tests you can perform a multipart upload. It will
// verify the upload without any subfiles, with small subfiles and with large
// subfiles. Small files are files which are smaller than one sector, and thus
// don't need a fanout. Large files are files what span multiple sectors
func testSkynetMultipartUpload(t *testing.T, tg *siatest.TestGroup) {
	r := tg.Renters()[0]
	sk, err := r.SkykeyCreateKeyPost(t.Name(), skykey.TypePrivateID)
	if err != nil {
		t.Fatal(err)
	}

	// Test no files provided
	fileName := "TestNoFileUpload"
	_, _, _, err = r.UploadNewMultipartSkyfileBlocking(fileName, nil, "", false, false)
	if err == nil || !strings.Contains(err.Error(), "could not find multipart file") {
		t.Fatal("Expected upload to fail because no files are given, err:", err)
	}

	// TEST EMPTY FILE
	fileName = "TestEmptyFileUpload"
	emptyFile := siatest.TestFile{Name: "file", Data: []byte{}}
	skylink, _, _, err := r.UploadNewMultipartSkyfileBlocking(fileName, []siatest.TestFile{emptyFile}, "", false, false)
	if err != nil {
		t.Fatal("Expected upload of empty file to succeed")
	}
	data, err := r.SkynetSkylinkGet(skylink)
	if err != nil {
		t.Fatal("Expected download of empty file to succeed")
	}
	_, md, err := r.SkynetMetadataGet(skylink)
	if err != nil {
		t.Fatal(err)
	}
	if len(data) != 0 {
		t.Fatal("Unexpected data")
	}
	if md.Length != 0 {
		t.Fatal("Unexpected metadata")
	}

	// TEST SMALL SUBFILE
	//
	// Define test func
	testSmallFunc := func(files []siatest.TestFile, fileName, skykeyName string) {
		skylink, _, _, err := r.UploadNewMultipartSkyfileEncryptedBlocking(fileName, files, "", false, []string{}, nil, false, nil, skykeyName, skykey.SkykeyID{})
		if err != nil {
			t.Fatal(err)
		}
		var realSkylink skymodules.Skylink
		err = realSkylink.LoadString(skylink)
		if err != nil {
			t.Fatal(err)
		}

		// Try to download the file behind the skylink.
		_, fileMetadata, err := r.SkynetMetadataGet(skylink)
		if err != nil {
			t.Fatal(err)
		}

		// Check the metadata
		rootFile := files[0]
		nestedFile := files[1]
		expected := skymodules.SkyfileMetadata{
			Filename: fileName,
			Subfiles: map[string]skymodules.SkyfileSubfileMetadata{
				rootFile.Name: {
					FileMode:    os.FileMode(0644),
					Filename:    rootFile.Name,
					ContentType: "application/octet-stream",
					Offset:      0,
					Len:         uint64(len(rootFile.Data)),
				},
				nestedFile.Name: {
					FileMode:    os.FileMode(0644),
					Filename:    nestedFile.Name,
					ContentType: "text/html; charset=utf-8",
					Offset:      uint64(len(rootFile.Data)),
					Len:         uint64(len(nestedFile.Data)),
				},
			},
			Length:   uint64(len(rootFile.Data) + len(nestedFile.Data)),
			TryFiles: skymodules.DefaultTryFilesValue,
		}
		if !reflect.DeepEqual(expected, fileMetadata) {
			t.Log("Expected:", expected)
			t.Log("Actual:  ", fileMetadata)
			t.Fatal("Metadata mismatch")
		}

		// Download the second file
		nestedfile, err := r.SkynetSkylinkGet(fmt.Sprintf("%s/%s", skylink, nestedFile.Name))
		if err != nil {
			t.Fatal(err)
		}
		if !bytes.Equal(nestedfile, nestedFile.Data) {
			t.Fatal("Expected only second file to be downloaded")
		}
	}

	// Add a file at root level and a nested file
	rootFile := siatest.TestFile{Name: "file1", Data: []byte("File1Contents")}
	nestedFile := siatest.TestFile{Name: "nested/file2.html", Data: []byte("File2Contents")}
	files := []siatest.TestFile{rootFile, nestedFile}
	fileName = "TestFolderUpload"
	testSmallFunc(files, fileName, "")

	// Test Encryption
	fileName = "TestFolderUpload_Encrypted"
	testSmallFunc(files, fileName, sk.Name)

	// LARGE SUBFILES
	//
	// Define test function
	largeTestFunc := func(files []siatest.TestFile, fileName, skykeyName string) {
		// Upload the skyfile
		skylink, sup, _, err := r.UploadNewMultipartSkyfileEncryptedBlocking(fileName, files, "", false, skymodules.DefaultTryFilesValue, nil, false, nil, skykeyName, skykey.SkykeyID{})
		if err != nil {
			t.Fatal(err)
		}

		// Define files
		rootFile := files[0]
		nestedFile := files[1]

		// Download the data
		largeFetchedData, err := r.SkynetSkylinkConcatGet(skylink)
		if err != nil {
			t.Fatal(err)
		}
		allData := append(rootFile.Data, nestedFile.Data...)
		if !bytes.Equal(largeFetchedData, allData) {
			t.Fatal("upload and download data does not match for large siafiles", len(largeFetchedData), len(allData))
		}

		// Check the metadata of the siafile, see that the metadata of the siafile
		// has the skylink referenced.
		largeSkyfilePath, err := skymodules.SkynetFolder.Join(sup.SiaPath.String())
		if err != nil {
			t.Fatal(err)
		}
		largeRenterFile, err := r.RenterFileRootGet(largeSkyfilePath)
		if err != nil {
			t.Fatal(err)
		}
		if len(largeRenterFile.File.Skylinks) != 1 {
			t.Fatal("expecting one skylink:", len(largeRenterFile.File.Skylinks))
		}
		if largeRenterFile.File.Skylinks[0] != skylink {
			t.Log(largeRenterFile.File.Skylinks[0])
			t.Log(skylink)
			t.Fatal("skylinks should match")
		}

		// Test the small root file download
		smallFetchedData, err := r.SkynetSkylinkGet(fmt.Sprintf("%s/%s", skylink, rootFile.Name))
		if err != nil {
			t.Fatal(err)
		}
		if !bytes.Equal(smallFetchedData, rootFile.Data) {
			t.Fatal("upload and download data does not match for large siafiles with subfiles", len(smallFetchedData), len(rootFile.Data))
		}

		// Test the large nested file download
		largeFetchedData, err = r.SkynetSkylinkGet(fmt.Sprintf("%s/%s", skylink, nestedFile.Name))
		if err != nil {
			t.Fatal(err)
		}
		if !bytes.Equal(largeFetchedData, nestedFile.Data) {
			t.Fatal("upload and download data does not match for large siafiles with subfiles", len(largeFetchedData), len(nestedFile.Data))
		}
	}

	// Add a small file at root level and a large nested file
	rootFile = siatest.TestFile{Name: "smallFile1.txt", Data: []byte("File1Contents")}
	largeData := fastrand.Bytes(2 * int(modules.SectorSize))
	nestedFile = siatest.TestFile{Name: "nested/largefile2.txt", Data: largeData}
	files = []siatest.TestFile{rootFile, nestedFile}
	fileName = "TestFolderUploadLarge"
	largeTestFunc(files, fileName, "")

	// Test Encryption
	fileName = "TestFolderUploadLarge_Encrypted"
	largeTestFunc(files, fileName, sk.Name)
}

// testSkynetStats tests the validity of the response of /skynet/stats endpoint
// by uploading some test files and verifying that the reported statistics
// change proportionally
func testSkynetStats(t *testing.T, tg *siatest.TestGroup) {
	r := tg.Renters()[0]

	// This test relies on state from the previous tests. Make sure we are
	// starting from a place of updated metadata
	err := r.RenterBubblePost(skymodules.RootSiaPath(), true)
	if err != nil {
		t.Error(err)
	}

	// Enable portal mode.
	rg, err := r.RenterGet()
	if err != nil {
		t.Error(err)
	}
	a := rg.Settings.Allowance
	a.PaymentContractInitialFunding = types.SiacoinPrecision
	err = r.RenterPostAllowance(a)
	if err != nil {
		t.Error(err)
	}

	// Sleep for a few seconds to give all of the health and repair loops time
	// to get settled.
	time.Sleep(time.Second * 3)

	// Get the stats
	stats, err := r.SkynetStatsGet()
	if err != nil {
		t.Fatal(err)
	}
	// Check portal mode.
	if !stats.PortalMode {
		t.Fatal("renter should be in portal mode")
	}

	// Disable portal mode.
	a.PaymentContractInitialFunding = types.ZeroCurrency
	err = r.RenterPostAllowance(a)
	if err != nil {
		t.Error(err)
	}

	// Get the stats again.
	stats, err = r.SkynetStatsGet()
	if err != nil {
		t.Fatal(err)
	}
	// Check portal mode.
	if stats.PortalMode {
		t.Fatal("renter should not be in portal mode")
	}

	// Check that there are files in the filesystem.
	if stats.NumFiles == 0 {
		t.Fatal("test prereq requires files to exist")
	}
	// Check that the system scan duration has been set.
	if stats.SystemHealthScanDurationHours == 0 {
		t.Fatal("system health scan duration is not set")
	}

	// verify it contains the node's version information
	expected := build.NodeVersion
	if build.ReleaseTag != "" {
		expected += "-" + build.ReleaseTag
	}
	if stats.VersionInfo.Version != expected {
		t.Fatalf("Unexpected version return, expected '%v', actual '%v'", expected, stats.VersionInfo.Version)
	}
	if stats.VersionInfo.GitRevision != build.GitRevision {
		t.Fatalf("Unexpected git revision return, expected '%v', actual '%v'", build.GitRevision, stats.VersionInfo.GitRevision)
	}

	// Uptime should be non zero
	if stats.Uptime == 0 {
		t.Error("Uptime is zero")
	}

	// Check registry stats are set
	if stats.RegistryRead15mP99ms == 0 {
		t.Error("readregistry p99 is zero")
	}
	if stats.RegistryRead15mP999ms == 0 {
		t.Error("readregistry p999 is zero")
	}
	if stats.RegistryRead15mP9999ms == 0 {
		t.Error("readregistry p9999 is zero")
	}

	// create two test files with sizes below and above the sector size
	files := make(map[string]uint64)
	files["statfile1"] = 2033
	files["statfile2"] = 2*modules.SectorSize + 123

	// upload the files and keep track of their expected impact on the stats
	var uploadedFilesSize, uploadedFilesCount uint64
	var sps []skymodules.SiaPath
	var skylinks []string
	for name, size := range files {
		skylink, sup, _, err := r.UploadNewSkyfileBlocking(name, size, false)
		if err != nil {
			t.Fatal(err)
		}
		skylinks = append(skylinks, skylink)

		sp, err := sup.SiaPath.Rebase(skymodules.RootSiaPath(), skymodules.SkynetFolder)
		if err != nil {
			t.Fatal(err)
		}
		sps = append(sps, sp)

		uploadedFilesCount++
		if size < modules.SectorSize {
			// small files get padded up to a full sector
			uploadedFilesSize += modules.SectorSize
		} else {
			// large files have an extra sector with header data
			uploadedFilesSize += size + modules.SectorSize
		}
	}

	// Create a siafile and convert it
	size := 100
	_, rf, err := r.UploadNewFileBlocking(size, 1, 2, false)
	if err != nil {
		t.Fatal(err)
	}
	sup := skymodules.SkyfileUploadParameters{
		SiaPath: rf.SiaPath(),
		Mode:    skymodules.DefaultFilePerm,
		Force:   false,
		Root:    false,
	}
	_, err = r.SkynetConvertSiafileToSkyfilePost(sup, rf.SiaPath())
	if err != nil {
		t.Fatal(err)
	}
	// Increment the file count once for the converted file
	uploadedFilesCount++
	// Increment the file size for the basesector that is uploaded during the
	// conversion as well as the file size of the siafile.
	uploadedFilesSize += modules.SectorSize
	uploadedFilesSize += uint64(size)

	// Check that the right stats were returned.
	statsBefore := stats
	tries := 1
	err = build.Retry(100, 100*time.Millisecond, func() error {
		// Make sure that the filesystem is being updated
		if tries%10 == 0 {
			err = r.RenterBubblePost(skymodules.RootSiaPath(), true)
			if err != nil {
				return err
			}
		}
		tries++
		statsAfter, err := r.SkynetStatsGet()
		if err != nil {
			return err
		}
		var countErr, sizeErr, perfErr error
		if uint64(statsBefore.NumFiles)+uploadedFilesCount != uint64(statsAfter.NumFiles) {
			countErr = fmt.Errorf("stats did not report the correct number of files. expected %d, found %d", uint64(statsBefore.NumFiles)+uploadedFilesCount, statsAfter.NumFiles)
		}
		if statsBefore.Storage+uploadedFilesSize != statsAfter.Storage {
			sizeErr = fmt.Errorf("stats did not report the correct size. expected %d, found %d", statsBefore.Storage+uploadedFilesSize, statsAfter.Storage)
		}
		return errors.Compose(countErr, sizeErr, perfErr)
	})
	if err != nil {
		t.Error(err)
	}

	// Delete the files.
	for _, sp := range sps {
		err = r.RenterFileDeleteRootPost(sp)
		if err != nil {
			t.Fatal(err)
		}
		extSP, err := sp.AddSuffixStr(skymodules.ExtendedSuffix)
		if err != nil {
			t.Fatal(err)
		}
		// This might not always succeed which is fine. We know how many files
		// we expect afterwards.
		_ = r.RenterFileDeleteRootPost(extSP)
	}

	// Delete the converted file
	err = r.RenterFileDeletePost(rf.SiaPath())
	if err != nil {
		t.Fatal(err)
	}
	convertSP, err := rf.SiaPath().Rebase(skymodules.RootSiaPath(), skymodules.SkynetFolder)
	if err != nil {
		t.Fatal(err)
	}
	err = r.RenterFileDeleteRootPost(convertSP)
	if err != nil {
		t.Fatal(err)
	}

	// Check the stats after the delete operation. Do it in a retry to account
	// for the bubble.
	tries = 1
	err = build.Retry(100, 100*time.Millisecond, func() error {
		// Make sure that the filesystem is being updated
		if tries%10 == 0 {
			err = r.RenterBubblePost(skymodules.RootSiaPath(), true)
			if err != nil {
				return err
			}
		}
		tries++
		statsAfter, err := r.SkynetStatsGet()
		if err != nil {
			t.Fatal(err)
		}
		var countErr, sizeErr error
		if statsAfter.NumFiles != statsBefore.NumFiles {
			countErr = fmt.Errorf("stats did not report the correct number of files. expected %d, found %d", uint64(statsBefore.NumFiles), statsAfter.NumFiles)
		}
		if statsAfter.Storage != statsBefore.Storage {
			sizeErr = fmt.Errorf("stats did not report the correct size. expected %d, found %d", statsBefore.Storage, statsAfter.Storage)
		}
		return errors.Compose(countErr, sizeErr)
	})
	if err != nil {
		t.Error(err)
	}

	// Check that the throughput information for the various throughput fields
	// is not blank.
	//
	// NOTE: this test depends on other tests to have performed each type of
	// activity already, this test does not do the activity itself.
	stats, err = r.SkynetStatsGet()
	if err != nil {
		t.Fatal(err)
	}
	if stats.BaseSectorUpload15mDataPoints <= 1 {
		t.Error("throughput is being recorded at or below baseline:", stats.BaseSectorUpload15mDataPoints)
	}
	if stats.ChunkUpload15mDataPoints <= 1 {
		t.Error("throughput is being recorded at or below baseline:", stats.ChunkUpload15mDataPoints)
	}
	if stats.RegistryRead15mDataPoints <= 1 {
		t.Error("throughput is being recorded at or below baseline:", stats.RegistryRead15mDataPoints)
	}
	if stats.RegistryWrite15mDataPoints <= 1 {
		t.Error("throughput is being recorded at or below baseline:", stats.RegistryWrite15mDataPoints)
	}
	if stats.StreamBufferRead15mDataPoints <= 1 {
		t.Error("throughput is being recorded at or below baseline:", stats.StreamBufferRead15mDataPoints)
	}

	// Upload a siafile with N-M scheme and convert it to a skyfile, this should
	// ensure that when we download that file, the fanout sector download stats
	// are updated.
	filesize := 2 * int(modules.SectorSize)
	_, remoteFile, err := r.UploadNewFileBlocking(filesize, 2, 1, false)
	if err != nil {
		t.Fatal(err)
	}
	sup = skymodules.SkyfileUploadParameters{
		SiaPath: skymodules.RandomSiaPath(),
	}
	sshp, err := r.SkynetConvertSiafileToSkyfilePost(sup, remoteFile.SiaPath())
	if err != nil {
		t.Fatal("Expected conversion from Siafile to Skyfile Post to succeed.")
	}
	skylinks = append(skylinks, sshp.Skylink)

	// Download all skyfiles.
	for _, skylink := range skylinks {
		_, err := r.SkynetSkylinkGet(skylink)
		if err != nil {
			t.Fatal(err)
		}
	}

	// Fetch the stats again and verify all sector download stats are present
	// and are non-zero, proving they're set and updated correctly.
	stats, err = r.SkynetStatsGet()
	if err != nil {
		t.Fatal(err)
	}
	if stats.BaseSectorOverdriveAvg == 0 || stats.BaseSectorOverdrivePct == 0 {
		t.Fatal("base sector download stats all zero", stats.BaseSectorOverdriveAvg, stats.BaseSectorOverdrivePct)
	}
	if stats.FanoutSectorOverdriveAvg == 0 || stats.FanoutSectorOverdrivePct == 0 {
		t.Fatal("fanout sector download stats all zero", stats.FanoutSectorOverdriveAvg, stats.FanoutSectorOverdrivePct)
	}
}

// TestSkynetInvalidFilename verifies that posting a Skyfile with invalid
// filenames such as empty filenames, names containing ./ or ../ or names
// starting with a forward-slash fails.
func testSkynetInvalidFilename(t *testing.T, tg *siatest.TestGroup) {
	r := tg.Renters()[0]

	// Create some data to upload as a skyfile.
	data := fastrand.Bytes(100 + siatest.Fuzz())

	filenames := []string{
		"",
		"../test",
		"./test",
		"/test",
		"foo//bar",
		"test/./test",
		"test/../test",
		"/test//foo/../bar/",
	}

	for _, filename := range filenames {
		uploadSiaPath, err := skymodules.NewSiaPath("testInvalidFilename" + persist.RandomSuffix())
		if err != nil {
			t.Fatal(err)
		}

		sup := skymodules.SkyfileUploadParameters{
			SiaPath:             uploadSiaPath,
			Force:               false,
			Root:                false,
			BaseChunkRedundancy: 2,
			Filename:            filename,
			Mode:                0640, // Intentionally does not match any defaults.
			Reader:              bytes.NewReader(data),
		}

		// Try posting the skyfile with an invalid filename
		_, _, err = r.SkynetSkyfilePost(sup)
		if err == nil || !strings.Contains(err.Error(), skymodules.ErrInvalidPathString.Error()) {
			t.Log("Error:", err)
			t.Fatal("Expected SkynetSkyfilePost to fail due to invalid filename")
		}

		// Do the same for a multipart upload
		body := new(bytes.Buffer)
		writer := multipart.NewWriter(body)
		data = []byte("File1Contents")
		subfile, err := skymodules.AddMultipartFile(writer, data, "files[]", filename, 0600, nil)
		if err != nil {
			t.Fatal(err)
		}
		err = writer.Close()
		if err != nil {
			t.Fatal(err)
		}

		// Call the upload skyfile client call.
		uploadSiaPath, err = skymodules.NewSiaPath("testInvalidFilenameMultipart" + persist.RandomSuffix())
		if err != nil {
			t.Fatal(err)
		}

		subfiles := make(skymodules.SkyfileSubfiles)
		subfiles[subfile.Filename] = subfile
		mup := skymodules.SkyfileMultipartUploadParameters{
			SiaPath:             uploadSiaPath,
			Force:               false,
			Root:                false,
			BaseChunkRedundancy: 2,
			Reader:              bytes.NewReader(body.Bytes()),
			ContentType:         writer.FormDataContentType(),
			Filename:            "testInvalidFilenameMultipart",
		}

		_, _, err = r.SkynetSkyfileMultiPartPost(mup)
		if err == nil || (!strings.Contains(err.Error(), skymodules.ErrInvalidPathString.Error()) && !strings.Contains(err.Error(), skymodules.ErrEmptyFilename.Error())) {
			t.Log("Error:", err)
			t.Fatal("Expected SkynetSkyfileMultiPartPost to fail due to invalid filename")
		}
	}

	// These cases should succeed.
	uploadSiaPath, err := skymodules.NewSiaPath("testInvalidFilename")
	if err != nil {
		t.Fatal(err)
	}
	sup := skymodules.SkyfileUploadParameters{
		SiaPath:             uploadSiaPath,
		Force:               false,
		Root:                false,
		BaseChunkRedundancy: 2,
		Filename:            "testInvalidFilename",
		Mode:                0640, // Intentionally does not match any defaults.
		Reader:              bytes.NewReader(data),
	}
	_, _, err = r.SkynetSkyfilePost(sup)
	if err != nil {
		t.Log("Error:", err)
		t.Fatal("Expected SkynetSkyfilePost to succeed if valid filename is provided")
	}

	// recreate the reader
	body := new(bytes.Buffer)
	writer := multipart.NewWriter(body)

	subfile, err := skymodules.AddMultipartFile(writer, []byte("File1Contents"), "files[]", "testInvalidFilenameMultipart", 0600, nil)
	if err != nil {
		t.Fatal(err)
	}
	err = writer.Close()
	if err != nil {
		t.Fatal(err)
	}

	subfiles := make(skymodules.SkyfileSubfiles)
	subfiles[subfile.Filename] = subfile
	uploadSiaPath, err = skymodules.NewSiaPath("testInvalidFilenameMultipart")
	if err != nil {
		t.Fatal(err)
	}
	mup := skymodules.SkyfileMultipartUploadParameters{
		SiaPath:             uploadSiaPath,
		Force:               false,
		Root:                false,
		BaseChunkRedundancy: 2,
		Reader:              bytes.NewReader(body.Bytes()),
		ContentType:         writer.FormDataContentType(),
		Filename:            "testInvalidFilenameMultipart",
	}

	_, _, err = r.SkynetSkyfileMultiPartPost(mup)
	if err != nil {
		t.Log("Error:", err)
		t.Fatal("Expected SkynetSkyfileMultiPartPost to succeed if filename is provided")
	}
}

// testSkynetDownloadFormats verifies downloading data in different formats
func testSkynetDownloadFormats(t *testing.T, tg *siatest.TestGroup) {
	r := tg.Renters()[0]

	body := new(bytes.Buffer)
	writer := multipart.NewWriter(body)
	dataFile1 := []byte("file1.txt")
	dataFile2 := []byte("file2.txt")
	dataFile3 := []byte("file3.txt")
	filePath1 := "a/5.f4f8b583.chunk.js"
	filePath2 := "a/5.f4f.chunk.js.map"
	filePath3 := "b/file3.txt"
	_, err := skymodules.AddMultipartFile(writer, dataFile1, "files[]", filePath1, 0600, nil)
	if err != nil {
		t.Fatal(err)
	}
	_, err = skymodules.AddMultipartFile(writer, dataFile2, "files[]", filePath2, 0600, nil)
	if err != nil {
		t.Fatal(err)
	}
	_, err = skymodules.AddMultipartFile(writer, dataFile3, "files[]", filePath3, 0640, nil)
	if err != nil {
		t.Fatal(err)
	}
	if err := writer.Close(); err != nil {
		t.Fatal(err)
	}

	uploadSiaPath, err := skymodules.NewSiaPath("testSkynetDownloadFormats")
	if err != nil {
		t.Fatal(err)
	}

	reader := bytes.NewReader(body.Bytes())
	mup := skymodules.SkyfileMultipartUploadParameters{
		SiaPath:             uploadSiaPath,
		Force:               false,
		Root:                false,
		BaseChunkRedundancy: 2,
		Reader:              reader,
		ContentType:         writer.FormDataContentType(),
		Filename:            "testSkynetSubfileDownload",
	}

	skylink, _, err := r.SkynetSkyfileMultiPartPost(mup)
	if err != nil {
		t.Fatal(err)
	}

	// download the data specifying the 'concat' format
	allData, err := r.SkynetSkylinkConcatGet(skylink)
	if err != nil {
		t.Fatal(err)
	}
	expected := append(dataFile1, dataFile2...)
	expected = append(expected, dataFile3...)
	if !bytes.Equal(expected, allData) {
		t.Log("expected:", expected)
		t.Log("actual:", allData)
		t.Fatal("Unexpected data for dir A")
	}

	// now specify the zip format
	_, skyfileReader, err := r.SkynetSkylinkZipReaderGet(skylink)
	if err != nil {
		t.Fatal(err)
	}

	// read the zip archive
	files, err := readZipArchive(skyfileReader)
	if err != nil {
		t.Fatal(err)
	}
	err = skyfileReader.Close()
	if err != nil {
		t.Fatal(err)
	}

	// verify the contents
	dataFile1Received, exists := files[filePath1]
	if !exists {
		t.Fatalf("file at path '%v' not present in zip", filePath1)
	}
	if !bytes.Equal(dataFile1Received, dataFile1) {
		t.Fatal("file data doesn't match expected content")
	}
	dataFile2Received, exists := files[filePath2]
	if !exists {
		t.Fatalf("file at path '%v' not present in zip", filePath2)
	}
	if !bytes.Equal(dataFile2Received, dataFile2) {
		t.Fatal("file data doesn't match expected content")
	}
	dataFile3Received, exists := files[filePath3]
	if !exists {
		t.Fatalf("file at path '%v' not present in zip", filePath3)
	}
	if !bytes.Equal(dataFile3Received, dataFile3) {
		t.Log(dataFile3Received)
		t.Log(dataFile3)
		t.Fatal("file data doesn't match expected content")
	}

	// now specify the tar format
	_, skyfileReader, err = r.SkynetSkylinkTarReaderGet(skylink)
	if err != nil {
		t.Fatal(err)
	}

	// read the tar archive
	files, err = readTarArchive(skyfileReader)
	if err != nil {
		t.Fatal(err)
	}
	err = skyfileReader.Close()
	if err != nil {
		t.Fatal(err)
	}

	// verify the contents
	dataFile1Received, exists = files[filePath1]
	if !exists {
		t.Fatalf("file at path '%v' not present in zip", filePath1)
	}
	if !bytes.Equal(dataFile1Received, dataFile1) {
		t.Fatal("file data doesn't match expected content")
	}
	dataFile2Received, exists = files[filePath2]
	if !exists {
		t.Fatalf("file at path '%v' not present in zip", filePath2)
	}
	if !bytes.Equal(dataFile2Received, dataFile2) {
		t.Fatal("file data doesn't match expected content")
	}
	dataFile3Received, exists = files[filePath3]
	if !exists {
		t.Fatalf("file at path '%v' not present in zip", filePath3)
	}
	if !bytes.Equal(dataFile3Received, dataFile3) {
		t.Log(dataFile3Received)
		t.Log(dataFile3)
		t.Fatal("file data doesn't match expected content")
	}

	// now specify the targz format
	_, skyfileReader, err = r.SkynetSkylinkTarGzReaderGet(skylink)
	if err != nil {
		t.Fatal(err)
	}
	gzr, err := gzip.NewReader(skyfileReader)
	if err != nil {
		t.Fatal(err)
	}
	files, err = readTarArchive(gzr)
	if err != nil {
		t.Fatal(err)
	}
	err = errors.Compose(skyfileReader.Close(), gzr.Close())
	if err != nil {
		t.Fatal(err)
	}

	// verify the contents
	dataFile1Received, exists = files[filePath1]
	if !exists {
		t.Fatalf("file at path '%v' not present in zip", filePath1)
	}
	if !bytes.Equal(dataFile1Received, dataFile1) {
		t.Fatal("file data doesn't match expected content")
	}
	dataFile2Received, exists = files[filePath2]
	if !exists {
		t.Fatalf("file at path '%v' not present in zip", filePath2)
	}
	if !bytes.Equal(dataFile2Received, dataFile2) {
		t.Fatal("file data doesn't match expected content")
	}
	dataFile3Received, exists = files[filePath3]
	if !exists {
		t.Fatalf("file at path '%v' not present in zip", filePath3)
	}
	if !bytes.Equal(dataFile3Received, dataFile3) {
		t.Log(dataFile3Received)
		t.Log(dataFile3)
		t.Fatal("file data doesn't match expected content")
	}

	// get all data for path "a" using the concat format
	dataDirA, err := r.SkynetSkylinkConcatGet(fmt.Sprintf("%s/a", skylink))
	if err != nil {
		t.Fatal(err)
	}
	expected = append(dataFile1, dataFile2...)
	if !bytes.Equal(expected, dataDirA) {
		t.Log("expected:", expected)
		t.Log("actual:", dataDirA)
		t.Fatal("Unexpected data for dir A")
	}

	// now specify the tar format
	_, skyfileReader, err = r.SkynetSkylinkTarReaderGet(fmt.Sprintf("%s/a", skylink))
	if err != nil {
		t.Fatal(err)
	}

	// read the tar archive
	files, err = readTarArchive(skyfileReader)
	if err != nil {
		t.Fatal(err)
	}
	err = skyfileReader.Close()
	if err != nil {
		t.Fatal(err)
	}

	// verify the contents
	dataFile1Received, exists = files[filePath1]
	if !exists {
		t.Fatalf("file at path '%v' not present in zip", filePath1)
	}
	if !bytes.Equal(dataFile1Received, dataFile1) {
		t.Fatal("file data doesn't match expected content")
	}
	dataFile2Received, exists = files[filePath2]
	if !exists {
		t.Fatalf("file at path '%v' not present in zip", filePath2)
	}
	if !bytes.Equal(dataFile2Received, dataFile2) {
		t.Fatal("file data doesn't match expected content")
	}
	if len(files) != 2 {
		t.Fatal("unexpected amount of files")
	}

	// now specify the targz format
	_, skyfileReader, err = r.SkynetSkylinkTarGzReaderGet(fmt.Sprintf("%s/a", skylink))
	if err != nil {
		t.Fatal(err)
	}
	gzr, err = gzip.NewReader(skyfileReader)
	if err != nil {
		t.Fatal(err)
	}
	files, err = readTarArchive(gzr)
	if err != nil {
		t.Fatal(err)
	}
	err = errors.Compose(skyfileReader.Close(), gzr.Close())
	if err != nil {
		t.Fatal(err)
	}

	// verify the contents
	dataFile1Received, exists = files[filePath1]
	if !exists {
		t.Fatalf("file at path '%v' not present in zip", filePath1)
	}
	if !bytes.Equal(dataFile1Received, dataFile1) {
		t.Fatal("file data doesn't match expected content")
	}
	dataFile2Received, exists = files[filePath2]
	if !exists {
		t.Fatalf("file at path '%v' not present in zip", filePath2)
	}
	if !bytes.Equal(dataFile2Received, dataFile2) {
		t.Fatal("file data doesn't match expected content")
	}
	if len(files) != 2 {
		t.Fatal("unexpected amount of files")
	}

	// now specify the zip format
	_, skyfileReader, err = r.SkynetSkylinkZipReaderGet(fmt.Sprintf("%s/a", skylink))
	if err != nil {
		t.Fatal(err)
	}

	// verify we get a 400 if we supply an unsupported format parameter
	_, err = r.SkynetSkylinkGet(fmt.Sprintf("%s/b?format=raw", skylink))
	if err == nil || !strings.Contains(err.Error(), "unable to parse 'format'") {
		t.Fatal("Expected download to fail because we are downloading a directory and an invalid format was provided, err:", err)
	}

	// verify we default to the `zip` format if it is a directory and we have
	// not specified it (use a HEAD call as that returns the response headers)
	_, header, err := r.SkynetSkylinkHead(skylink)
	if err != nil {
		t.Fatal("unexpected error")
	}
	ct := header.Get("Content-Type")
	if ct != "application/zip" {
		t.Fatal("unexpected content type: ", ct)
	}
}

// testSkynetDownloadRangeEncrypted verifies we can download a certain range
// within an encrypted skyfile. This large file part of this test was added to
// verify whether `DecryptBytesInPlace` was properly decrypting the fanout bytes
// for offsets other than 0.
func testSkynetDownloadRangeEncrypted(t *testing.T, tg *siatest.TestGroup) {
	r := tg.Renters()[0]

	// add a skykey
	sk, err := r.SkykeyCreateKeyPost(t.Name(), skykey.TypePrivateID)
	if err != nil {
		t.Fatal(err)
	}
	t.Run("SmallFile", func(t *testing.T) {
		skynetDownloadRangeTest(t, tg, sk.Name, false)
	})
	t.Run("LargeFile", func(t *testing.T) {
		skynetDownloadRangeTest(t, tg, sk.Name, true)
	})
}

// testSkynetDownloadRange verifies we can download a certain range within a
// skyfile.
func testSkynetDownloadRange(t *testing.T, tg *siatest.TestGroup) {
	t.Run("SmallFile", func(t *testing.T) {
		skynetDownloadRangeTest(t, tg, "", false)
	})
	t.Run("LargeFile", func(t *testing.T) {
		skynetDownloadRangeTest(t, tg, "", true)
	})
}

// skynetDownloadRangeTest verifies different conditions of skynet downloads
// with range requests.
func skynetDownloadRangeTest(t *testing.T, tg *siatest.TestGroup, skykeyName string, largeFile bool) {
	r := tg.Renters()[0]

	// generate file params
	name := t.Name() + persist.RandomSuffix()
	var size uint64
	if largeFile {
		size = uint64(4 * int(modules.SectorSize))
	} else {
		size = 100
	}
	data := fastrand.Bytes(int(size))

	// upload a skyfile
	_, _, sshp, err := r.UploadNewEncryptedSkyfileBlocking(name, data, skykeyName, false)
	if err != nil {
		t.Fatal(err)
	}

	// calculate random range parameters
	segment := uint64(crypto.SegmentSize)
	var offset, length uint64
	if largeFile {
		offset = fastrand.Uint64n(size-modules.SectorSize) + 1
		length = fastrand.Uint64n(size-offset-segment) + 1
	} else {
		offset = fastrand.Uint64n(size-segment) + 1
		length = fastrand.Uint64n(size-offset) + 1
	}

	// fetch the data at given range using the Header range request
	result, err := r.SkynetSkylinkRange(sshp.Skylink, offset, offset+length)
	if err != nil {
		t.Fatal(err)
	}
	if !bytes.Equal(result, data[offset:offset+length]) {
		t.Logf("range %v-%v\n", offset, offset+length)
		t.Log("expected:", data[offset:offset+length], len(data[offset:offset+length]))
		t.Log("actual:", result, len(result))
		t.Fatal("unexpected")
	}

	// fetch the data at given range using the params range request
	result, err = r.SkynetSkylinkRangeParams(sshp.Skylink, offset, offset+length)
	if err != nil {
		t.Fatal(err)
	}
	if !bytes.Equal(result, data[offset:offset+length]) {
		t.Logf("range %v-%v\n", offset, offset+length)
		t.Log("expected:", data[offset:offset+length], len(data[offset:offset+length]))
		t.Log("actual:", result, len(result))
		t.Fatal("unexpected")
	}

	// Test some specific cases
	// Verify some specific cases
	rand := fastrand.Uint64n(size)
	var tests = []struct {
		from uint64
		to   uint64
	}{
		{0, 0},       // Requesting the first byte of a file
		{0, 1},       // Request the first byte of a file
		{rand, rand}, // Requesting a random single byte of the file
	}
	for _, test := range tests {
		_, err = r.SkynetSkylinkRange(sshp.Skylink, test.from, test.to)
		if err != nil {
			t.Log("Failed Test Case:", test)
			t.Fatal(err)
		}
		_, err = r.SkynetSkylinkRangeParams(sshp.Skylink, test.from, test.to)
		if err != nil {
			t.Log("Failed Test Case:", test)
			t.Fatal(err)
		}
	}
}

// testSkynetDownloadBaseSectorEncrypted tests downloading a skylink's encrypted
// baseSector
func testSkynetDownloadBaseSectorEncrypted(t *testing.T, tg *siatest.TestGroup) {
	testSkynetDownloadBaseSector(t, tg, "basesectorkey")
}

// testSkynetDownloadBaseSectorNoEncryption tests downloading a skylink's
// baseSector
func testSkynetDownloadBaseSectorNoEncryption(t *testing.T, tg *siatest.TestGroup) {
	testSkynetDownloadBaseSector(t, tg, "")
}

// testSkynetDownloadBaseSector tests downloading a skylink's baseSector
func testSkynetDownloadBaseSector(t *testing.T, tg *siatest.TestGroup, skykeyName string) {
	r := tg.Renters()[0]

	// Add the SkyKey
	var sk skykey.Skykey
	var err error
	if skykeyName != "" {
		sk, err = r.SkykeyCreateKeyPost(skykeyName, skykey.TypePrivateID)
		if err != nil {
			t.Fatal(err)
		}
	}

	// Upload a small skyfile
	filename := "onlyBaseSector" + persist.RandomSuffix()
	size := 100 + siatest.Fuzz()
	smallFileData := fastrand.Bytes(size)
	skylink, _, sshp, err := r.UploadNewEncryptedSkyfileBlocking(filename, smallFileData, skykeyName, false)
	if err != nil {
		t.Fatal(err)
	}

	// Create a v2 skylink from it.
	var skylinkV1 skymodules.Skylink
	err = skylinkV1.LoadString(skylink)
	if err != nil {
		t.Fatal(err)
	}
	skylinkV2, err := r.NewSkylinkV2(skylinkV1)
	if err != nil {
		t.Fatal(err)
	}

	// Download the BaseSector reader
	baseSectorReader, err := r.SkynetBaseSectorGet(skylink)
	if err != nil {
		t.Fatal(err)
	}

	// Read the baseSector
	baseSector, err := ioutil.ReadAll(baseSectorReader)
	if err != nil {
		t.Fatal(err)
	}

	// Download the BaseSector reader for the V2 link.
	baseSectorReaderV2, err := r.SkynetBaseSectorGet(skylinkV2.String())
	if err != nil {
		t.Fatal(err)
	}

	// Read the baseSector
	baseSectorV2, err := ioutil.ReadAll(baseSectorReaderV2)
	if err != nil {
		t.Fatal(err)
	}

	// They should be the same.
	if !bytes.Equal(baseSector, baseSectorV2) {
		t.Fatal("base sectors don't match")
	}

	// Check for encryption
	encrypted := skymodules.IsEncryptedBaseSector(baseSector)
	if encrypted != (skykeyName != "") {
		t.Fatal("wrong encrypted state", encrypted, skykeyName)
	}
	if encrypted {
		_, err = skymodules.DecryptBaseSector(baseSector, sk)
		if err != nil {
			t.Fatal(err)
		}
	}

	// Parse the skyfile metadata from the baseSector
	_, fanoutBytes, metadata, _, baseSectorPayload, err := skymodules.ParseSkyfileMetadata(baseSector)
	if err != nil {
		t.Fatal(err)
	}

	// Verify the metadata
	expected := skymodules.SkyfileMetadata{
		Filename: filename,
		Length:   uint64(size),
		Mode:     os.FileMode(skymodules.DefaultFilePerm),
	}

	if !reflect.DeepEqual(expected, metadata) {
		siatest.PrintJSON(expected)
		siatest.PrintJSON(metadata)
		t.Error("Metadata not equal")
	}

	// Verify the file data
	if !bytes.Equal(smallFileData, baseSectorPayload) {
		t.Log("FileData bytes:", smallFileData)
		t.Log("BaseSectorPayload bytes:", baseSectorPayload)
		t.Errorf("Bytes not equal")
	}

	// Since this was a small file upload there should be no fanout bytes
	if len(fanoutBytes) != 0 {
		t.Error("Expected 0 fanout bytes:", fanoutBytes)
	}

	// Verify DownloadByRoot gives the same information
	rootSectorReader, err := r.SkynetDownloadByRootGet(sshp.MerkleRoot, 0, modules.SectorSize, -1)
	if err != nil {
		t.Fatal(err)
	}

	// Read the rootSector
	rootSector, err := ioutil.ReadAll(rootSectorReader)
	if err != nil {
		t.Fatal(err)
	}

	// Check for encryption
	encrypted = skymodules.IsEncryptedBaseSector(rootSector)
	if encrypted != (skykeyName != "") {
		t.Fatal("wrong encrypted state", encrypted, skykeyName)
	}
	if encrypted {
		_, err = skymodules.DecryptBaseSector(rootSector, sk)
		if err != nil {
			t.Fatal(err)
		}
	}

	// Parse the skyfile metadata from the rootSector
	_, fanoutBytes, metadata, _, rootSectorPayload, err := skymodules.ParseSkyfileMetadata(rootSector)
	if err != nil {
		t.Fatal(err)
	}

	// Verify the metadata
	if !reflect.DeepEqual(expected, metadata) {
		siatest.PrintJSON(expected)
		siatest.PrintJSON(metadata)
		t.Error("Metadata not equal")
	}

	// Verify the file data
	if !bytes.Equal(smallFileData, rootSectorPayload) {
		t.Log("FileData bytes:", smallFileData)
		t.Log("rootSectorPayload bytes:", rootSectorPayload)
		t.Errorf("Bytes not equal")
	}

	// Since this was a small file upload there should be no fanout bytes
	if len(fanoutBytes) != 0 {
		t.Error("Expected 0 fanout bytes:", fanoutBytes)
	}
}

// TestSkynetDownloadByRoot verifies the functionality of the download by root
// routes. It is separate as it requires an amount of hosts equal to the total
// amount of pieces per chunk.
func TestSkynetDownloadByRoot(t *testing.T) {
	if testing.Short() {
		t.SkipNow()
	}
	t.Parallel()

	// Define the parameters.
	numHosts := 6
	groupParams := siatest.GroupParams{
		Hosts:  numHosts,
		Miners: 1,
	}
	groupDir := skynetTestDir(t.Name())

	// Create a testgroup.
	tg, err := siatest.NewGroupFromTemplate(groupDir, groupParams)
	if err != nil {
		t.Fatal(errors.AddContext(err, "failed to create group"))
	}
	defer func() {
		if err := tg.Close(); err != nil {
			t.Fatal(err)
		}
	}()

	// Update the renter's allowance to support 6 hosts
	renterParams := node.Renter(filepath.Join(groupDir, "renter"))
	renterParams.Allowance = siatest.DefaultAllowance
	renterParams.Allowance.Hosts = uint64(numHosts)
	_, err = tg.AddNodes(renterParams)
	if err != nil {
		t.Fatal(err)
	}

	// Test the standard flow.
	t.Run("NoEncryption", func(t *testing.T) {
		testSkynetDownloadByRoot(t, tg, "")
	})
	t.Run("Encrypted", func(t *testing.T) {
		testSkynetDownloadByRoot(t, tg, "rootkey")
	})
}

// testSkynetDownloadByRoot tests downloading by root
func testSkynetDownloadByRoot(t *testing.T, tg *siatest.TestGroup, skykeyName string) {
	r := tg.Renters()[0]

	// Add the SkyKey
	var sk skykey.Skykey
	var err error
	if skykeyName != "" {
		sk, err = r.SkykeyCreateKeyPost(skykeyName, skykey.TypePrivateID)
		if err != nil {
			t.Fatal(err)
		}
	}

	// Upload a skyfile that will have a fanout
	filename := "byRootLargeFile" + persist.RandomSuffix()
	size := 2*int(modules.SectorSize) + siatest.Fuzz()
	fileData := fastrand.Bytes(size)
	_, _, sshp, err := r.UploadNewEncryptedSkyfileBlocking(filename, fileData, skykeyName, false)
	if err != nil {
		t.Fatal(err)
	}

	// Download the base sector
	reader, err := r.SkynetDownloadByRootGet(sshp.MerkleRoot, 0, modules.SectorSize, -1)
	if err != nil {
		t.Fatal(err)
	}

	// Read the baseSector
	baseSector, err := ioutil.ReadAll(reader)
	if err != nil {
		t.Fatal(err)
	}

	// Check for encryption
	encrypted := skymodules.IsEncryptedBaseSector(baseSector)
	if encrypted != (skykeyName != "") {
		t.Fatal("wrong encrypted state", encrypted, skykeyName)
	}
	var fileKey skykey.Skykey
	if encrypted {
		fileKey, err = skymodules.DecryptBaseSector(baseSector, sk)
		if err != nil {
			t.Fatal(err)
		}
	}

	// Parse the information from the BaseSector
	layout, fanoutBytes, metadata, _, baseSectorPayload, err := skymodules.ParseSkyfileMetadata(baseSector)
	if err != nil {
		t.Fatal(err)
	}

	// Verify the metadata
	expected := skymodules.SkyfileMetadata{
		Filename: filename,
		Length:   uint64(size),
		Mode:     os.FileMode(skymodules.DefaultFilePerm),
	}
	if !reflect.DeepEqual(expected, metadata) {
		siatest.PrintJSON(expected)
		siatest.PrintJSON(metadata)
		t.Error("Metadata not equal")
	}

	// The baseSector should be empty since there is a fanout
	if len(baseSectorPayload) != 0 {
		t.Error("baseSectorPayload should be empty:", baseSectorPayload)
	}

	// For large files there should be fanout bytes
	if len(fanoutBytes) == 0 {
		t.Fatal("no fanout bytes")
	}

	// Decode Fanout
	piecesPerChunk, chunkRootsSize, numChunks, err := skymodules.DecodeFanout(layout, fanoutBytes)
	if err != nil {
		t.Fatal(err)
	}

	// Calculate the expected pieces per chunk, and keep track of the original
	// pieces per chunk. If there's no encryption and there's only 1 data piece,
	// the fanout bytes will only contain a single piece (as the other pieces
	// will be identical, so that would be wasting space). We need to take this
	// into account when recovering the data as the EC will expect the original
	// amount of pieces.
	expectedPPC := layout.FanoutDataPieces + layout.FanoutParityPieces
	originalPPC := expectedPPC
	if layout.FanoutDataPieces == 1 && layout.CipherType == crypto.TypePlain {
		expectedPPC = 1
	}

	// Verify fanout information
	if piecesPerChunk != uint64(expectedPPC) {
		t.Fatal("piecesPerChunk incorrect", piecesPerChunk)
	}
	if chunkRootsSize != crypto.HashSize*piecesPerChunk {
		t.Fatal("chunkRootsSize incorrect", chunkRootsSize)
	}

	// Derive the fanout key
	var fanoutKey crypto.CipherKey
	if encrypted {
		fanoutKey, err = skymodules.DeriveFanoutKey(&layout, fileKey)
		if err != nil {
			t.Fatal(err)
		}
	}

	// Create the erasure coder
	ec, err := skymodules.NewRSSubCode(int(layout.FanoutDataPieces), int(layout.FanoutParityPieces), crypto.SegmentSize)
	if err != nil {
		t.Fatal(err)
	}

	chunkSize := (modules.SectorSize - layout.CipherType.Overhead()) * uint64(layout.FanoutDataPieces)
	// Create list of chunk roots
	chunkRoots := make([][]crypto.Hash, 0, numChunks)
	for i := uint64(0); i < numChunks; i++ {
		root := make([]crypto.Hash, piecesPerChunk)
		for j := uint64(0); j < piecesPerChunk; j++ {
			fanoutOffset := (i * chunkRootsSize) + (j * crypto.HashSize)
			copy(root[j][:], fanoutBytes[fanoutOffset:])
		}
		chunkRoots = append(chunkRoots, root)
	}

	// Download roots
	var rootBytes []byte
	var blankHash crypto.Hash
	for i := uint64(0); i < numChunks; i++ {
		// Create the pieces for this chunk
		pieces := make([][]byte, len(chunkRoots[i]))
		for j := uint64(0); j < piecesPerChunk; j++ {
			// Ignore null roots
			if chunkRoots[i][j] == blankHash {
				continue
			}

			// Download the sector
			reader, err := r.SkynetDownloadByRootGet(chunkRoots[i][j], 0, modules.SectorSize, -1)
			if err != nil {
				t.Log("root", chunkRoots[i][j])
				t.Fatal(err)
			}

			// Read the sector
			sector, err := ioutil.ReadAll(reader)
			if err != nil {
				t.Fatal(err)
			}

			// Decrypt to data if needed
			if encrypted {
				key := fanoutKey.Derive(i, j)
				_, err = key.DecryptBytesInPlace(sector, 0)
				if err != nil {
					t.Fatal(err)
				}
			}

			// Add the sector to the list of pieces
			pieces[j] = sector
		}

		// Decode the erasure coded chunk
		var chunkBytes []byte
		if ec != nil {
			buf := bytes.NewBuffer(nil)
			if len(pieces) == 1 && originalPPC > 1 {
				deduped := make([][]byte, originalPPC)
				for i := range deduped {
					deduped[i] = make([]byte, len(pieces[0]))
					copy(deduped[i], pieces[0])
				}
				pieces = deduped
			}
			err = ec.Recover(pieces, chunkSize, buf)
			if err != nil {
				t.Fatal(err)
			}
			chunkBytes = buf.Bytes()
		} else {
			// The unencrypted file is not erasure coded so just read the piece
			// data directly
			for _, p := range pieces {
				chunkBytes = append(chunkBytes, p...)
			}
		}
		rootBytes = append(rootBytes, chunkBytes...)
	}

	// Truncate download data to the file length
	rootBytes = rootBytes[:size]

	// Verify bytes
	if !reflect.DeepEqual(fileData, rootBytes) {
		t.Log("FileData bytes:", fileData)
		t.Log("root bytes:", rootBytes)
		t.Error("Bytes not equal")
	}
}

// testSkynetFanoutRegression is a regression test that ensures the fanout bytes
// of a skyfile don't contain any empty hashes
func testSkynetFanoutRegression(t *testing.T, tg *siatest.TestGroup) {
	r := tg.Renters()[0]

	// Add a skykey to the renter
	sk, err := r.SkykeyCreateKeyPost("fanout", skykey.TypePrivateID)
	if err != nil {
		t.Fatal(err)
	}

	// Upload a file with a large number of parity pieces to we can be reasonable
	// confident that the upload will not fully complete before the fanout needs
	// to be generated.
	size := 2*int(modules.SectorSize) + siatest.Fuzz()
	data := fastrand.Bytes(size)
	skylink, _, _, _, err := r.UploadSkyfileCustom("regression", data, sk.Name, 20, false, nil)
	if err != nil {
		t.Fatal(err)
	}

	// Download the basesector to check the fanout bytes
	baseSectorReader, err := r.SkynetBaseSectorGet(skylink)
	if err != nil {
		t.Fatal(err)
	}
	baseSector, err := ioutil.ReadAll(baseSectorReader)
	if err != nil {
		t.Fatal(err)
	}
	_, err = skymodules.DecryptBaseSector(baseSector, sk)
	if err != nil {
		t.Fatal(err)
	}
	_, fanoutBytes, _, _, _, err := skymodules.ParseSkyfileMetadata(baseSector)
	if err != nil {
		t.Fatal(err)
	}

	// FanoutBytes should not contain any empty hashes
	for i := 0; i < len(fanoutBytes); {
		end := i + crypto.HashSize
		var emptyHash crypto.Hash
		root := fanoutBytes[i:end]
		if bytes.Equal(root, emptyHash[:]) {
			t.Fatal("empty hash found in fanout")
		}
		i = end
	}
}

// testSkynetSubDirDownload verifies downloading data from a skyfile using a
// path to download single subfiles or subdirectories
func testSkynetSubDirDownload(t *testing.T, tg *siatest.TestGroup) {
	r := tg.Renters()[0]

	body := new(bytes.Buffer)
	writer := multipart.NewWriter(body)

	dataFile1 := []byte("file1.txt")
	dataFile2 := []byte("file2.txt")
	dataFile3 := []byte("file3.txt")
	filePath1 := "a/5.f4f8b583.chunk.js"
	filePath2 := "a/5.f4f.chunk.js.map"
	filePath3 := "b/file3.txt"
	_, err := skymodules.AddMultipartFile(writer, dataFile1, "files[]", filePath1, 0600, nil)
	if err != nil {
		t.Fatal(err)
	}
	_, err = skymodules.AddMultipartFile(writer, dataFile2, "files[]", filePath2, 0600, nil)
	if err != nil {
		t.Fatal(err)
	}
	_, err = skymodules.AddMultipartFile(writer, dataFile3, "files[]", filePath3, 0640, nil)
	if err != nil {
		t.Fatal(err)
	}

	if err := writer.Close(); err != nil {
		t.Fatal(err)
	}
	reader := bytes.NewReader(body.Bytes())

	name := "testSkynetSubfileDownload"
	uploadSiaPath, err := skymodules.NewSiaPath(name)
	if err != nil {
		t.Fatal(err)
	}

	mup := skymodules.SkyfileMultipartUploadParameters{
		SiaPath:             uploadSiaPath,
		Force:               false,
		Root:                false,
		BaseChunkRedundancy: 2,
		Reader:              reader,
		ContentType:         writer.FormDataContentType(),
		Filename:            name,
	}

	skylink, _, err := r.SkynetSkyfileMultiPartPost(mup)
	if err != nil {
		t.Fatal(err)
	}

	// get all the data
	data, err := r.SkynetSkylinkConcatGet(skylink)
	if err != nil {
		t.Fatal(err)
	}
	_, metadata, err := r.SkynetMetadataGet(skylink)
	if err != nil {
		t.Fatal(err)
	}
	if metadata.Filename != name {
		t.Fatal("Unexpected filename", metadata.Filename, name)
	}
	expected := append(dataFile1, dataFile2...)
	expected = append(expected, dataFile3...)
	if !bytes.Equal(data, expected) {
		t.Fatal("Unexpected data")
	}

	// get all data for path "a"
	data, err = r.SkynetSkylinkConcatGet(fmt.Sprintf("%s/a", skylink))
	if err != nil {
		t.Fatal(err)
	}
	expected = append(dataFile1, dataFile2...)
	if !bytes.Equal(data, expected) {
		t.Fatal("Unexpected data")
	}

	// get all data for path "b"
	data, err = r.SkynetSkylinkConcatGet(fmt.Sprintf("%s/b", skylink))
	if err != nil {
		t.Fatal(err)
	}
	expected = dataFile3
	if !bytes.Equal(expected, data) {
		t.Fatal("Unexpected data")
	}
	mdF3, ok := metadata.Subfiles["b/file3.txt"]
	if !ok {
		t.Fatal("Expected subfile metadata of file3 to be present")
	}

	mdF3Expected := skymodules.SkyfileSubfileMetadata{
		FileMode:    os.FileMode(0640),
		Filename:    "b/file3.txt",
		ContentType: "text/plain; charset=utf-8",
		Offset:      uint64(len(dataFile1) + len(dataFile2)),
		Len:         uint64(len(dataFile3)),
	}
	if !reflect.DeepEqual(mdF3, mdF3Expected) {
		t.Log("expected: ", mdF3Expected)
		t.Log("actual: ", mdF3)
		t.Fatal("Unexpected subfile metadata for file 3")
	}

	// get a single sub file
	downloadFile2, err := r.SkynetSkylinkGet(fmt.Sprintf("%s/a/5.f4f.chunk.js.map", skylink))
	if err != nil {
		t.Fatal(err)
	}
	if !bytes.Equal(dataFile2, downloadFile2) {
		t.Log("expected:", dataFile2)
		t.Log("actual:", downloadFile2)
		t.Fatal("Unexpected data for file 2")
	}
}

// testSkynetDisableForce verifies the behavior of force and the header that
// allows disabling forcefully uploading a Skyfile
func testSkynetDisableForce(t *testing.T, tg *siatest.TestGroup) {
	r := tg.Renters()[0]

	// Upload Skyfile
	_, _, _, err := r.UploadNewSkyfileBlocking(t.Name(), 100, false)
	if err != nil {
		t.Fatal(err)
	}

	// Upload at same path without force, assert this fails
	_, _, _, err = r.UploadNewSkyfileBlocking(t.Name(), 100, false)
	if err == nil {
		t.Fatal("Expected the upload without force to fail but it didn't.")
	}
	if !strings.Contains(err.Error(), "already exists") {
		t.Fatal(err)
	}

	// Upload once more, but now use force. It should allow us to
	// overwrite the file at the existing path
	_, sup, _, err := r.UploadNewSkyfileBlocking(t.Name(), 100, true)
	if err != nil {
		t.Fatal(err)
	}

	// Upload using the force flag again, however now we set the
	// Skynet-Disable-Force to true, which should prevent us from uploading.
	// Because we have to pass in a custom header, we have to setup the request
	// ourselves and can not use the client.
	_, _, err = r.SkynetSkyfilePostDisableForce(sup, true)
	if err == nil {
		t.Fatal("Unexpected response")
	}
	if !strings.Contains(err.Error(), "'force' has been disabled") {
		t.Log(err)
		t.Fatalf("Unexpected response, expected error to contain a mention of the force flag but instaed received: %v", err.Error())
	}
}

// TestSkynetBlocklist verifies the functionality of the Skynet blocklist.
func TestSkynetBlocklist(t *testing.T) {
	if testing.Short() {
		t.SkipNow()
	}
	t.Parallel()

	// Create a testgroup.
	groupParams := siatest.GroupParams{
		Hosts:  3,
		Miners: 1,
	}
	groupDir := skynetTestDir(t.Name())
	tg, err := siatest.NewGroupFromTemplate(groupDir, groupParams)
	if err != nil {
		t.Fatal(err)
	}
	defer func() {
		if err := tg.Close(); err != nil {
			t.Fatal(err)
		}
	}()

	// Define a portal with dependency
	portalDir := filepath.Join(groupDir, "portal")
	portalParams := node.Renter(portalDir)
	portalParams.CreatePortal = true
	deps := &dependencies.DependencyToggleDisableDeleteBlockedFiles{}
	portalParams.RenterDeps = deps
	_, err = tg.AddNodes(portalParams)
	if err != nil {
		t.Fatal(err)
	}

	// Run subtests
	t.Run("BlocklistHash", func(t *testing.T) {
		testSkynetBlocklistHash(t, tg, deps)
	})
	t.Run("BlocklistSkylinkV1", func(t *testing.T) {
		testSkynetBlocklistSkylink(t, tg, deps, false)
	})
	t.Run("BlocklistSkylinkV2", func(t *testing.T) {
		testSkynetBlocklistSkylink(t, tg, deps, true)
	})
	t.Run("BlocklistUpgrade", func(t *testing.T) {
		testSkynetBlocklistUpgrade(t, tg)
	})
}

// testSkynetBlocklistHash tests the skynet blocklist module when submitting
// hashes of the skylink's merkleroot
func testSkynetBlocklistHash(t *testing.T, tg *siatest.TestGroup, deps *dependencies.DependencyToggleDisableDeleteBlockedFiles) {
	testSkynetBlocklist(t, tg, deps, true, false)
}

// testSkynetBlocklistSkylink tests the skynet blocklist module when submitting
// skylinks
func testSkynetBlocklistSkylink(t *testing.T, tg *siatest.TestGroup, deps *dependencies.DependencyToggleDisableDeleteBlockedFiles, isV2Skylink bool) {
	testSkynetBlocklist(t, tg, deps, false, isV2Skylink)
}

// testSkynetBlocklist tests the skynet blocklist module
func testSkynetBlocklist(t *testing.T, tg *siatest.TestGroup, deps *dependencies.DependencyToggleDisableDeleteBlockedFiles, isHash, isV2Skylink bool) {
	r := tg.Renters()[0]
	deps.DisableDeleteBlockedFiles(true)

	// Create skyfile upload params, data should be larger than a sector size to
	// test large file uploads and the deletion of their extended data.
	size := modules.SectorSize + uint64(100+siatest.Fuzz())
	skylink, sup, sshp, err := r.UploadNewSkyfileBlocking(t.Name(), size, false)
	if err != nil {
		t.Fatal(err)
	}

	// Convert to V2 Skylink
	if isV2Skylink {
		skylinkV2, err := r.NewSkylinkV2FromString(skylink)
		if err != nil {
			t.Fatal(err)
		}
		skylink = skylinkV2.Skylink.String()
	}

	// Remember the siaPaths of the blocked files
	var blockedSiaPaths []skymodules.SiaPath

	// Confirm that the skyfile and its extended info are registered with the
	// renter
	sp, err := skymodules.SkynetFolder.Join(sup.SiaPath.String())
	if err != nil {
		t.Fatal(err)
	}
	_, err = r.RenterFileRootGet(sp)
	if err != nil {
		t.Fatal(err)
	}
	spExtended, err := sp.AddSuffixStr(skymodules.ExtendedSuffix)
	if err != nil {
		t.Fatal(err)
	}
	_, err = r.RenterFileRootGet(spExtended)
	if err != nil {
		t.Fatal(err)
	}
	blockedSiaPaths = append(blockedSiaPaths, sp, spExtended)

	// Download the data
	data, err := r.SkynetSkylinkGet(skylink)
	if err != nil {
		t.Fatal(err)
	}

	// Blocklist the skylink
	var add, remove []string
	hash := crypto.HashObject(sshp.MerkleRoot)
	if isHash {
		add = []string{hash.String()}
	} else {
		add = []string{skylink}
	}
	err = r.SkynetBlocklistHashPost(add, remove, isHash)
	if err != nil {
		t.Fatal(err)
	}

	// Confirm that the Skylink is blocked by verifying the hash of the V1
	// skylink is in the blocklist
	sbg, err := r.SkynetBlocklistGet()
	if err != nil {
		t.Fatal(err)
	}
	var found bool
	for _, blocked := range sbg.Blocklist {
		if blocked == hash {
			found = true
			break
		}
	}
	if !found {
		t.Fatal("Hash not found in blocklist")
	}

	// Try to download the file behind the skylink, this should fail because of
	// the blocklist.
	_, err = r.SkynetSkylinkGet(skylink)
	if err == nil {
		t.Fatal("Download should have failed")
	}
	if !strings.Contains(err.Error(), renter.ErrSkylinkBlocked.Error()) {
		t.Fatalf("Expected error %v but got %v", renter.ErrSkylinkBlocked, err)
	}

	// Try to download the BaseSector
	_, err = r.SkynetBaseSectorGet(skylink)
	if err == nil {
		t.Fatal("BaseSector request should have failed")
	}
	if !strings.Contains(err.Error(), renter.ErrSkylinkBlocked.Error()) {
		t.Fatalf("Expected error %v but got %v", renter.ErrSkylinkBlocked, err)
	}

	// Try to download the BaseSector by Root
	_, err = r.SkynetDownloadByRootGet(sshp.MerkleRoot, 0, modules.SectorSize, -1)
	if err == nil {
		t.Fatal("DownloadByRoot request should have failed")
	}
	if !strings.Contains(err.Error(), renter.ErrSkylinkBlocked.Error()) {
		t.Fatalf("Expected error %v but got %v", renter.ErrSkylinkBlocked, err)
	}

	// Try and upload again with force as true to avoid error of path already
	// existing. Additionally need to recreate the reader again from the file
	// data. This should also fail due to the blocklist
	sup.Force = true
	sup.Reader = bytes.NewReader(data)
	_, _, err = r.SkynetSkyfilePost(sup)
	if err == nil {
		t.Fatal("Expected upload to fail")
	}
	if !strings.Contains(err.Error(), renter.ErrSkylinkBlocked.Error()) {
		t.Fatalf("Expected error %v but got %v", renter.ErrSkylinkBlocked, err)
	}

	// Verify that the SiaPath and Extended SiaPath were removed from the renter
	// due to the upload seeing the blocklist
	_, err = r.RenterFileGet(sp)
	if err == nil {
		t.Fatal("expected error for file not found")
	}
	if !strings.Contains(err.Error(), filesystem.ErrNotExist.Error()) {
		t.Fatalf("Expected error %v but got %v", filesystem.ErrNotExist, err)
	}
	_, err = r.RenterFileGet(spExtended)
	if err == nil {
		t.Fatal("expected error for file not found")
	}
	if !strings.Contains(err.Error(), filesystem.ErrNotExist.Error()) {
		t.Fatalf("Expected error %v but got %v", filesystem.ErrNotExist, err)
	}

	// Try Pinning the file, this should fail due to the blocklist
	pinlup := skymodules.SkyfilePinParameters{
		SiaPath:             sup.SiaPath,
		BaseChunkRedundancy: 2,
		Force:               true,
	}
	// Pinning is only supported for V1 Skylink
	if !isV2Skylink {
		err = r.SkynetSkylinkPinPost(skylink, pinlup)
		if err == nil {
			t.Fatal("Expected pin to fail")
		}
		if !strings.Contains(err.Error(), renter.ErrSkylinkBlocked.Error()) {
			t.Fatalf("Expected error %v but got %v", renter.ErrSkylinkBlocked, err)
		}
	}

	// Remove skylink from blocklist
	add = []string{}
	if isHash {
		remove = []string{hash.String()}
	} else {
		remove = []string{skylink}
	}
	err = r.SkynetBlocklistHashPost(add, remove, isHash)
	if err != nil {
		t.Fatal(err)
	}

	// Verify that removing the same skylink twice is a noop
	err = r.SkynetBlocklistHashPost(add, remove, isHash)
	if err != nil {
		t.Fatal(err)
	}

	// Verify that the skylink is removed from the Blocklist
	sbg, err = r.SkynetBlocklistGet()
	if err != nil {
		t.Fatal(err)
	}
	if len(sbg.Blocklist) != 0 {
		t.Fatalf("Incorrect number of blocklisted merkleroots, expected %v got %v", 0, len(sbg.Blocklist))
	}

	// Try to download the file behind the skylink. Even though the file was
	// removed from the renter node that uploaded it, it should still be
	// downloadable.
	fetchedData, err := r.SkynetSkylinkGet(skylink)
	if err != nil {
		t.Fatal(err)
	}
	if !bytes.Equal(fetchedData, data) {
		t.Error("upload and download doesn't match")
		t.Log(data)
		t.Log(fetchedData)
	}

	// Pinning is only supported for V1 Skylink
	if !isV2Skylink {
		// Pinning the skylink should also work now
		err = r.SkynetSkylinkPinPost(skylink, pinlup)
		if err != nil {
			t.Fatal(err)
		}
	}

	// Upload a normal siafile with 1-of-N redundancy
	_, rf, err := r.UploadNewFileBlocking(int(size), 1, 2, false)
	if err != nil {
		t.Fatal(err)
	}

	// Convert to a skyfile
	convertUP := skymodules.SkyfileUploadParameters{
		SiaPath: rf.SiaPath(),
	}
	convertSSHP, err := r.SkynetConvertSiafileToSkyfilePost(convertUP, rf.SiaPath())
	if err != nil {
		t.Fatal(err)
	}
	convertSkylink := convertSSHP.Skylink

	// Convert to V2 Skylink
	if isV2Skylink {
		skylinkV2, err := r.NewSkylinkV2FromString(convertSkylink)
		if err != nil {
			t.Fatal(err)
		}
		convertSkylink = skylinkV2.Skylink.String()
	}

	// Confirm there is a siafile and a skyfile
	_, err = r.RenterFileGet(rf.SiaPath())
	if err != nil {
		t.Fatal(err)
	}
	skyfilePath, err := skymodules.SkynetFolder.Join(rf.SiaPath().String())
	if err != nil {
		t.Fatal(err)
	}
	_, err = r.RenterFileRootGet(skyfilePath)
	if err != nil {
		t.Fatal(err)
	}

	// For V2 Skylinks reset the blocklist to account for pinning not being supported for V2 Skylinks.
	if isV2Skylink {
		blockedSiaPaths = []skymodules.SiaPath{}
	}

	// Make sure all blockedSiaPaths are root paths
	sp, err = skymodules.UserFolder.Join(rf.SiaPath().String())
	if err != nil {
		t.Fatal(err)
	}
	blockedSiaPaths = append(blockedSiaPaths, sp, skyfilePath)

	// Blocklist the skylink
	remove = []string{}
	convertHash := crypto.HashObject(convertSSHP.MerkleRoot)
	if isHash {
		add = []string{convertHash.String()}
	} else {
		add = []string{convertSkylink}
	}
	err = r.SkynetBlocklistHashPost(add, remove, isHash)
	if err != nil {
		t.Fatal(err)
	}

	// Verify that adding the same skylink twice is a noop
	err = r.SkynetBlocklistHashPost(add, remove, isHash)
	if err != nil {
		t.Fatal(err)
	}
	sbg, err = r.SkynetBlocklistGet()
	if err != nil {
		t.Fatal(err)
	}
	if len(sbg.Blocklist) != 1 {
		t.Fatalf("Incorrect number of blocklisted merkleroots, expected %v got %v", 1, len(sbg.Blocklist))
	}

	// Confirm skyfile download returns blocklisted error
	//
	// NOTE: Calling DownloadSkylink doesn't attempt to delete any underlying file
	_, err = r.SkynetSkylinkGet(convertSkylink)
	if err == nil || !strings.Contains(err.Error(), renter.ErrSkylinkBlocked.Error()) {
		t.Fatalf("Expected error %v but got %v", renter.ErrSkylinkBlocked, err)
	}

	// Try and convert to skylink again, should fail. Set the Force Flag to true
	// to avoid error for file already existing
	convertUP.Force = true
	_, err = r.SkynetConvertSiafileToSkyfilePost(convertUP, rf.SiaPath())
	if err == nil || !strings.Contains(err.Error(), renter.ErrSkylinkBlocked.Error()) {
		t.Fatalf("Expected error %v but got %v", renter.ErrSkylinkBlocked, err)
	}

	// This should delete the skyfile but not the siafile
	_, err = r.RenterFileGet(rf.SiaPath())
	if err != nil {
		t.Fatal(err)
	}
	_, err = r.RenterFileRootGet(skyfilePath)
	if err == nil || !strings.Contains(err.Error(), filesystem.ErrNotExist.Error()) {
		t.Fatalf("Expected error %v but got %v", filesystem.ErrNotExist, err)
	}

	// remove from blocklist
	add = []string{}
	if isHash {
		remove = []string{convertHash.String()}
	} else {
		remove = []string{convertSkylink}
	}
	err = r.SkynetBlocklistHashPost(add, remove, isHash)
	if err != nil {
		t.Fatal(err)
	}
	sbg, err = r.SkynetBlocklistGet()
	if err != nil {
		t.Fatal(err)
	}
	if len(sbg.Blocklist) != 0 {
		t.Fatalf("Incorrect number of blocklisted merkleroots, expected %v got %v", 0, len(sbg.Blocklist))
	}

	// Convert should succeed
	_, err = r.SkynetConvertSiafileToSkyfilePost(convertUP, rf.SiaPath())
	if err != nil {
		t.Fatal(err)
	}
	_, err = r.RenterFileRootGet(skyfilePath)
	if err != nil {
		t.Fatal(err)
	}

	// Adding links to the block list does not immediately delete the files, but
	// the health/bubble loops should eventually delete the files.
	//
	// First verify the test assumptions and confirm that the files still exist
	// in the renter.
	for _, siaPath := range blockedSiaPaths {
		_, err = r.RenterFileRootGet(siaPath)
		if err != nil {
			t.Log(siaPath)
			t.Fatal(err)
		}
	}

	// Disable the dependency
	deps.DisableDeleteBlockedFiles(false)

	// Add both skylinks back to the blocklist
	remove = []string{}
	if isHash {
		add = []string{hash.String(), convertHash.String()}
	} else {
		add = []string{skylink, convertSkylink}
	}
	err = r.SkynetBlocklistHashPost(add, remove, isHash)
	if err != nil {
		t.Fatal(err)
	}
	sbg, err = r.SkynetBlocklistGet()
	if err != nil {
		t.Fatal(err)
	}
	if len(sbg.Blocklist) != 2 {
		t.Fatalf("Incorrect number of blocklisted merkleroots, expected %v got %v", 2, len(sbg.Blocklist))
	}

	// Wait until all the files have been deleted
	//
	// Using 15 checks at 1 second intervals because the health loop check
	// interval in testing is 5s and there are potential error sleeps of 3s.
	if err := build.Retry(15, time.Second, func() error {
		for _, siaPath := range blockedSiaPaths {
			_, err = r.RenterFileRootGet(siaPath)
			if err == nil || !strings.Contains(err.Error(), filesystem.ErrNotExist.Error()) {
				return fmt.Errorf("File %v, not deleted; error: %v", siaPath, err)
			}
		}
		return nil
	}); err != nil {
		t.Error(err)
	}

	// Reset the blocklist for other tests
	remove = add
	add = []string{}
	err = r.SkynetBlocklistHashPost(add, remove, isHash)
	if err != nil {
		t.Fatal(err)
	}
	sbg, err = r.SkynetBlocklistGet()
	if err != nil {
		t.Fatal(err)
	}
	if len(sbg.Blocklist) != 0 {
		t.Fatalf("Incorrect number of blocklisted merkleroots, expected %v got %v", 0, len(sbg.Blocklist))
	}
}

// testSkynetBlocklistUpgrade tests the skynet blocklist module when submitting
// skylinks
func testSkynetBlocklistUpgrade(t *testing.T, tg *siatest.TestGroup) {
	// Create renterDir and renter params
	testDir := skynetTestDir(t.Name())
	renterDir := filepath.Join(testDir, "renter")
	err := os.MkdirAll(renterDir, persist.DefaultDiskPermissionsTest)
	if err != nil {
		t.Fatal(err)
	}
	params := node.Renter(testDir)

	// Load compatibility blacklist persistence
	blacklistCompatFile, err := os.Open("../../compatibility/skynetblacklistv143_siatest")
	if err != nil {
		t.Fatal(err)
	}
	blacklistPersist, err := os.Create(filepath.Join(renterDir, "skynetblacklist"))
	if err != nil {
		t.Fatal(err)
	}
	_, err = io.Copy(blacklistPersist, blacklistCompatFile)
	if err != nil {
		t.Fatal(err)
	}
	err = errors.Compose(blacklistCompatFile.Close(), blacklistPersist.Close())
	if err != nil {
		t.Fatal(err)
	}

	// Grab the Skylink that is associated with the blacklist persistence
	skylinkFile, err := os.Open("../../compatibility/skylinkv143_siatest")
	if err != nil {
		t.Fatal(err)
	}
	scanner := bufio.NewScanner(skylinkFile)
	scanner.Scan()
	skylinkStr := scanner.Text()
	var skylink skymodules.Skylink
	err = skylink.LoadString(skylinkStr)
	if err != nil {
		t.Fatal(err)
	}

	// Add the renter to the group.
	nodes, err := tg.AddNodes(params)
	if err != nil {
		t.Fatal(err)
	}
	r := nodes[0]

	// Verify there is a skylink in the now blocklist and it is the one from the
	// compatibility file
	sbg, err := r.SkynetBlocklistGet()
	if err != nil {
		t.Fatal(err)
	}
	if len(sbg.Blocklist) != 1 {
		t.Fatal("blocklist should have 1 link, found:", len(sbg.Blocklist))
	}
	hash := crypto.HashObject(skylink.MerkleRoot())
	if sbg.Blocklist[0] != hash {
		t.Fatal("unexpected hash")
	}

	// Verify trying to download the skylink fails due to it being blocked
	//
	// NOTE: It doesn't matter if there is a file associated with this Skylink
	// since the blocklist check should cause the download to fail before any look
	// ups occur.
	_, err = r.SkynetSkylinkGet(skylinkStr)
	if !strings.Contains(err.Error(), renter.ErrSkylinkBlocked.Error()) {
		t.Fatal("unexpected error:", err)
	}
}

// testSkynetPortals tests the skynet portals module.
func testSkynetPortals(t *testing.T, tg *siatest.TestGroup) {
	r := tg.Renters()[0]

	portal1 := skymodules.SkynetPortal{
		Address: modules.NetAddress("siasky.net:9980"),
		Public:  true,
	}
	// loopback address
	portal2 := skymodules.SkynetPortal{
		Address: "localhost:9980",
		Public:  true,
	}
	// address without a port
	portal3 := skymodules.SkynetPortal{
		Address: modules.NetAddress("siasky.net"),
		Public:  true,
	}

	// Add portal.
	add := []skymodules.SkynetPortal{portal1}
	remove := []modules.NetAddress{}
	err := r.SkynetPortalsPost(add, remove)
	if err != nil {
		t.Fatal(err)
	}

	// Confirm that the portal has been added.
	spg, err := r.SkynetPortalsGet()
	if err != nil {
		t.Fatal(err)
	}
	if len(spg.Portals) != 1 {
		t.Fatalf("Incorrect number of portals, expected %v got %v", 1, len(spg.Portals))
	}
	if !reflect.DeepEqual(spg.Portals[0], portal1) {
		t.Fatalf("Portals don't match, expected %v got %v", portal1, spg.Portals[0])
	}

	// Remove the portal.
	add = []skymodules.SkynetPortal{}
	remove = []modules.NetAddress{portal1.Address}
	err = r.SkynetPortalsPost(add, remove)
	if err != nil {
		t.Fatal(err)
	}

	// Confirm that the portal has been removed.
	spg, err = r.SkynetPortalsGet()
	if err != nil {
		t.Fatal(err)
	}
	if len(spg.Portals) != 0 {
		t.Fatalf("Incorrect number of portals, expected %v got %v", 0, len(spg.Portals))
	}

	// Try removing a portal that's not there.
	add = []skymodules.SkynetPortal{}
	remove = []modules.NetAddress{portal1.Address}
	err = r.SkynetPortalsPost(add, remove)
	if err == nil || !strings.Contains(err.Error(), "address "+string(portal1.Address)+" not already present in list of portals or being added") {
		t.Fatal("portal should fail to be removed")
	}

	// Try to add and remove a portal at the same time.
	add = []skymodules.SkynetPortal{portal2}
	remove = []modules.NetAddress{portal2.Address}
	err = r.SkynetPortalsPost(add, remove)
	if err != nil {
		t.Fatal(err)
	}

	// Verify that the portal was not added.
	spg, err = r.SkynetPortalsGet()
	if err != nil {
		t.Fatal(err)
	}
	if len(spg.Portals) != 0 {
		t.Fatalf("Incorrect number of portals, expected %v got %v", 0, len(spg.Portals))
	}

	// Test updating a portal's public status.
	portal1.Public = false
	add = []skymodules.SkynetPortal{portal1}
	remove = []modules.NetAddress{}
	err = r.SkynetPortalsPost(add, remove)
	if err != nil {
		t.Fatal(err)
	}

	spg, err = r.SkynetPortalsGet()
	if err != nil {
		t.Fatal(err)
	}
	if len(spg.Portals) != 1 {
		t.Fatalf("Incorrect number of portals, expected %v got %v", 1, len(spg.Portals))
	}
	if !reflect.DeepEqual(spg.Portals[0], portal1) {
		t.Fatalf("Portals don't match, expected %v got %v", portal1, spg.Portals[0])
	}

	portal1.Public = true
	add = []skymodules.SkynetPortal{portal1}
	remove = []modules.NetAddress{}
	err = r.SkynetPortalsPost(add, remove)
	if err != nil {
		t.Fatal(err)
	}

	spg, err = r.SkynetPortalsGet()
	if err != nil {
		t.Fatal(err)
	}
	if len(spg.Portals) != 1 {
		t.Fatalf("Incorrect number of portals, expected %v got %v", 1, len(spg.Portals))
	}
	if !reflect.DeepEqual(spg.Portals[0], portal1) {
		t.Fatalf("Portals don't match, expected %v got %v", portal1, spg.Portals[0])
	}

	// Test an invalid network address.
	add = []skymodules.SkynetPortal{portal3}
	remove = []modules.NetAddress{}
	err = r.SkynetPortalsPost(add, remove)
	if err == nil || !strings.Contains(err.Error(), "missing port in address") {
		t.Fatal("expected 'missing port' error")
	}

	// Test adding an existing portal with an uppercase address.
	portalUpper := portal1
	portalUpper.Address = modules.NetAddress(strings.ToUpper(string(portalUpper.Address)))
	add = []skymodules.SkynetPortal{portalUpper}
	remove = []modules.NetAddress{}
	err = r.SkynetPortalsPost(add, remove)
	// This does not currently return an error.
	if err != nil {
		t.Fatal(err)
	}

	spg, err = r.SkynetPortalsGet()
	if err != nil {
		t.Fatal(err)
	}
	if len(spg.Portals) != 2 {
		t.Fatalf("Incorrect number of portals, expected %v got %v", 2, len(spg.Portals))
	}
}

// testSkynetIncludeLayout verifies the functionality of sending
// a 'include-layout' query string parameter to the skylink GET route.
func testSkynetIncludeLayout(t *testing.T, tg *siatest.TestGroup) {
	r := tg.Renters()[0]

	// Upload a skyfile
	skylink, _, _, err := r.UploadNewSkyfileBlocking(t.Name(), 100, false)
	if err != nil {
		t.Fatal(err)
	}

	// GET without specifying the 'include-layout' query string parameter
	_, layout, err := r.SkynetSkylinkGetWithLayout(skylink, false)
	if err != nil {
		t.Fatal(err)
	}
	if !reflect.DeepEqual(layout, skymodules.SkyfileLayout{}) {
		t.Fatal("unexpected")
	}

	// GET with specifying the 'include-layout' query string parameter
	_, layout, err = r.SkynetSkylinkGetWithLayout(skylink, true)
	if err != nil {
		t.Fatal(err)
	}
	if reflect.DeepEqual(layout, skymodules.SkyfileLayout{}) {
		t.Fatal("unexpected")
	}

	// Perform a HEAD call to verify the same thing in the headers directly
	params := url.Values{}
	params.Set("include-layout", fmt.Sprintf("%t", true))
	status, header, err := r.SkynetSkylinkHeadWithParameters(skylink, params)
	if err != nil {
		t.Fatal(err)
	}
	if status != http.StatusOK {
		t.Fatalf("Unexpected status for HEAD request, expected %v but received %v", http.StatusOK, status)
	}

	strSkynetFileLayout := header.Get(api.SkynetFileLayoutHeader)
	if strSkynetFileLayout == "" {
		t.Fatal("unexpected")
	}
	var layout2 skymodules.SkyfileLayout
	layoutBytes, err := hex.DecodeString(strSkynetFileLayout)
	if err != nil {
		t.Fatal(err)
	}
	layout2.Decode(layoutBytes)
	if !reflect.DeepEqual(layout, layout2) {
		t.Fatal("unexpected")
	}
}

// testSkynetNoWorkers verifies that SkynetSkylinkGet returns an error and does
// not deadlock if there are no workers.
func testSkynetNoWorkers(t *testing.T, tg *siatest.TestGroup) {
	// Create renter, skip setting the allowance so that we can ensure there are
	// no contracts created and therefore no workers in the worker pool
	testDir := skynetTestDir(t.Name())
	renterParams := node.Renter(filepath.Join(testDir, "renter"))
	renterParams.SkipSetAllowance = true
	nodes, err := tg.AddNodes(renterParams)
	if err != nil {
		t.Fatal(err)
	}
	r := nodes[0]
	defer func() {
		err = tg.RemoveNode(r)
		if err != nil {
			t.Fatal(err)
		}
	}()

	// Since the renter doesn't have an allowance, we know the renter doesn't
	// have any contracts and therefore the worker pool will be empty. Confirm
	// that attempting to download a skylink will return an error and not dead
	// lock.
	_, err = r.SkynetSkylinkGet(skymodules.Skylink{}.String())
	if err == nil {
		t.Fatal("Error is nil, expected error due to not enough workers")
	} else if !(strings.Contains(err.Error(), skymodules.ErrNotEnoughWorkersInWorkerPool.Error()) || strings.Contains(err.Error(), "not enough workers to complete download")) {
		t.Errorf("Expected error containing '%v' but got %v", skymodules.ErrNotEnoughWorkersInWorkerPool, err)
	}
}

// testSkynetDryRunUpload verifies the --dry-run flag when uploading a Skyfile.
func testSkynetDryRunUpload(t *testing.T, tg *siatest.TestGroup) {
	r := tg.Renters()[0]
	siaPath, err := skymodules.NewSiaPath(t.Name())
	if err != nil {
		t.Fatal(err)
	}

	// verify basic skyfile upload
	//
	// NOTE: this ensure there's workers in the pool, if we remove this the test
	// fails further down the line because there are no workers
	_, _, err = r.SkynetSkyfilePost(skymodules.SkyfileUploadParameters{
		SiaPath:             siaPath,
		BaseChunkRedundancy: 2,
		Filename:            "testSkynetDryRun",
		Mode:                0640,
		Reader:              bytes.NewReader(fastrand.Bytes(100)),
	})
	if err != nil {
		t.Fatal("Expected skynet upload to be successful, instead received err:", err)
	}

	// verify you can't perform a dry-run using the force parameter
	_, _, err = r.SkynetSkyfilePost(skymodules.SkyfileUploadParameters{
		SiaPath:             siaPath,
		BaseChunkRedundancy: 2,
		Reader:              bytes.NewReader(fastrand.Bytes(100)),
		Filename:            "testSkynetDryRun",
		Mode:                0640,
		Force:               true,
		DryRun:              true,
	})
	if err == nil {
		t.Fatal("Expected failure when both 'force' and 'dryrun' parameter are given")
	}

	verifyDryRun := func(sup skymodules.SkyfileUploadParameters, dataSize int) {
		data := fastrand.Bytes(dataSize)

		sup.DryRun = true
		sup.Reader = bytes.NewReader(data)
		skylinkDry, _, err := r.SkynetSkyfilePost(sup)
		if err != nil {
			t.Fatal(err)
		}

		// verify the skylink can't be found after a dry run
		status, _, err := r.SkynetSkylinkHead(skylinkDry)
		if status != http.StatusNotFound {
			t.Fatal(fmt.Errorf("expected 404 not found when trying to fetch a skylink retrieved from a dry run, instead received status %d and err %v", status, err))
		}

		// verify the skfyile got deleted properly
		skyfilePath, err := skymodules.SkynetFolder.Join(sup.SiaPath.String())
		if err != nil {
			t.Fatal(err)
		}
		_, err = r.RenterFileRootGet(skyfilePath)
		if err == nil || !strings.Contains(err.Error(), "path does not exist") {
			t.Fatal(errors.New("skyfile not deleted after dry run"))
		}

		sup.DryRun = false
		sup.Reader = bytes.NewReader(data)
		skylink, _, err := r.SkynetSkyfilePost(sup)
		if err != nil {
			t.Fatal(err)
		}

		if skylinkDry != skylink {
			t.Log("Expected:", skylink)
			t.Log("Actual:  ", skylinkDry)
			t.Fatalf("VerifyDryRun failed for data size %db, skylink received during the dry-run is not identical to the skylink received when performing the actual upload.", dataSize)
		}
	}

	// verify dry-run of small file
	uploadSiaPath, err := skymodules.NewSiaPath(fmt.Sprintf("%s%s", t.Name(), "S"))
	if err != nil {
		t.Fatal(err)
	}
	verifyDryRun(skymodules.SkyfileUploadParameters{
		SiaPath:             uploadSiaPath,
		BaseChunkRedundancy: 2,
		Filename:            "testSkynetDryRunUploadSmall",
		Mode:                0640,
	}, 100)

	// verify dry-run of large file
	uploadSiaPath, err = skymodules.NewSiaPath(fmt.Sprintf("%s%s", t.Name(), "L"))
	if err != nil {
		t.Fatal(err)
	}
	verifyDryRun(skymodules.SkyfileUploadParameters{
		SiaPath:             uploadSiaPath,
		BaseChunkRedundancy: 2,
		Filename:            "testSkynetDryRunUploadLarge",
		Mode:                0640,
	}, int(modules.SectorSize*2)+siatest.Fuzz())
}

// testSkynetRequestTimeout verifies that the Skylink routes timeout when a
// timeout query string parameter has been passed.
func testSkynetRequestTimeout(t *testing.T, tg *siatest.TestGroup) {
	r := tg.Renters()[0]

	// Upload a skyfile
	skylink, _, _, err := r.UploadNewSkyfileBlocking(t.Name(), 100, false)
	if err != nil {
		t.Fatal(err)
	}

	// Verify we can pin it
	pinSiaPath, err := skymodules.NewSiaPath(t.Name())
	if err != nil {
		t.Fatal(err)
	}
	pinLUP := skymodules.SkyfilePinParameters{
		SiaPath:             pinSiaPath,
		Force:               true,
		Root:                false,
		BaseChunkRedundancy: 2,
	}
	err = r.SkynetSkylinkPinPost(skylink, pinLUP)
	if err != nil {
		t.Fatal(err)
	}

	// Create a renter with a timeout dependency injected
	testDir := skynetTestDir(t.Name())
	renterParams := node.Renter(filepath.Join(testDir, "renter"))
	renterParams.RenterDeps = &dependencies.DependencyTimeoutProjectDownloadByRoot{}
	nodes, err := tg.AddNodes(renterParams)
	if err != nil {
		t.Fatal(err)
	}
	r = nodes[0]
	defer func() {
		if err := tg.RemoveNode(r); err != nil {
			t.Fatal(err)
		}
	}()

	// Verify timeout on head request
	status, _, err := r.SkynetSkylinkHeadWithTimeout(skylink, 1)
	if status != http.StatusNotFound {
		t.Fatalf("Expected http.StatusNotFound for random skylink but received %v", status)
	}

	// Verify timeout on download request
	_, err = r.SkynetSkylinkGetWithTimeout(skylink, 1)
	if errors.Contains(err, renter.ErrProjectTimedOut) {
		t.Fatal("Expected download request to time out")
	}
	if !strings.Contains(err.Error(), "timed out after 1s") {
		t.Log(err)
		t.Fatal("Expected error to specify the timeout")
	}

	// Verify timeout on pin request
	err = r.SkynetSkylinkPinPostWithTimeout(skylink, pinLUP, 2*time.Second)
	if errors.Contains(err, renter.ErrProjectTimedOut) {
		t.Fatal("Expected pin request to time out")
	}
	if err == nil || !strings.Contains(err.Error(), "timed out after 2s") {
		t.Log(err)
		t.Fatal("Expected error to specify the timeout")
	}
}

// testRegressionTimeoutPanic is a regression test for a double channel close
// which happened when a timeout was hit right before a download project was
// resumed.
func testRegressionTimeoutPanic(t *testing.T, tg *siatest.TestGroup) {
	r := tg.Renters()[0]

	// Upload a skyfile
	skylink, _, _, err := r.UploadNewSkyfileBlocking(t.Name(), 100, false)
	if err != nil {
		t.Fatal(err)
	}

	// Create a renter with a BlockResumeJobDownloadUntilTimeout dependency.
	testDir := skynetTestDir(t.Name())
	renterParams := node.Renter(filepath.Join(testDir, "renter"))
	renterParams.RenterDeps = dependencies.NewDependencyBlockResumeJobDownloadUntilTimeout()
	nodes, err := tg.AddNodes(renterParams)
	if err != nil {
		t.Fatal(err)
	}
	r = nodes[0]
	defer func() {
		if err := tg.RemoveNode(r); err != nil {
			t.Fatal(err)
		}
	}()

	// Verify timeout on download request doesn't panic.
	_, err = r.SkynetSkylinkGetWithTimeout(skylink, 1)
	if errors.Contains(err, renter.ErrProjectTimedOut) {
		t.Fatal("Expected download request to time out")
	}
}

// testSkynetLargeMetadata makes sure that
func testSkynetLargeMetadata(t *testing.T, tg *siatest.TestGroup) {
	r := tg.Renters()[0]

	// Prepare a filename that's greater than a sector. That's the easiest way
	// to force the metadata to be larger than a sector.
	filename := hex.EncodeToString(fastrand.Bytes(int(modules.SectorSize + 1)))
	filedata := fastrand.Bytes(int(100 + siatest.Fuzz()))
	files := []siatest.TestFile{{Name: filename, Data: filedata}}

	// Quick fuzz on the force value so that sometimes it is set, sometimes it
	// is not.
	var force bool
	if fastrand.Intn(2) == 0 {
		force = true
	}

	// Upload the file
	//
	// Note that we use a multipart upload to avoid running into `file name too
	// long`, returned by the file system. By using a multipart upload we really
	// isolate the error returned after validating the metadata.
	_, _, _, err := r.UploadNewMultipartSkyfileBlocking(t.Name(), files, "", false, force)
	if err == nil || !strings.Contains(err.Error(), renter.ErrMetadataTooBig.Error()) {
		t.Fatal("Should fail due to ErrMetadataTooBig", err)
	}
}

// testRenameSiaPath verifies that the siapath to the skyfile can be renamed.
func testRenameSiaPath(t *testing.T, tg *siatest.TestGroup) {
	// Grab Renter
	r := tg.Renters()[0]

	// Create a skyfile
	skylink, sup, _, err := r.UploadNewSkyfileBlocking("testRenameFile", 100, false)
	if err != nil {
		t.Fatal(err)
	}
	siaPath := sup.SiaPath

	// Rename Skyfile with root set to false should fail
	err = r.RenterRenamePost(siaPath, skymodules.RandomSiaPath(), false)
	if err == nil {
		t.Error("Rename should have failed if the root flag is false")
	}
	if err != nil && !strings.Contains(err.Error(), filesystem.ErrNotExist.Error()) {
		t.Errorf("Expected error to contain %v but got %v", filesystem.ErrNotExist, err)
	}

	// Rename Skyfile with root set to true should be successful
	siaPath, err = skymodules.SkynetFolder.Join(siaPath.String())
	if err != nil {
		t.Fatal(err)
	}
	newSiaPath, err := skymodules.SkynetFolder.Join(persist.RandomSuffix())
	if err != nil {
		t.Fatal(err)
	}
	err = r.RenterRenamePost(siaPath, newSiaPath, true)
	if err != nil {
		t.Fatal(err)
	}

	// Verify the skyfile can still be downloaded
	_, err = r.SkynetSkylinkGet(skylink)
	if err != nil {
		t.Fatal(err)
	}
}

// testSkynetDefaultPath tests whether defaultPath metadata parameter works
// correctly
func testSkynetDefaultPath(t *testing.T, tg *siatest.TestGroup) {
	// Specify subtests to run
	subTests := []siatest.SubTest{
		{Name: "HasIndexNoDefaultPath", Test: testHasIndexNoDefaultPath},
		{Name: "HasIndexDisabledDefaultPath", Test: testHasIndexDisabledDefaultPath},
		{Name: "HasIndexDifferentDefaultPath", Test: testHasIndexDifferentDefaultPath},
		{Name: "HasIndexInvalidDefaultPath", Test: testHasIndexInvalidDefaultPath},
		{Name: "NoIndexDifferentDefaultPath", Test: testNoIndexDifferentDefaultPath},
		{Name: "NoIndexInvalidDefaultPath", Test: testNoIndexInvalidDefaultPath},
		{Name: "NoIndexNoDefaultPath", Test: testNoIndexNoDefaultPath},
		{Name: "NoIndexSingleFileDisabledDefaultPath", Test: testNoIndexSingleFileDisabledDefaultPath},
		{Name: "NoIndexSingleFileNoDefaultPath", Test: testNoIndexSingleFileNoDefaultPath},
	}

	// Run subtests
	for _, test := range subTests {
		t.Run(test.Name, func(t *testing.T) {
			test.Test(t, tg)
		})
	}
}

// testHasIndexNoDefaultPath Contains index.html but doesn't specify a default
// path (not disabled).
// It should return the content of index.html.
func testHasIndexNoDefaultPath(t *testing.T, tg *siatest.TestGroup) {
	r := tg.Renters()[0]
	fc1 := "File1Contents"
	fc2 := "File2Contents"
	filename := "index.html_nil"
	files := []siatest.TestFile{
		{Name: "index.html", Data: []byte(fc1)},
		{Name: "about.html", Data: []byte(fc2)},
	}
	skylink, _, _, err := r.UploadNewMultipartSkyfileBlocking(filename, files, "", false, false)
	if err != nil {
		t.Fatal("Failed to upload multipart file.", err)
	}
	content, err := r.SkynetSkylinkGet(skylink)
	if err != nil {
		t.Fatal(err)
	}
	if !bytes.Equal(content, files[0].Data) {
		t.Fatalf("Expected to get content '%s', instead got '%s'", files[0].Data, string(content))
	}
}

// testHasIndexDisabledDefaultPath Contains index.html but specifies an empty
// default path (disabled).
// It should not return an error and download the file as zip
func testHasIndexDisabledDefaultPath(t *testing.T, tg *siatest.TestGroup) {
	r := tg.Renters()[0]
	fc1 := "File1Contents"
	fc2 := "File2Contents"
	filename := "index.html_empty"
	files := []siatest.TestFile{
		{Name: "index.html", Data: []byte(fc1)},
		{Name: "about.html", Data: []byte(fc2)},
	}
	skylink, _, _, err := r.UploadNewMultipartSkyfileBlocking(filename, files, "", true, false)
	if err != nil {
		t.Fatal("Failed to upload multipart file.", err)
	}
	_, header, err := r.SkynetSkylinkHead(skylink)
	if err != nil {
		t.Fatal(err)
	}
	ct := header.Get("Content-Type")
	if ct != "application/zip" {
		t.Fatal("expected zip archive")
	}
}

// testHasIndexDifferentDefaultPath Contains index.html but specifies a
// different default, existing path.
// It should return the content of about.html.
func testHasIndexDifferentDefaultPath(t *testing.T, tg *siatest.TestGroup) {
	r := tg.Renters()[0]
	fc1 := "File1Contents"
	fc2 := "File2Contents"
	aboutHtml := "about.html"
	filename := "index.html_about.html"
	files := []siatest.TestFile{
		{Name: "index.html", Data: []byte(fc1)},
		{Name: "about.html", Data: []byte(fc2)},
	}
	skylink, _, _, err := r.UploadNewMultipartSkyfileBlocking(filename, files, aboutHtml, false, false)
	if err != nil {
		t.Fatal("Failed to upload multipart file.", err)
	}
	content, err := r.SkynetSkylinkGet(skylink)
	if err != nil {
		t.Fatal(err)
	}
	if !bytes.Equal(content, files[1].Data) {
		t.Fatalf("Expected to get content '%s', instead got '%s'", files[1].Data, string(content))
	}
}

// testHasIndexInvalidDefaultPath Contains index.html but specifies a different
// INVALID default path.
// This should fail on upload with "invalid default path provided".
func testHasIndexInvalidDefaultPath(t *testing.T, tg *siatest.TestGroup) {
	r := tg.Renters()[0]
	fc1 := "File1Contents"
	fc2 := "File2Contents"
	invalidPath := "invalid.js"
	filename := "index.html_invalid"
	files := []siatest.TestFile{
		{Name: "index.html", Data: []byte(fc1)},
		{Name: "about.html", Data: []byte(fc2)},
	}
	_, _, _, err := r.UploadNewMultipartSkyfileBlocking(filename, files, invalidPath, false, false)
	if err == nil || !strings.Contains(err.Error(), skymodules.ErrInvalidDefaultPath.Error()) {
		t.Fatalf("Expected error 'invalid default path provided', got '%+v'", err)
	}
}

// testNoIndexDifferentDefaultPath Does not contain "index.html".
// Contains about.html and specifies it as default path.
// It should return the content of about.html.
func testNoIndexDifferentDefaultPath(t *testing.T, tg *siatest.TestGroup) {
	r := tg.Renters()[0]
	fc1 := "File1Contents"
	fc2 := "File2Contents"
	aboutHtml := "about.html"
	filename := "index.js_about.html"
	files := []siatest.TestFile{
		{Name: "index.js", Data: []byte(fc1)},
		{Name: "about.html", Data: []byte(fc2)},
	}
	skylink, _, _, err := r.UploadNewMultipartSkyfileBlocking(filename, files, aboutHtml, false, false)
	if err != nil {
		t.Fatal("Failed to upload multipart file.", err)
	}
	content, err := r.SkynetSkylinkGet(skylink)
	if err != nil {
		t.Fatal(err)
	}
	if !bytes.Equal(content, files[1].Data) {
		t.Fatalf("Expected to get content '%s', instead got '%s'", files[1].Data, string(content))
	}
}

// testNoIndexInvalidDefaultPath  Does not contain index.html and specifies an
// INVALID default path.
// This should fail on upload with "invalid default path provided".
func testNoIndexInvalidDefaultPath(t *testing.T, tg *siatest.TestGroup) {
	r := tg.Renters()[0]
	fc1 := "File1Contents"
	fc2 := "File2Contents"
	invalidPath := "invalid.js"
	files := []siatest.TestFile{
		{Name: "index.js", Data: []byte(fc1)},
		{Name: "about.html", Data: []byte(fc2)},
	}
	filename := "index.js_invalid"
	_, _, _, err := r.UploadNewMultipartSkyfileBlocking(filename, files, invalidPath, false, false)
	if err == nil || !strings.Contains(err.Error(), skymodules.ErrInvalidDefaultPath.Error()) {
		t.Fatalf("Expected error 'invalid default path provided', got '%+v'", err)
	}
}

// testNoIndexNoDefaultPath Does not contain index.html and doesn't specify
// default path (not disabled).
// It should not return an error and download the file as zip
func testNoIndexNoDefaultPath(t *testing.T, tg *siatest.TestGroup) {
	r := tg.Renters()[0]
	fc1 := "File1Contents"
	fc2 := "File2Contents"
	files := []siatest.TestFile{
		{Name: "index.js", Data: []byte(fc1)},
		{Name: "about.html", Data: []byte(fc2)},
	}
	filename := "index.js_nil"
	skylink, _, _, err := r.UploadNewMultipartSkyfileBlocking(filename, files, "", false, false)
	if err != nil {
		t.Fatal("Failed to upload multipart file.", err)
	}
	_, header, err := r.SkynetSkylinkHead(skylink)
	if err != nil {
		t.Fatal(err)
	}
	ct := header.Get("Content-Type")
	if ct != "application/zip" {
		t.Fatalf("expected zip archive, got '%s'\n", ct)
	}
}

// testNoIndexSingleFileDisabledDefaultPath Does not contain "index.html".
// Contains a single file and specifies an empty default path (disabled).
// It should not return an error and download the file as zip.
func testNoIndexSingleFileDisabledDefaultPath(t *testing.T, tg *siatest.TestGroup) {
	r := tg.Renters()[0]
	fc1 := "File1Contents"
	filename := "index.js_empty"
	files := []siatest.TestFile{
		{Name: "index.js", Data: []byte(fc1)},
	}
	skylink, _, _, err := r.UploadNewMultipartSkyfileBlocking(filename, files, "", true, false)
	if err != nil {
		t.Fatal("Failed to upload multipart file.", err)
	}
	_, header, err := r.SkynetSkylinkHead(skylink)
	if err != nil {
		t.Fatal(err)
	}
	ct := header.Get("Content-Type")
	if ct != "application/zip" {
		t.Fatal("expected zip archive")
	}
}

// testNoIndexSingleFileNoDefaultPath Does not contain "index.html".
// Contains a single file and doesn't specify a default path (not disabled).
// It should serve the only file's content.
func testNoIndexSingleFileNoDefaultPath(t *testing.T, tg *siatest.TestGroup) {
	r := tg.Renters()[0]
	fc1 := "File1Contents"
	files := []siatest.TestFile{
		{Name: "index.js", Data: []byte(fc1)},
	}
	filename := "index.js"
	skylink, _, _, err := r.UploadNewMultipartSkyfileBlocking(filename, files, "", false, false)
	if err != nil {
		t.Fatal("Failed to upload multipart file.", err)
	}
	content, err := r.SkynetSkylinkGet(skylink)
	if err != nil {
		t.Fatal(err)
	}
	if !bytes.Equal(content, files[0].Data) {
		t.Fatalf("Expected to get content '%s', instead got '%s'", files[0].Data, string(content))
	}
}

// testSkynetRegistryReadWrite does some basic reads and writes on the registry
// to build out a buffer of stats.
func testSkynetRegistryReadWrite(t *testing.T, tg *siatest.TestGroup) {
	r := tg.Renters()[0]

	// Create some random skylinks to use later.
	skylink1, err := skymodules.NewSkylinkV1(crypto.HashBytes(fastrand.Bytes(100)), 0, 100)
	if err != nil {
		t.Fatal(err)
	}
	skylink2, err := skymodules.NewSkylinkV1(crypto.HashBytes(fastrand.Bytes(100)), 0, 100)
	if err != nil {
		t.Fatal(err)
	}

	// Create a signed registry value.
	sk, pk := crypto.GenerateKeyPair()
	var dataKey crypto.Hash
	fastrand.Read(dataKey[:])
	data1 := skylink1.Bytes()
	data2 := skylink2.Bytes()
	srv1 := modules.NewRegistryValue(dataKey, data1, 0, modules.RegistryTypeWithoutPubkey).Sign(sk) // rev 0
	srv2 := modules.NewRegistryValue(dataKey, data2, 1, modules.RegistryTypeWithoutPubkey).Sign(sk) // rev 1
	spk := types.SiaPublicKey{
		Algorithm: types.SignatureEd25519,
		Key:       pk[:],
	}

	// Force a refresh of the worker pool for testing.
	_, err = r.RenterWorkersGet()
	if err != nil {
		t.Fatal(err)
	}

	// Update the regisry.
	err = r.RegistryUpdate(spk, dataKey, srv1.Revision, srv1.Signature, skylink1)
	if err != nil {
		t.Fatal(err)
	}

	// Read it.
	readSRV, err := r.RegistryRead(spk, dataKey)
	if err != nil {
		t.Fatal(err)
	}
	if !reflect.DeepEqual(srv1, readSRV) {
		t.Log(srv1)
		t.Log(readSRV)
		t.Fatal("srvs don't match")
	}

	// Update the registry again, with a higher revision.
	err = r.RegistryUpdate(spk, dataKey, srv2.Revision, srv2.Signature, skylink2)
	if err != nil {
		t.Fatal(err)
	}

	// Read it.
	readSRV, err = r.RegistryRead(spk, dataKey)
	if err != nil {
		t.Fatal(err)
	}
	if !reflect.DeepEqual(srv2, readSRV) {
		t.Log(srv2)
		t.Log(readSRV)
		t.Fatal("srvs don't match")
	}

	// Update the registry again using the same revision but higher pow.
	srvHigherPoW := srv2
	slHigherPow := skylink2
	for !srvHigherPoW.HasMoreWork(srv2.RegistryValue) {
		sl, err := skymodules.NewSkylinkV1(crypto.HashBytes(fastrand.Bytes(100)), 0, 100)
		if err != nil {
			t.Fatal(err)
		}
		srvHigherPoW.Data = sl.Bytes()
		srvHigherPoW = srvHigherPoW.Sign(sk)
		slHigherPow = sl
	}
	err = r.RegistryUpdate(spk, dataKey, srvHigherPoW.Revision, srvHigherPoW.Signature, slHigherPow)
	if err != nil {
		t.Fatal(err)
	}
}

// testSkynetDefaultPath_TableTest tests all combinations of inputs in relation
// to default path.
func testSkynetDefaultPath_TableTest(t *testing.T, tg *siatest.TestGroup) {
	r := tg.Renters()[0]

	fc1 := []byte("File1Contents")
	fc2 := []byte("File2Contents. This one is longer.")

	singleFile := []siatest.TestFile{
		{Name: "about.html", Data: fc1},
	}
	singleDir := []siatest.TestFile{
		{Name: "dir/about.html", Data: fc1},
	}
	multiHasIndex := []siatest.TestFile{
		{Name: "index.html", Data: fc1},
		{Name: "about.html", Data: fc2},
	}
	multiHasIndexIndexJs := []siatest.TestFile{
		{Name: "index.html", Data: fc1},
		{Name: "index.js", Data: fc1},
		{Name: "about.html", Data: fc2},
	}
	multiNoIndex := []siatest.TestFile{
		{Name: "hello.html", Data: fc1},
		{Name: "about.html", Data: fc2},
		{Name: "dir/about.html", Data: fc2},
	}

	about := "/about.html"
	bad := "/bad.html"
	index := "/index.html"
	hello := "/hello.html"
	nonHTML := "/index.js"
	dirAbout := "/dir/about.html"
	tests := []struct {
		name                   string
		files                  []siatest.TestFile
		defaultPath            string
		disableDefaultPath     bool
		expectedContent        []byte
		expectedErrStrDownload string
		expectedErrStrUpload   string
		expectedZipArchive     bool
	}{
		{
			// Single files with valid default path.
			// OK
			name:            "single_correct",
			files:           singleFile,
			defaultPath:     about,
			expectedContent: fc1,
		},
		{
			// Single files without default path.
			// OK
			name:            "single_nil",
			files:           singleFile,
			defaultPath:     "",
			expectedContent: fc1,
		},
		{
			// Single files with default, empty default path (disabled).
			// Expect a zip archive
			name:               "single_def_empty",
			files:              singleFile,
			defaultPath:        "",
			disableDefaultPath: true,
			expectedZipArchive: true,
		},
		{
			// Single files with default, bad default path.
			// Error on upload: invalid default path
			name:                 "single_def_bad",
			files:                singleFile,
			defaultPath:          bad,
			expectedContent:      nil,
			expectedErrStrUpload: "invalid default path provided",
		},

		{
			// Single dir with default path set to a nested file.
			// Error: invalid default path.
			name:                 "single_dir_nested",
			files:                singleDir,
			defaultPath:          dirAbout,
			expectedContent:      nil,
			expectedErrStrUpload: "invalid default path provided",
		},
		{
			// Single dir without default path (not disabled).
			// OK
			name:               "single_dir_nil",
			files:              singleDir,
			defaultPath:        "",
			disableDefaultPath: false,
			expectedContent:    fc1,
		},
		{
			// Single dir with empty default path (disabled).
			// Expect a zip archive
			name:               "single_dir_def_empty",
			files:              singleDir,
			defaultPath:        "",
			disableDefaultPath: true,
			expectedZipArchive: true,
		},
		{
			// Single dir with bad default path.
			// Error on upload: invalid default path
			name:                 "single_def_bad",
			files:                singleDir,
			defaultPath:          bad,
			expectedContent:      nil,
			expectedErrStrUpload: "invalid default path provided",
		},

		{
			// Multi dir with index, correct default path.
			// OK
			name:            "multi_idx_correct",
			files:           multiHasIndex,
			defaultPath:     index,
			expectedContent: fc1,
		},
		{
			// Multi dir with index, no default path (not disabled).
			// OK
			name:               "multi_idx_nil",
			files:              multiHasIndex,
			defaultPath:        "",
			disableDefaultPath: false,
			expectedContent:    fc1,
		},
		{
			// Multi dir with index, empty default path (disabled).
			// Expect a zip archive
			name:               "multi_idx_empty",
			files:              multiHasIndex,
			defaultPath:        "",
			disableDefaultPath: true,
			expectedZipArchive: true,
		},
		{
			// Multi dir with index, non-html default path.
			// OK
			name:               "multi_idx_non_html",
			files:              multiHasIndexIndexJs,
			defaultPath:        nonHTML,
			disableDefaultPath: false,
			expectedContent:    fc1,
		},
		{
			// Multi dir with index, bad default path.
			// Error on upload: invalid default path.
			name:                 "multi_idx_bad",
			files:                multiHasIndex,
			defaultPath:          bad,
			expectedContent:      nil,
			expectedErrStrUpload: "invalid default path provided",
		},

		{
			// Multi dir with no index, correct default path.
			// OK
			name:            "multi_noidx_correct",
			files:           multiNoIndex,
			defaultPath:     hello,
			expectedContent: fc1,
		},
		{
			// Multi dir with no index, no default path (not disabled).
			// Expect a zip archive
			name:               "multi_noidx_nil",
			files:              multiNoIndex,
			defaultPath:        "",
			disableDefaultPath: false,
			expectedZipArchive: true,
		},
		{
			// Multi dir with no index, empty default path (disabled).
			// Expect a zip archive
			name:               "multi_noidx_empty",
			files:              multiNoIndex,
			defaultPath:        "",
			disableDefaultPath: true,
			expectedZipArchive: true,
		},

		{
			// Multi dir with no index, bad default path.
			// Error on upload: invalid default path.
			name:                 "multi_noidx_bad",
			files:                multiNoIndex,
			defaultPath:          bad,
			expectedContent:      nil,
			expectedErrStrUpload: "invalid default path provided",
		},
		{
			// Multi dir with both defaultPath and disableDefaultPath set.
			// Error on upload.
			name:                 "multi_defpath_disabledefpath",
			files:                multiHasIndex,
			defaultPath:          index,
			disableDefaultPath:   true,
			expectedContent:      nil,
			expectedErrStrUpload: "DefaultPath and DisableDefaultPath are mutually exclusive and cannot be set together",
		},
		{
			// Multi dir with defaultPath pointing to a non-root file..
			// Error on upload.
			name:                 "multi_nonroot_defpath",
			files:                multiNoIndex,
			defaultPath:          dirAbout,
			expectedContent:      nil,
			expectedErrStrUpload: "skyfile has invalid default path which refers to a non-root file",
		},
	}

	for _, tt := range tests {
		t.Run(tt.name, func(t *testing.T) {
			skylink, _, _, err := r.UploadNewMultipartSkyfileBlocking(tt.name, tt.files, tt.defaultPath, tt.disableDefaultPath, false)

			// verify the returned error
			if err == nil && tt.expectedErrStrUpload != "" {
				t.Fatalf("Expected error '%s', got <nil>", tt.expectedErrStrUpload)
			}
			if err != nil && (tt.expectedErrStrUpload == "" || !strings.Contains(err.Error(), tt.expectedErrStrUpload)) {
				t.Fatalf("Expected error '%s', got '%s'", tt.expectedErrStrUpload, err.Error())
			}
			if tt.expectedErrStrUpload != "" {
				return
			}

			// verify if it returned an archive if we expected it to
			if tt.expectedZipArchive {
				_, header, err := r.SkynetSkylinkHead(skylink)
				if err != nil {
					t.Fatal(err)
				}
				if header.Get("Content-Type") != "application/zip" {
					t.Fatalf("Expected Content-Type to be 'application/zip', but received '%v'", header.Get("Content-Type"))
				}
				return
			}

			// verify the contents of the skylink
			content, err := r.SkynetSkylinkGet(skylink)
			if err == nil && tt.expectedErrStrDownload != "" {
				t.Fatalf("Expected error '%s', got <nil>", tt.expectedErrStrDownload)
			}
			if err != nil && (tt.expectedErrStrDownload == "" || !strings.Contains(err.Error(), tt.expectedErrStrDownload)) {
				t.Fatalf("Expected error '%s', got '%s'", tt.expectedErrStrDownload, err.Error())
			}
			if tt.expectedErrStrDownload == "" && !bytes.Equal(content, tt.expectedContent) {
				t.Fatalf("Content mismatch! Expected %d bytes, got %d bytes.", len(tt.expectedContent), len(content))
			}
		})
	}
}

// testSkynetSingleFileNoSubfiles ensures that a single file uploaded as a
// skyfile will not have `subfiles` defined in its metadata. This is required by
// the `defaultPath` logic.
func testSkynetSingleFileNoSubfiles(t *testing.T, tg *siatest.TestGroup) {
	r := tg.Renters()[0]

	skylink, _, _, err := r.UploadNewSkyfileBlocking("testSkynetSingleFileNoSubfiles", modules.SectorSize, false)
	if err != nil {
		t.Fatal("Failed to upload a single file.", err)
	}
	_, metadata, err := r.SkynetMetadataGet(skylink)
	if err != nil {
		t.Fatal(err)
	}
	if metadata.Subfiles != nil {
		t.Fatal("Expected empty subfiles on download, got", metadata.Subfiles)
	}
}

// BenchmarkSkynet verifies the functionality of Skynet, a decentralized CDN and
// sharing platform.
// i9 - 51.01 MB/s - dbe75c8436cea64f2664e52f9489e9ac761bc058
func BenchmarkSkynetSingleSector(b *testing.B) {
	testDir := skynetTestDir(b.Name())

	// Create a testgroup.
	groupParams := siatest.GroupParams{
		Hosts:   3,
		Miners:  1,
		Portals: 1,
	}
	tg, err := siatest.NewGroupFromTemplate(testDir, groupParams)
	if err != nil {
		b.Fatal(err)
	}
	defer func() {
		if err := tg.Close(); err != nil {
			b.Fatal(err)
		}
	}()

	// Upload a file that is a single sector big.
	r := tg.Renters()[0]
	skylink, _, _, err := r.UploadNewSkyfileBlocking("foo", modules.SectorSize, false)
	if err != nil {
		b.Fatal(err)
	}

	// Sleep a bit to give the workers time to get set up.
	time.Sleep(time.Second * 5)

	// Reset the timer once the setup is done.
	b.ResetTimer()
	b.SetBytes(int64(b.N) * int64(modules.SectorSize))

	// Download the file.
	for i := 0; i < b.N; i++ {
		_, err := r.SkynetSkylinkGet(skylink)
		if err != nil {
			b.Fatal(err)
		}
	}
}

// TestFormContractBadScore makes sure that a portal won't form a contract with
// a dead score host.
func TestFormContractBadScore(t *testing.T) {
	if testing.Short() {
		t.SkipNow()
	}
	t.Parallel()
	testDir := skynetTestDir(t.Name())

	// Create a testgroup.
	groupParams := siatest.GroupParams{
		Hosts:  2,
		Miners: 1,
	}
	tg, err := siatest.NewGroupFromTemplate(testDir, groupParams)
	if err != nil {
		t.Fatal(err)
	}
	defer func() {
		if err := tg.Close(); err != nil {
			t.Fatal(err)
		}
	}()

	// Set one host to have a bad max duration.
	h := tg.Hosts()[0]
	a := siatest.DefaultAllowance
	err = h.HostModifySettingPost(client.HostParamMaxDuration, a.Period+a.RenewWindow-1)
	if err != nil {
		t.Fatal(err)
	}

	// Add a new renter.
	rt := node.RenterTemplate
	rt.SkipSetAllowance = true
	nodes, err := tg.AddNodes(rt)
	if err != nil {
		t.Fatal(err)
	}
	r := nodes[0]

	// Set the allowance.
	err = r.RenterPostAllowance(a)
	if err != nil {
		t.Fatal(err)
	}

	// Wait to give the renter some time to form contracts. Only 1 contract
	// should be formed.
	time.Sleep(time.Second * 5)
	err = siatest.CheckExpectedNumberOfContracts(r, 1, 0, 0, 0, 0, 0)
	if err != nil {
		t.Fatal(err)
	}

	// Enable portal mode and wait again. We should still only see 1 contract.
	a.PaymentContractInitialFunding = a.Funds.Div64(10)
	err = r.RenterPostAllowance(a)
	if err != nil {
		t.Fatal(err)
	}
	time.Sleep(time.Second * 5)
	err = siatest.CheckExpectedNumberOfContracts(r, 1, 0, 0, 0, 0, 0)
	if err != nil {
		t.Fatal(err)
	}
}

// TestRenewContractBadScore tests that a portal won't renew a contract with a
// host that has a dead score.
func TestRenewContractBadScore(t *testing.T) {
	if testing.Short() {
		t.SkipNow()
	}
	t.Parallel()
	testDir := skynetTestDir(t.Name())

	// Create a testgroup.
	groupParams := siatest.GroupParams{
		Hosts:  2,
		Miners: 1,
	}
	tg, err := siatest.NewGroupFromTemplate(testDir, groupParams)
	if err != nil {
		t.Fatal(err)
	}
	defer func() {
		if err := tg.Close(); err != nil {
			t.Fatal(err)
		}
	}()

	// Add a new renter.
	rt := node.RenterTemplate
	rt.SkipSetAllowance = true
	nodes, err := tg.AddNodes(rt)
	if err != nil {
		t.Fatal(err)
	}
	r := nodes[0]

	// Set the allowance. The renter should act as a portal but only form a
	// regular contract with 1 host and form the other contract with the portal.
	a := siatest.DefaultAllowance
	a.PaymentContractInitialFunding = a.Funds.Div64(10)
	a.Hosts = 1
	err = r.RenterPostAllowance(a)
	if err != nil {
		t.Fatal(err)
	}

	// Should have 2 contracts now. 1 active (regular) and 1 passive (portal).
	err = build.Retry(100, 100*time.Millisecond, func() error {
		return siatest.CheckExpectedNumberOfContracts(r, 2, 0, 0, 0, 0, 0)
	})
	if err != nil {
		t.Fatal(err)
	}

	// Set both hosts to have a bad max duration.
	hosts := tg.Hosts()
	h1, h2 := hosts[0], hosts[1]
	err = h1.HostModifySettingPost(client.HostParamMaxDuration, a.Period+a.RenewWindow-1)
	if err != nil {
		t.Fatal(err)
	}
	err = h2.HostModifySettingPost(client.HostParamMaxDuration, a.Period+a.RenewWindow-1)
	if err != nil {
		t.Fatal(err)
	}

	// Mine through a full period and renew window.
	for i := types.BlockHeight(0); i < a.Period+a.RenewWindow; i++ {
		err = tg.Miners()[0].MineBlock()
		if err != nil {
			t.Fatal(err)
		}
		time.Sleep(time.Millisecond * 10)
	}

	// There should only be 2 expired contracts.
	err = build.Retry(100, 100*time.Millisecond, func() error {
		return siatest.CheckExpectedNumberOfContracts(r, 0, 0, 0, 0, 2, 0)
	})
	if err != nil {
		t.Fatal(err)
	}
}

// TestRegistryHealth is an integration test for the /skynet/health/entry
// endpoint.
func TestRegistryHealth(t *testing.T) {
	if testing.Short() {
		t.SkipNow()
	}
	t.Parallel()
	testDir := skynetTestDir(t.Name())

	// Create a testgroup.
	groupParams := siatest.GroupParams{
		Renters: 1,
		Miners:  1,
		Hosts:   renter.MinUpdateRegistrySuccesses,
	}
	tg, err := siatest.NewGroupFromTemplate(testDir, groupParams)
	if err != nil {
		t.Fatal(err)
	}
	defer func() {
		if err := tg.Close(); err != nil {
			t.Fatal(err)
		}
	}()
	r := tg.Renters()[0]

	// Get one of the hosts' pubkey and choose one of the existing hosts to
	// be stopped later. They can't be the same host.
	allHosts := tg.Hosts()
	stoppedHost := allHosts[0]
	hpk, err := allHosts[1].HostPublicKey()
	if err != nil {
		t.Fatal(err)
	}
	hpkh := crypto.HashObject(hpk)

	// Create an entry that's a primary entry on one host but not the other.
	sk, pk := crypto.GenerateKeyPair()
	var dataKey crypto.Hash
	fastrand.Read(dataKey[:])
	spk := types.Ed25519PublicKey(pk)
	rid := modules.DeriveRegistryEntryID(spk, dataKey)

	// Helper function to check the health.
	assertHealth := func(expected skymodules.RegistryEntryHealth) error {
		// Get the health both ways.
		reh1, err := r.RegistryEntryHealth(spk, dataKey)
		if err != nil {
			return err
		}
		reh2, err := r.RegistryEntryHealthRID(rid)
		if err != nil {
			return err
		}

		// They should be the same.
		if !reflect.DeepEqual(reh1, reh2) {
			return fmt.Errorf("health responses don't match: %v %v", reh1, reh2)
		}

		if !reflect.DeepEqual(reh1, expected) {
			got := siatest.PrintJSON(reh1)
			expected := siatest.PrintJSON(expected)
			return fmt.Errorf("health doesn't match expected \n got: %v \n expected: %v", got, expected)
		}
		return nil
	}

	// TODO: Change the line below to use modules.RegistryTypeWithPubkey
	// once Sia hosts have support for setting primary entries.
	revision := fastrand.Uint64n(1000)
	srv := modules.NewRegistryValue(dataKey, hpkh[:], revision, modules.RegistryTypeWithoutPubkey).Sign(sk)

	// Update the registry.
	err = r.RegistryUpdateWithEntry(spk, srv)
	if err != nil {
		t.Fatal(err)
	}

	// Check the health.
	err = assertHealth(skymodules.RegistryEntryHealth{
		NumBestEntries:        3,
		NumEntries:            3,
		NumBestPrimaryEntries: 0,
		RevisionNumber:        srv.Revision,
	})
	if err != nil {
		t.Fatal(err)
	}

	// Add a new host.
	_, err = tg.AddNodeN(node.HostTemplate, 1)
	if err != nil {
		t.Fatal(err)
	}

	// Stop the existing host.
	if err := tg.StopNode(stoppedHost); err != nil {
		t.Fatal(err)
	}

	// Update the hosts again.
	revision++
	srv.Revision = revision
	srv = srv.Sign(sk)
	err = r.RegistryUpdateWithEntry(spk, srv)
	if err != nil {
		t.Fatal(err)
	}

	// Check the health.
	err = assertHealth(skymodules.RegistryEntryHealth{
		RevisionNumber:        revision,
		NumEntries:            uint64(len(tg.Hosts())) - 1,
		NumBestEntries:        uint64(len(tg.Hosts())) - 1,
		NumBestPrimaryEntries: 0,
	})
	if err != nil {
		t.Fatal(err)
	}

	// Restart the stopped host.
	if err := tg.StartNode(stoppedHost); err != nil {
		t.Fatal(err)
	}

	// Use a retry since the node might take a while to start.
	err = build.Retry(60, time.Second, func() error {
		// Force a refresh of the worker pool for testing.
		_, err = r.RenterWorkersGet()
		if err != nil {
			t.Fatal(err)
		}
		// Check the health against the expectation.
		// We expect len(hosts)-1 best entries since one entry is
		// outdated and does therefore not count towards the health.
		return assertHealth(skymodules.RegistryEntryHealth{
			RevisionNumber:        revision,
			NumEntries:            uint64(len(tg.Hosts())),
			NumBestEntries:        uint64(len(tg.Hosts())) - 1,
			NumBestPrimaryEntries: 0,
		})
	})
	if err != nil {
		t.Fatal(err)
	}
}

// TestRegistryUpdateRead tests setting a registry entry and reading in through
// the API.
func TestRegistryUpdateRead(t *testing.T) {
	if testing.Short() {
		t.SkipNow()
	}
	t.Parallel()
	testDir := skynetTestDir(t.Name())

	// Create a testgroup.
	groupParams := siatest.GroupParams{
		Renters: 1,
		Miners:  1,
	}
	tg, err := siatest.NewGroupFromTemplate(testDir, groupParams)
	if err != nil {
		t.Fatal(err)
	}
	defer func() {
		if err := tg.Close(); err != nil {
			t.Fatal(err)
		}
	}()
	r := tg.Renters()[0]

	// Add hosts with a latency dependency.
	deps := dependencies.NewDependencyHostBlockRPC()
	deps.Disable()
	host := node.HostTemplate
	host.HostDeps = deps
	_, err = tg.AddNodeN(host, renter.MinUpdateRegistrySuccesses)
	if err != nil {
		t.Fatal(err)
	}

	// Create some random skylinks to use later.
	skylink1, err := skymodules.NewSkylinkV1(crypto.HashBytes(fastrand.Bytes(100)), 0, 100)
	if err != nil {
		t.Fatal(err)
	}
	skylink2, err := skymodules.NewSkylinkV1(crypto.HashBytes(fastrand.Bytes(100)), 0, 100)
	if err != nil {
		t.Fatal(err)
	}
	skylink3, err := skymodules.NewSkylinkV1(crypto.HashBytes(fastrand.Bytes(100)), 0, 100)
	if err != nil {
		t.Fatal(err)
	}

	// Create a signed registry value.
	sk, pk := crypto.GenerateKeyPair()
	var dataKey crypto.Hash
	fastrand.Read(dataKey[:])
	data1 := skylink1.Bytes()
	data2 := skylink2.Bytes()
	data3 := skylink3.Bytes()
	srv1 := modules.NewRegistryValue(dataKey, data1, 0, modules.RegistryTypeWithoutPubkey).Sign(sk) // rev 0
	srv2 := modules.NewRegistryValue(dataKey, data2, 1, modules.RegistryTypeWithoutPubkey).Sign(sk) // rev 1
	srv3 := modules.NewRegistryValue(dataKey, data3, 0, modules.RegistryTypeWithoutPubkey).Sign(sk) // rev 0
	spk := types.SiaPublicKey{
		Algorithm: types.SignatureEd25519,
		Key:       pk[:],
	}

	// Force a refresh of the worker pool for testing.
	_, err = r.RenterWorkersGet()
	if err != nil {
		t.Fatal(err)
	}

	// Try to read it from the host. Shouldn't work.
	_, err = r.RegistryRead(spk, dataKey)
	if err == nil || !strings.Contains(err.Error(), renter.ErrRegistryEntryNotFound.Error()) {
		t.Fatal(err)
	}

	// Update the regisry.
	err = r.RegistryUpdate(spk, dataKey, srv1.Revision, srv1.Signature, skylink1)
	if err != nil {
		t.Fatal(err)
	}

	// Read it again. This should work.
	readSRV, err := r.RegistryRead(spk, dataKey)
	if err != nil {
		t.Fatal(err)
	}
	if !reflect.DeepEqual(srv1, readSRV) {
		t.Log(srv1)
		t.Log(readSRV)
		t.Fatal("srvs don't match")
	}

	// Update the registry again, with a higher revision.
	err = r.RegistryUpdate(spk, dataKey, srv2.Revision, srv2.Signature, skylink2)
	if err != nil {
		t.Fatal(err)
	}

	// Read it again. This should work.
	readSRV, err = r.RegistryRead(spk, dataKey)
	if err != nil {
		t.Fatal(err)
	}
	if !reflect.DeepEqual(srv2, readSRV) {
		t.Log(srv2)
		t.Log(readSRV)
		t.Fatal("srvs don't match")
	}

	// Read it again with a almost zero timeout. This should time out.
	deps.Enable()
	start := time.Now()
	readSRV, err = r.RegistryReadWithTimeout(spk, dataKey, time.Second)
	deps.Disable()
	if err == nil || !strings.Contains(err.Error(), renter.ErrRegistryLookupTimeout.Error()) {
		t.Fatal(err)
	}

	// Make sure it didn't take too long and timed out.
	if time.Since(start) > 2*time.Second {
		t.Fatalf("read took too long to time out %v > %v", time.Since(start), 2*time.Second)
	}

	// Update the registry again, with the same revision and same PoW. Should
	// work.
	err = r.RegistryUpdate(spk, dataKey, srv2.Revision, srv2.Signature, skylink2)
	if err != nil {
		t.Fatal(err)
	}

	// Update the registry again. With the same revision but higher PoW. Should work.
	srvHigherPoW := srv2
	slHigherPow := skylink2
	for !srvHigherPoW.HasMoreWork(srv2.RegistryValue) {
		sl, err := skymodules.NewSkylinkV1(crypto.HashBytes(fastrand.Bytes(100)), 0, 100)
		if err != nil {
			t.Fatal(err)
		}
		srvHigherPoW.Data = sl.Bytes()
		srvHigherPoW = srvHigherPoW.Sign(sk)
		slHigherPow = sl
	}
	err = r.RegistryUpdate(spk, dataKey, srvHigherPoW.Revision, srvHigherPoW.Signature, slHigherPow)
	if err != nil {
		t.Fatal(err)
	}

	// Update the registry again, with a lower revision. Shouldn't work.
	err = r.RegistryUpdate(spk, dataKey, srv3.Revision, srv3.Signature, skylink3)
	if err == nil || !strings.Contains(err.Error(), modules.ErrLowerRevNum.Error()) {
		t.Fatal(err)
	}

	// Update the registry again, with an invalid sig. Shouldn't work.
	var invalidSig crypto.Signature
	fastrand.Read(invalidSig[:])
	err = r.RegistryUpdate(spk, dataKey, srv3.Revision, invalidSig, skylink3)
	if err == nil || !strings.Contains(err.Error(), crypto.ErrInvalidSignature.Error()) {
		t.Fatal(err)
	}
}

// TestSkynetSkyfileStandardUploadRedundancy is a regression test that verifies
// the race that occurred in the overdrive code is properly fixed by ensuring
// the PDC is not accessed from more than one thread. This is a custom test
// seeing as it requires a 10-30 EC schema for the overdrive code to launch
// extra overdrive workers immediatelely after launching the initial workers.
// This requires a test group with at least 10 hosts and a portal with a custom
// dependency seeing as we don't allow (yet) to configure the fanout redundancy.
func TestSkynetSkyfileStandardUploadRedundancy(t *testing.T) {
	if testing.Short() {
		t.SkipNow()
	}
	t.Parallel()

	// Create a testgroup.
	groupParams := siatest.GroupParams{
		Hosts:  10,
		Miners: 1,
	}
	testDir := skynetTestDir(t.Name())
	tg, err := siatest.NewGroupFromTemplate(testDir, groupParams)
	if err != nil {
		t.Fatal(err)
	}
	defer func() {
		if err := tg.Close(); err != nil {
			t.Fatal(err)
		}
	}()

	// Add a new renter with a dependency that uploads using a 10-30 EC schema.
	rt := node.RenterTemplate
	rt.Allowance = siatest.DefaultAllowance
	rt.Allowance.Hosts = 10
	rt.Allowance.PaymentContractInitialFunding = siatest.DefaultPaymentContractInitialFunding
	rt.RenterDeps = &dependencies.DependencyStandardUploadRedundancy{}
	nodes, err := tg.AddNodes(rt)
	if err != nil {
		t.Fatal(err)
	}
	r := nodes[0]

	// Upload a large file
	ss := modules.SectorSize
	skylink, _, _, err := r.UploadNewSkyfileBlocking("largefile", ss*2, false)
	if err != nil {
		t.Fatal(err)
	}

	// Download the file, this used to trigger a race to be detected.
	_, err = r.SkynetSkylinkGet(skylink)
	if err != nil {
		t.Fatal(err)
	}
}

// TestSkynetCleanupOnError verifies files are cleaned up on upload error
func TestSkynetCleanupOnError(t *testing.T) {
	if testing.Short() {
		t.SkipNow()
	}
	t.Parallel()

	// Create a testgroup.
	groupParams := siatest.GroupParams{
		Hosts:  3,
		Miners: 1,
	}
	testDir := skynetTestDir(t.Name())
	tg, err := siatest.NewGroupFromTemplate(testDir, groupParams)
	if err != nil {
		t.Fatal(err)
	}
	defer func() {
		if err := tg.Close(); err != nil {
			t.Fatal(err)
		}
	}()

	// Create a dependency that interrupts uploads.
	deps := dependencies.NewDependencySkyfileUploadFail()

	// Add a new renter with that dependency to interrupt skyfile uploads.
	rt := node.RenterTemplate
	rt.Allowance = siatest.DefaultAllowance
	rt.Allowance.PaymentContractInitialFunding = siatest.DefaultPaymentContractInitialFunding
	rt.RenterDeps = deps
	nodes, err := tg.AddNodes(rt)
	if err != nil {
		t.Fatal(err)
	}
	r := nodes[0]

	// Create a helper function that returns true if the upload failed
	uploadFailed := func(err error) bool {
		return err != nil && strings.Contains(err.Error(), "SkyfileUploadFail")
	}

	// Create a helper function that returns true if the siapath does not exist.
	skyfileDeleted := func(path skymodules.SiaPath) bool {
		_, err = r.RenterFileRootGet(path)
		return err != nil && strings.Contains(err.Error(), filesystem.ErrNotExist.Error())
	}

	// Upload a small file
	_, small, _, err := r.UploadNewSkyfileBlocking("smallfile", 100, false)
	if !uploadFailed(err) {
		t.Fatal("unexpected error on uploading a small file", err)
	}
	smallPath, err := skymodules.SkynetFolder.Join(small.SiaPath.String())
	if err != nil {
		t.Fatal(err)
	}
	_, err = r.RenterFileRootGet(smallPath)
	if !skyfileDeleted(smallPath) {
		t.Fatal("unexpected error on getting root for a small file", err)
	}

	// Upload a large file
	ss := modules.SectorSize
	_, large, _, err := r.UploadNewSkyfileBlocking("largefile", ss*2, false)
	if !uploadFailed(err) {
		t.Fatal("unexpected error on uploading a large file", err)
	}
	largePath, err := skymodules.SkynetFolder.Join(large.SiaPath.String())
	if err != nil {
		t.Fatal(err)
	}
	if !skyfileDeleted(largePath) {
		t.Fatal("unexpected error on deleting a large file", err)
	}

	largePathExtended, err := largePath.AddSuffixStr(skymodules.ExtendedSuffix)
	if err != nil {
		t.Fatal(err)
	}
	if !skyfileDeleted(largePathExtended) {
		t.Fatal("unexpected error on deleting a large file extended", err)
	}

	// Disable the dependency and verify the files are not removed
	deps.Disable()

	// Re-upload the small file and re-test
	_, small, _, err = r.UploadNewSkyfileBlocking("smallfile", 100, true)
	if uploadFailed(err) {
		t.Fatal("unexpected error on reuploading a small file", err)
	}
	if skyfileDeleted(smallPath) {
		t.Fatal("unexpected error on deleting a reuploaded small file", err)
	}

	// Re-upload the large file and re-test
	_, large, _, err = r.UploadNewSkyfileBlocking("largefile", ss*2, true)
	if uploadFailed(err) {
		t.Fatal("unexpected error on reuploading a large file", err)
	}
	if skyfileDeleted(largePath) {
		t.Fatal("unexpected error on deleting a reuploaded large file", err)
	}
	if skyfileDeleted(largePathExtended) {
		t.Fatal("unexpected error on deleting reuploaded larde file extended", err)
	}
}

// testSkynetMetadataMonetizers verifies that skynet uploads correctly set the
// monetizers in the skyfile's metadata.
func testSkynetMetadataMonetizers(t *testing.T, tg *siatest.TestGroup) {
	r := tg.Renters()[0]

	// Create monetization.
	monetization := &skymodules.Monetization{
		License: skymodules.LicenseMonetization,
		Monetizers: []skymodules.Monetizer{
			{
				Address:  types.UnlockHash{},
				Amount:   types.SiacoinPrecision,
				Currency: skymodules.CurrencyUSD,
			},
		},
	}
	fastrand.Read(monetization.Monetizers[0].Address[:])

	// Set conversion rate and monetization base to some value to avoid error.
	err := r.RenterSetUSDConversionRate(types.NewCurrency64(1))
	if err != nil {
		t.Fatal(err)
	}
	err = r.RenterSetMonetizationBase(types.NewCurrency64(1))
	if err != nil {
		t.Fatal(err)
	}

	// Test regular small file.
	skylink, _, _, err := r.UploadNewSkyfileMonetizedBlocking("TestRegularSmall", fastrand.Bytes(1), false, monetization)
	if err != nil {
		t.Fatal(err)
	}
	_, md, err := r.SkynetMetadataGet(skylink)
	if err != nil {
		t.Fatal(err)
	}
	if !reflect.DeepEqual(md.Monetization, monetization) {
		t.Log("got", md.Monetization)
		t.Log("want", monetization)
		t.Error("wrong monetizers")
	}

	// Test regular large file.
	skylink, _, _, err = r.UploadNewSkyfileMonetizedBlocking("TestRegularLarge", fastrand.Bytes(int(modules.SectorSize)+1), false, monetization)
	if err != nil {
		t.Fatal(err)
	}
	_, md, err = r.SkynetMetadataGet(skylink)
	if err != nil {
		t.Fatal(err)
	}
	if !reflect.DeepEqual(md.Monetization, monetization) {
		t.Log("got", md.Monetization)
		t.Log("want", monetization)
		t.Error("wrong monetizers")
	}

	// Test multipart file.
	nestedFile1 := siatest.TestFile{Name: "nested/file1.html", Data: []byte("FileContents1")}
	nestedFile2 := siatest.TestFile{Name: "nested/file2.html", Data: []byte("FileContents2")}
	files := []siatest.TestFile{nestedFile1, nestedFile2}
	skylink, _, _, err = r.UploadNewMultipartSkyfileMonetizedBlocking("TestMultipartMonetized", files, "", false, false, monetization)
	if err != nil {
		t.Fatal(err)
	}
	// Download the whole thing.
	_, md, err = r.SkynetMetadataGet(skylink)
	if err != nil {
		t.Fatal(err)
	}
	if !reflect.DeepEqual(md.Monetization, monetization) {
		t.Log("got", md.Monetization)
		t.Log("want", monetization)
		t.Error("wrong monetizers")
	}
	if len(md.Subfiles) != 2 {
		t.Fatal("wrong number of subfiles")
	}

	// Test converted file.
	filesize := int(modules.SectorSize) + siatest.Fuzz()
	_, rf, err := r.UploadNewFileBlocking(filesize, 2, 1, false)
	if err != nil {
		t.Fatal(err)
	}
	sup := skymodules.SkyfileUploadParameters{
		SiaPath:      skymodules.RandomSiaPath(),
		Monetization: monetization,
	}
	sshp, err := r.SkynetConvertSiafileToSkyfilePost(sup, rf.SiaPath())
	if err != nil {
		t.Fatal("Expected conversion from Siafile to Skyfile Post to succeed.")
	}
	_, md, err = r.SkynetMetadataGet(sshp.Skylink)
	if err != nil {
		t.Fatal(err)
	}
	if !reflect.DeepEqual(md.Monetization, monetization) {
		t.Log("got", md.Monetization)
		t.Log("want", monetization)
		t.Error("wrong monetizers")
	}

	// Create zero amount monetization.
	zeroMonetization := &skymodules.Monetization{
		License: skymodules.LicenseMonetization,
		Monetizers: []skymodules.Monetizer{
			{
				Address:  types.UnlockHash{},
				Amount:   types.ZeroCurrency,
				Currency: skymodules.CurrencyUSD,
			},
		},
	}
	fastrand.Read(zeroMonetization.Monetizers[0].Address[:])

	// Test zero amount monetization.
	_, _, _, err = r.UploadNewSkyfileMonetizedBlocking("TestRegularZeroMonetizer", fastrand.Bytes(1), false, zeroMonetization)
	if err == nil || !strings.Contains(err.Error(), skymodules.ErrZeroMonetizer.Error()) {
		t.Fatal("should fail", err)
	}
	nestedFile1 = siatest.TestFile{Name: "nested/file.html", Data: []byte("FileContents")}
	files = []siatest.TestFile{nestedFile1}
	skylink, _, _, err = r.UploadNewMultipartSkyfileMonetizedBlocking("TestMultipartZeroMonetizer", files, "", false, false, zeroMonetization)
	if err == nil || !strings.Contains(err.Error(), skymodules.ErrZeroMonetizer.Error()) {
		t.Fatal("should fail", err)
	}

	// Create zero amount monetization.
	unknownMonetization := &skymodules.Monetization{
		License: skymodules.LicenseMonetization,
		Monetizers: []skymodules.Monetizer{
			{
				Address:  types.UnlockHash{},
				Amount:   types.NewCurrency64(fastrand.Uint64n(1000) + 1),
				Currency: "",
			},
		},
	}
	fastrand.Read(unknownMonetization.Monetizers[0].Address[:])

	// Test unknown currency monetization.
	_, _, _, err = r.UploadNewSkyfileMonetizedBlocking("TestRegularUnknownMonetizer", fastrand.Bytes(1), false, unknownMonetization)
	if err == nil || !strings.Contains(err.Error(), skymodules.ErrInvalidCurrency.Error()) {
		t.Fatal("should fail", err)
	}
	nestedFile1 = siatest.TestFile{Name: "nested/file.html", Data: []byte("FileContents")}
	files = []siatest.TestFile{nestedFile1}
	skylink, _, _, err = r.UploadNewMultipartSkyfileMonetizedBlocking("TestMultipartUnknownMonetizer", files, "", false, false, unknownMonetization)
	if err == nil || !strings.Contains(err.Error(), skymodules.ErrInvalidCurrency.Error()) {
		t.Fatal("should fail", err)
	}

	// Unknown license.
	unknownLicense := &skymodules.Monetization{
		License: "",
		Monetizers: []skymodules.Monetizer{
			{
				Address:  types.UnlockHash{},
				Amount:   types.NewCurrency64(fastrand.Uint64n(1000) + 1),
				Currency: skymodules.CurrencyUSD,
			},
		},
	}
	fastrand.Read(monetization.Monetizers[0].Address[:])

	// Test unknown license.
	_, _, _, err = r.UploadNewSkyfileMonetizedBlocking("TestRegularUnknownLicense", fastrand.Bytes(1), false, unknownLicense)
	if err == nil || !strings.Contains(err.Error(), skymodules.ErrUnknownLicense.Error()) {
		t.Fatal("should fail", err)
	}
}

// testSkynetMonetization tests the payout mechanism of the monetization code.
func testSkynetMonetization(t *testing.T, tg *siatest.TestGroup) {
	r := tg.Renters()[0]

	// Prepare a base of 1SC and a usd conversion rate of USD 1 == 100SC.
	mb := types.SiacoinPrecision
	cr := types.SiacoinPrecision.Mul64(100)
	err := r.RenterSetMonetizationBase(mb)
	if err != nil {
		t.Fatal(err)
	}
	err = r.RenterSetUSDConversionRate(cr)
	if err != nil {
		t.Fatal(err)
	}

	// Prepare a clean node.
	testDir := skynetTestDir(t.Name())
	monetizer, err := siatest.NewCleanNode(node.Wallet(testDir))
	if err != nil {
		t.Fatal(err)
	}

	// Connect it to the renter.
	err = r.GatewayConnectPost(monetizer.GatewayAddress())
	if err != nil {
		t.Fatal(err)
	}

	// Get an address from the monetizer.
	wag, err := monetizer.WalletAddressGet()
	if err != nil {
		t.Fatal(err)
	}
	addr := wag.Address

	// Create monetization with a $1 price to guarantee a 100% chance of payment
	// since that's equal to 100SC which is greater than the base.
	monetization := &skymodules.Monetization{
		License: skymodules.LicenseMonetization,
		Monetizers: []skymodules.Monetizer{
			{
				Address:  addr,
				Amount:   types.SiacoinPrecision, // $1
				Currency: skymodules.CurrencyUSD,
			},
		},
	}

	// Upload a file.
	skylink, _, _, err := r.UploadNewSkyfileMonetizedBlocking("Test", fastrand.Bytes(100), false, monetization)
	if err != nil {
		t.Fatal(err)
	}

	// Download it raw.
	_, err = r.SkynetSkylinkGet(skylink)
	if err != nil {
		t.Fatal(err)
	}
	// Download it with the concat format.
	_, err = r.SkynetSkylinkConcatGet(skylink)
	if err != nil {
		t.Fatal(err)
	}
	// Download it as tar.
	_, reader, err := r.SkynetSkylinkTarReaderGet(skylink)
	if err != nil {
		t.Fatal(err)
	}
	if _, err := io.Copy(ioutil.Discard, reader); err != nil {
		t.Fatal(err)
	}
	if err := reader.Close(); err != nil {
		t.Fatal(err)
	}

	// Download it as tar gz.
	_, reader, err = r.SkynetSkylinkTarGzReaderGet(skylink)
	if err != nil {
		t.Fatal(err)
	}
	if _, err := io.Copy(ioutil.Discard, reader); err != nil {
		t.Fatal(err)
	}
	if err := reader.Close(); err != nil {
		t.Fatal(err)
	}

	// Download it as zip.
	_, reader, err = r.SkynetSkylinkZipReaderGet(skylink)
	if err != nil {
		t.Fatal(err)
	}
	if _, err := io.Copy(ioutil.Discard, reader); err != nil {
		t.Fatal(err)
	}
	if err := reader.Close(); err != nil {
		t.Fatal(err)
	}

	// Wait for the miner to become aware of the txns.
	m := tg.Miners()[0]
	nTxns := 5
	err = build.Retry(100, 100*time.Millisecond, func() error {
		tgtg, err := m.TransactionPoolTransactionsGet()
		if err != nil {
			t.Fatal(err)
		}
		nFound := 0
		for _, txn := range tgtg.Transactions {
			for _, sco := range txn.SiacoinOutputs {
				if sco.UnlockHash == addr {
					nFound++
				}
			}
		}
		if nFound < nTxns {
			return fmt.Errorf("found %v out of %v txns", nFound, nTxns)
		}
		return nil
	})

	// Wait a bit more just to be safe. This catches the case where we try to
	// pay the same monetizer multiple times.
	time.Sleep(time.Second)

	// Mine a block to confirm the txn.
	err = tg.Miners()[0].MineBlock()
	if err != nil {
		t.Fatal(err)
	}

	// Wait for the balance to be updated.
	err = build.Retry(100, 100*time.Millisecond, func() error {
		// Get balance.
		wg, err := monetizer.WalletGet()
		if err != nil {
			t.Fatal(err)
		}
		// The balance should be $5 == 500SC due to 5 downloads.
		expectedBalance := types.SiacoinPrecision.Mul64(100).Mul64(uint64(nTxns))
		if !wg.ConfirmedSiacoinBalance.Equals(expectedBalance) {
			return fmt.Errorf("wrong balance: %v != %v", wg.ConfirmedSiacoinBalance, expectedBalance)
		}
		return nil
	})
	if err != nil {
		t.Fatal(err)
	}
}

// TestReadUnknownRegistryEntry makes sure that reading an unknown entry takes
// the appropriate amount of time.
func TestReadUnknownRegistryEntry(t *testing.T) {
	if testing.Short() {
		t.SkipNow()
	}
	t.Parallel()
	testDir := skynetTestDir(t.Name())

	// Create a testgroup.
	groupParams := siatest.GroupParams{
		Hosts:  1,
		Miners: 1,
	}
	tg, err := siatest.NewGroupFromTemplate(testDir, groupParams)
	if err != nil {
		t.Fatal(err)
	}
	defer func() {
		if err := tg.Close(); err != nil {
			t.Fatal(err)
		}
	}()
	rt := node.RenterTemplate
	rt.RenterDeps = &dependencies.DependencyReadRegistryBlocking{}
	nodes, err := tg.AddNodes(rt)
	if err != nil {
		t.Fatal(err)
	}
	r := nodes[0]

	// Get a random pubkey.
	var spk types.SiaPublicKey
	fastrand.Read(spk.Key)

	// Look it up.
	start := time.Now()
	_, err = r.RegistryRead(spk, crypto.Hash{})
	passed := time.Since(start)
	if err == nil || !strings.Contains(err.Error(), renter.ErrRegistryEntryNotFound.Error()) {
		t.Fatal(err)
	}

	// The time should have been less than MaxRegistryReadTimeout but greater
	// than readRegistryBackgroundTimeout.
	if passed >= renter.MaxRegistryReadTimeout || passed <= renter.ReadRegistryBackgroundTimeout {
		t.Fatalf("%v not between %v and %v", passed, renter.ReadRegistryBackgroundTimeout, renter.MaxRegistryReadTimeout)
	}

	// The remainder of the test might take a while. Only execute it in vlong
	// tests.
	if !build.VLONG {
		t.SkipNow()
	}

	// Run 200 reads to lower the p99 below the seed. Do it in batches of 10
	// reads.
	var wg sync.WaitGroup
	for i := 0; i < 20; i++ {
		for j := 0; j < 10; j++ {
			wg.Add(1)
			go func() {
				defer wg.Done()
				_, err := r.RegistryRead(spk, crypto.Hash{})
				if err == nil || !strings.Contains(err.Error(), renter.ErrRegistryEntryNotFound.Error()) {
					t.Error(err)
				}
			}()
		}
		wg.Wait()
	}

	// Verify that the estimate is lower than the timeout after multiple reads
	// with slow hosts.
	err = build.Retry(60, time.Second, func() error {
		ss, err := r.SkynetStatsGet()
		if err != nil {
			t.Fatal(err)
		}
		if ss.RegistryRead15mP99ms >= float64(renter.ReadRegistryBackgroundTimeout)/float64(time.Millisecond) {
			return fmt.Errorf("%v >= %v", ss.RegistryRead15mP99ms, renter.ReadRegistryBackgroundTimeout)
		}
		return nil
	})
	if err != nil {
		t.Fatal(err)
	}
}

// TestSkynetFeePaid tests that the renter calls paySkynetFee. The various edge
// cases of paySkynetFee and the exact amounts are tested within its unit test.
func TestSkynetFeePaid(t *testing.T) {
	if testing.Short() {
		t.SkipNow()
	}
	t.Parallel()
	testDir := skynetTestDir(t.Name())

	// Create a testgroup.
	groupParams := siatest.GroupParams{
		Hosts:  2,
		Miners: 1,
	}
	tg, err := siatest.NewGroupFromTemplate(testDir, groupParams)
	if err != nil {
		t.Fatal(err)
	}
	defer func() {
		if err := tg.Close(); err != nil {
			t.Fatal(err)
		}
	}()
	// Create an independent wallet node.
	wallet, err := siatest.NewCleanNode(node.Wallet(testDir))
	if err != nil {
		t.Fatal(err)
	}
	defer func() {
		if err := wallet.Close(); err != nil {
			t.Fatal(err)
		}
	}()
	if err != nil {
		t.Fatal(err)
	}

	// Connect it to the group.
	err = wallet.GatewayConnectPost(tg.Hosts()[0].GatewayAddress())
	if err != nil {
		t.Fatal(err)
	}

	// It should start with a 0 balance.
	balance, err := wallet.ConfirmedBalance()
	if err != nil {
		t.Fatal(err)
	}
	if !balance.IsZero() {
		t.Fatal("balance should be 0")
	}

	// Get an address.
	wag, err := wallet.WalletAddressGet()
	if err != nil {
		t.Fatal(err)
	}

	// Create a new renter that thinks the wallet's address is the fee address.
	rt := node.RenterTemplate
	deps := &dependencies.DependencyCustomSkynetAddress{}
	deps.SetAddress(wag.Address)
	rt.RenterDeps = deps
	nodes, err := tg.AddNodes(rt)
	if err != nil {
		t.Fatal(err)
	}
	r := nodes[0]

	// Upload a file.
	_, _, err = r.UploadNewFileBlocking(100, 1, 1, false)
	if err != nil {
		t.Fatal(err)
	}

	// Wait for the next payout.
	time.Sleep(skymodules.SkynetFeePayoutInterval)

	// Mine a block to confirm the txn.
	err = tg.Miners()[0].MineBlock()
	if err != nil {
		t.Fatal(err)
	}

	// Wait for some money to show up on the address.
	err = build.Retry(100, 100*time.Millisecond, func() error {
		balance, err := wallet.ConfirmedBalance()
		if err != nil {
			t.Fatal(err)
		}
		if balance.IsZero() {
			return errors.New("balance is zero")
		}
		return nil
	})
	if err != nil {
		t.Fatal(err)
	}
}

// TestSkynetPinUnpin tests pinning and unpinning a skylink
func TestSkynetPinUnpin(t *testing.T) {
	if testing.Short() {
		t.SkipNow()
	}
	t.Parallel()

	// Create group
	// Create a testgroup with 2 portals.
	groupParams := siatest.GroupParams{
		Hosts:  5,
		Miners: 1,
	}
	groupDir := skynetTestDir(t.Name())
	tg, err := siatest.NewGroupFromTemplate(groupDir, groupParams)
	if err != nil {
		t.Fatal(err)
	}
	defer func() {
		err = tg.Close()
		if err != nil {
			t.Fatal(err)
		}
	}()

	// Add portals with custom dependency
	rt := node.RenterTemplate
	rt.CreatePortal = true
	deps := &dependencies.DependencySkipUnpinRequest{}
	rt.RenterDeps = deps
	_, err = tg.AddNodeN(rt, 2)
	if err != nil {
		t.Fatal(err)
	}
	// Grab the portals
	portals := tg.Portals()
	p1 := portals[0]
	p2 := portals[1]

	// Test small Skyfile
	t.Run("SmallFile", func(t *testing.T) {
		testSkynetPinUnpin(t, p1, p2, 100, deps)
	})
	// Test Large Skyfile
	t.Run("LargeFile", func(t *testing.T) {
		testSkynetPinUnpin(t, p1, p2, 2*modules.SectorSize, deps)
	})
}

// testSkynetPinUnpin tests pinning and unpinning a skylink
func testSkynetPinUnpin(t *testing.T, p1, p2 *siatest.TestNode, fileSize uint64, deps *dependencies.DependencySkipUnpinRequest) {
	// Define helper function for checking the number of files
	fileCheck := func(p1Expected, p2Expected uint64) error {
		return build.Retry(100, 100*time.Millisecond, func() error {
			rdg, err := p1.RenterDirRootGet(skymodules.RootSiaPath())
			if err != nil {
				return err
			}
			if rdg.Directories[0].AggregateNumFiles != p1Expected {
				return fmt.Errorf("Portal 1 should have %v files but has %v", p1Expected, rdg.Directories[0].AggregateNumFiles)
			}
			rdg, err = p2.RenterDirRootGet(skymodules.RootSiaPath())
			if err != nil {
				return err
			}
			if rdg.Directories[0].AggregateNumFiles != p2Expected {
				return fmt.Errorf("Portal 2 should have %v files but has %v", p2Expected, rdg.Directories[0].AggregateNumFiles)
			}
			return nil
		})
	}

	// Makes sure the test is starting with the dependency enabled.
	deps.Enable()

	// Verify that the portals are starting with 0 files
	err := fileCheck(0, 0)
	if err != nil {
		t.Fatal(err)
	}

	// Upload from one portal
	fileName := "pinnedFile"
	skylink, sup, _, err := p1.UploadNewSkyfileBlocking(fileName, fileSize, false)
	if err != nil {
		t.Fatal(err)
	}
	siaPath := sup.SiaPath

	// A call to unpin with a random siapath should be a no-op with the dependency enabled.
	err = p1.SkynetSkylinkUnpinCustomPost(skylink, skymodules.RandomSiaPath())
	if err != nil {
		t.Fatal(err)
	}
	p1Expected := uint64(1)
	isLargeFile := fileSize > modules.SectorSize
	if isLargeFile {
		p1Expected *= 2
	}
	err = fileCheck(p1Expected, 0)
	if err != nil {
		t.Fatal(err)
	}

	// A call to unpin with the correct siaPath should delete the file.
	fullSiaPath, err := skymodules.SkynetFolder.Join(siaPath.String())
	if err != nil {
		t.Fatal(err)
	}
	err = p1.SkynetSkylinkUnpinCustomPost(skylink, fullSiaPath)
	if err != nil {
		t.Fatal(err)
	}
	err = fileCheck(0, 0)
	if err != nil {
		t.Fatal(err)
	}

	// Disable the dependecy and re-upload the siafile
	deps.Disable()
	skylink, sup, _, err = p1.UploadNewSkyfileBlocking(fileName, fileSize, false)
	if err != nil {
		t.Fatal(err)
	}
	siaPath = sup.SiaPath

	// Try pinning the link as v2. Shouldn't work.
	var slV1 skymodules.Skylink
	err = slV1.LoadString(skylink)
	if err != nil {
		t.Fatal(err)
	}
	slV2, err := p1.NewSkylinkV2(slV1)
	err = p1.SkynetSkylinkPinPost(slV2.String(), skymodules.SkyfilePinParameters{
		SiaPath: skymodules.RandomSiaPath(),
	})
	if err == nil || !strings.Contains(err.Error(), "can't pin version 2 skylink") {
		t.Fatal(err)
	}

	// Pin to the other portal a random number of times.
	//
	// This will test the case of the skylink being associated with multiple
	// files.
	numPins := 1 + fastrand.Intn(3)
	var wg sync.WaitGroup
	for i := 0; i < numPins; i++ {
		wg.Add(1)
		go func() {
			defer wg.Done()
			spp := skymodules.SkyfilePinParameters{
				SiaPath: skymodules.RandomSiaPath(),
			}
			err := p2.SkynetSkylinkPinPost(skylink, spp)
			if err != nil {
				t.Error(err)
				return
			}
		}()
	}
	wg.Wait()

	// Rename the file on Portal 1
	//
	// This will test the case of the siapath changing after upload. This also
	// pulls the siafile out of the skynet folder.
	err = p1.RenterRenamePost(fullSiaPath, skymodules.RandomSiaPath(), true)
	if err != nil {
		t.Fatal(err)
	}

	// Download from both
	//
	// NOTE: This helper also verified the bytes are equal
	err = verifyDownloadByAll(p1, p2, skylink)
	if err != nil {
		t.Fatal(err)
	}

	// Verify that each portal has the expected number of files.
	p1Expected = uint64(1)
	p2Expected := uint64(numPins)
	if isLargeFile {
		p1Expected *= 2
		p2Expected *= 2
	}
	err = fileCheck(p1Expected, p2Expected)
	if err != nil {
		t.Fatal(err)
	}

	// Unpin from both portals
	err = p1.SkynetSkylinkUnpinPost(skylink)
	if err != nil {
		t.Fatal(err)
	}
	err = p2.SkynetSkylinkUnpinPost(skylink)
	if err != nil {
		t.Fatal(err)
	}

	// Unpin the v2 skylink. Shouldn't work.
	err = p1.SkynetSkylinkUnpinPost(slV2.String())
	if err == nil || !strings.Contains(err.Error(), "can't unpin version 2 skylink") {
		t.Fatal(err)
	}
	// Verify that all the siafiles have been deleted on both portals
	err = fileCheck(0, 0)
	if err != nil {
		t.Fatal(err)
	}

	// Download from all. This still works because the data is still on the hosts.
	err = verifyDownloadByAll(p1, p2, skylink)
	if err != nil {
		t.Fatal(err)
	}
}

// testSkylinkV2Download tests downloading a file by its version 2 skylink.
func testSkylinkV2Download(t *testing.T, tg *siatest.TestGroup) {
	r := tg.Renters()[0]

	// Upload some data.
	data := fastrand.Bytes(100)
	slStr, _, _, err := r.UploadNewSkyfileWithDataBlocking(t.Name(), data, false)
	if err != nil {
		t.Fatal(err)
	}

	var skylink skymodules.Skylink
	err = skylink.LoadString(slStr)
	if err != nil {
		t.Fatal(err)
	}

	// Create a v2 link.
	skylinkV2, err := r.NewSkylinkV2(skylink)
	if err != nil {
		t.Fatal(err)
	}

	// Download the file using that link.
	downloadedDataV2, err := r.SkynetSkylinkGet(skylinkV2.String())
	if err != nil {
		t.Fatal(err)
	}

	// Download it using the v1 link.
	downloadedDataV1, err := r.SkynetSkylinkGet(slStr)
	if err != nil {
		t.Fatal(err)
	}
	// Data should match.
	if !bytes.Equal(downloadedDataV1, downloadedDataV2) {
		t.Fatal("data doesn't match")
	}
	if !bytes.Equal(downloadedDataV1, data) {
		t.Fatal("data doesn't match")
	}

	// Create a recursive v2 link of the max depth.
	recursiveLink := skylink
	var links []skymodules.Skylink
	for i := 0; i < int(renter.MaxSkylinkV2ResolvingDepth); i++ {
		slv2, err := r.NewSkylinkV2(recursiveLink)
		if err != nil {
			t.Fatal(err)
		}
		recursiveLink = slv2.Skylink
		links = append(links, slv2.Skylink)
	}

	// Download the file using that link.
	downloadedDataRecursive, err := r.SkynetSkylinkGet(recursiveLink.String())
	if err != nil {
		t.Fatal(err)
	}
	if !bytes.Equal(downloadedDataV1, downloadedDataRecursive) {
		t.Fatal("data doesn't match")
	}

	// Fetch the metadata and confirm the headers.
	mdH, _, err := r.SkynetMetadataGet(recursiveLink.String())
	if err != nil {
		t.Fatal(err)
	}
	// The skynet-skylink header should report the v1 skylink.
	if sl := mdH.Get(api.SkynetSkylinkHeader); sl != skylink.String() {
		t.Fatalf("wrong skylink %v != %v", sl, skylink.String())
	}
	// The skynet-requested-skylink should report the v2 skylink.
	if sl := mdH.Get(api.SkynetRequestedSkylinkHeader); sl != recursiveLink.String() {
		t.Fatalf("wrong skylink %v != %v", sl, recursiveLink.String())
	}

	// Fetch the header.
	_, h, err := r.SkynetSkylinkHead(recursiveLink.String())
	if err != nil {
		t.Fatal(err)
	}
	// The skynet-skylink header should report the v1 skylink.
	if sl := h.Get(api.SkynetSkylinkHeader); sl != skylink.String() {
		t.Fatalf("wrong skylink %v != %v", sl, skylink.String())
	}
	// The skynet-requested-skylink should report the v2 skylink.
	if sl := h.Get(api.SkynetRequestedSkylinkHeader); sl != recursiveLink.String() {
		t.Fatalf("wrong skylink %v != %v", sl, recursiveLink.String())
	}
	// It should contain a valid proof.
	var proof []api.RegistryHandlerGET
	err = json.Unmarshal([]byte(h.Get(api.SkynetProofHeader)), &proof)
	if err != nil {
		t.Fatal(err)
	}
	for i, rhg := range proof {
		// Parse the element into a skymodules.RegistryEntry and verify
		// it.
		data, _ := hex.DecodeString(rhg.Data)
		sigBytes, _ := hex.DecodeString(rhg.Signature)
		var sig crypto.Signature
		copy(sig[:], sigBytes)
		v := modules.NewSignedRegistryValue(rhg.DataKey, data, rhg.Revision, sig, rhg.Type)
		entry := skymodules.NewRegistryEntry(rhg.PublicKey, v)
		if err := entry.Verify(); err != nil {
			t.Fatal("verification failed", err)
		}

		// Get the current v2 link that points to the parsed entry as well as the next
		// link which is contained within its entry payload.
		currentLink := skymodules.NewSkylinkV2(entry.PubKey, entry.Tweak)
		var nextLink skymodules.Skylink
		err = nextLink.LoadBytes(data)
		if err != nil {
			t.Fatal(err)
		}
		// The current link should match the link at the opposite end of
		// the links slice.
		if currentLink.String() != links[len(links)-i-1].String() {
			t.Fatal("wrong link", currentLink, links[len(links)-i-1])
		}
		// The nextLink should match the next one. Except for the last
		// one which should match the origin v1 skylink.
		if i == len(proof)-1 && nextLink != skylink {
			t.Fatal("wrong link", nextLink, skylink)
		} else if i < len(proof)-1 && nextLink.String() != links[len(links)-i-2].String() {
			t.Fatal("wrong link", nextLink, links[len(links)-i-2])
		}
	}

	// Add another level of recursion.
	slv2, err := r.NewSkylinkV2(recursiveLink)
	if err != nil {
		t.Fatal(err)
	}
	// Download the file using that link. Should fail.
	_, err = r.SkynetSkylinkGet(slv2.String())
	if err == nil || !strings.Contains(err.Error(), renter.ErrSkylinkNesting.Error()) {
		t.Fatal("should fail to resolve v2 skylink with more than 2 layers of recursion", err)
	}

	// Resolve using resolve endpoint.
	resolvedSkylink, h, err := r.ResolveSkylinkV2Custom(skylinkV2.String(), api.DefaultSkynetRequestTimeout)
	if err != nil {
		t.Fatal(err)
	}
	if resolvedSkylink != skylink.String() {
		t.Fatal("skylink resolved wrong", resolvedSkylink, skylink.String())
	}
	skynetSkylink := h.Get(api.SkynetSkylinkHeader)
	if skynetSkylink != resolvedSkylink {
		t.Fatalf("wrong skylink header %v != %v", skynetSkylink, resolvedSkylink)
	}
	skynetRequestedSkylink := h.Get(api.SkynetRequestedSkylinkHeader)
	if skynetRequestedSkylink != skylinkV2.String() {
		t.Fatalf("wrong requested skylink header %v != %v", skynetRequestedSkylink, skylinkV2)
	}

	// Update entry to empty skylink.
	err = r.DeleteSkylinkV2(&skylinkV2)
	if err != nil {
		t.Fatal(err)
	}

	// Download the file using v2 link again.
	_, err = r.SkynetSkylinkGet(skylinkV2.String())
	if err == nil || !strings.Contains(err.Error(), renter.ErrRootNotFound.Error()) {
		t.Fatal(err)
	}
	// Resolve using resolve endpoint.
	_, err = r.ResolveSkylinkV2(skylinkV2.String())
	if err == nil || !strings.Contains(err.Error(), renter.ErrRootNotFound.Error()) {
		t.Fatal(err)
	}
}

// TestAddResponseSetIgnoreEntriesWithoutRevision makes sure that the registry
// stats are not influenced by entries that don't exist on the network.
func TestAddResponseSetIgnoreEntriesWithoutRevision(t *testing.T) {
	if testing.Short() {
		t.SkipNow()
	}
	t.Parallel()
	testDir := skynetTestDir(t.Name())

	// Create a testgroup.
	groupParams := siatest.GroupParams{
		Renters: 1,
		Miners:  1,
		Hosts:   2,
	}
	tg, err := siatest.NewGroupFromTemplate(testDir, groupParams)
	if err != nil {
		t.Fatal(err)
	}
	defer func() {
		if err := tg.Close(); err != nil {
			t.Fatal(err)
		}
	}()
	r := tg.Renters()[0]

	_, pk := crypto.GenerateKeyPair()
	spk := types.Ed25519PublicKey(pk)

	ssg, err := r.SkynetStatsGet()
	if err != nil {
		t.Fatal(err)
	}
	p99Before := ssg.RegistryRead15mP99ms

	for i := 0; i < 100; i++ {
		_, err := r.RegistryRead(spk, crypto.Hash{})
		if err == nil || !strings.Contains(err.Error(), renter.ErrRegistryEntryNotFound.Error()) {
			t.Fatal(err)
		}
	}

	ssg, err = r.SkynetStatsGet()
	if err != nil {
		t.Fatal(err)
	}
	p99After := ssg.RegistryRead15mP99ms

	if p99Before != p99After {
		t.Fatal("p99 changed", p99Before, p99After)
	}
	t.Log("p99")
}

// TestSkynetSkylinkHealth tests the /skynet/health/skylink endpoint.
func TestSkynetSkylinkHealth(t *testing.T) {
	if testing.Short() {
		t.SkipNow()
	}
	t.Parallel()

	// Define the parameters.
	groupParams := siatest.GroupParams{
		Hosts:   modules.RenterDefaultDataPieces + modules.RenterDefaultParityPieces,
		Miners:  1,
		Renters: 1,
	}
	groupDir := skynetTestDir(t.Name())

	// Create a testgroup.
	tg, err := siatest.NewGroupFromTemplate(groupDir, groupParams)
	if err != nil {
		t.Fatal(errors.AddContext(err, "failed to create group"))
	}
	defer func() {
		if err := tg.Close(); err != nil {
			t.Fatal(err)
		}
	}()
	r := tg.Renters()[0]

	// helper function for asserting health
	assertHealth := func(skylink string, baseSectorRedundancy uint64, fanoutHealth float64) error {
		// Get the health.
		var sl skymodules.Skylink
		if err := sl.LoadString(skylink); err != nil {
			t.Fatal(err)
		}
		sh, err := r.SkylinkHealthGET(sl)
		if err != nil {
			return err
		}
		if sh.BaseSectorRedundancy != baseSectorRedundancy {
			return fmt.Errorf("wrong base sector redundancy %v != %v", sh.BaseSectorRedundancy, baseSectorRedundancy)
		}
		if sh.FanoutEffectiveRedundancy != fanoutHealth {
			return fmt.Errorf("fanout not healthy %v != %v", sh.FanoutEffectiveRedundancy, fanoutHealth)
		}
		dataPieces := uint8(skymodules.RenterDefaultDataPieces)
		parityPieces := uint8(skymodules.RenterDefaultParityPieces)
		if sh.FanoutDataPieces != dataPieces {
			return fmt.Errorf("invalid datapieces %v != %v", sh.FanoutDataPieces, dataPieces)
		}
		if sh.FanoutParityPieces != parityPieces {
			return fmt.Errorf("invalid paritypieces %v != %v", sh.FanoutParityPieces, parityPieces)
		}
		for i, health := range sh.FanoutRedundancy {
			if health != fanoutHealth {
				return fmt.Errorf("chunk %v not healthy %v != %v", i, health, fanoutHealth)
			}
		}
		return nil
	}

	// Upload a file with multiple chunks.
	size := modules.SectorSize * 3
	skylink, _, _, err := r.UploadNewSkyfileBlocking(t.Name(), size, false)
	if err != nil {
		t.Fatal(err)
	}

	// Assert its health. The piece should be on 5 hosts and only 1
	// datapiece is needed so the health should be 5.
	err = build.Retry(100, 100*time.Millisecond, func() error {
		return assertHealth(skylink, siatest.DefaulTestingBaseChunkRedundancy, 5)
	})
	if err != nil {
		t.Fatal(err)
	}

	// Upload another file but encrypted. This makes sure we test encrypted
	// skylinks as well as fanouts that can't be compressed.
	_, err = r.SkykeyCreateKeyPost("key", skykey.TypePrivateID)
	if err != nil {
		t.Fatal(err)
	}
	skylink2BaseSectorRedundancy := uint64(5)
	skylink2, _, _, err := r.UploadSkyfileBlockingCustom(t.Name()+"2", fastrand.Bytes(int(size)), "key", uint8(skylink2BaseSectorRedundancy), false, nil)
	if err != nil {
		t.Fatal(err)
	}

	// Assert its health. Same as before.
	err = assertHealth(skylink2, skylink2BaseSectorRedundancy, 5)
	if err != nil {
		t.Fatal(err)
	}

	// Take two hosts offline.
	hosts := tg.Hosts()
	for i := 0; i < 2; i++ {
		err = tg.RemoveNode(hosts[i])
		if err != nil {
			t.Fatal(err)
		}
	}

	// Check health again.
	// The first file should either have a base sector redundancy of 0 to 2
	// depending on whether the hosts we took offline had a piece. 2 of the
	// fanout pieces are missing so the health is 3 instead of 5.
	err1 := assertHealth(skylink, siatest.DefaulTestingBaseChunkRedundancy-2, 3)
	err2 := assertHealth(skylink, siatest.DefaulTestingBaseChunkRedundancy-1, 3)
	err3 := assertHealth(skylink, siatest.DefaulTestingBaseChunkRedundancy, 3)
	if err1 != nil && err2 != nil && err3 != nil {
		t.Fatal(errors.Compose(err1, err2))
	}
	// The second file should have a base sector redundancy of 3. 2 of the
	// fanout pieces are missing so the health is 3 again.
	err = assertHealth(skylink2, skylink2BaseSectorRedundancy-2, 3)
	if err != nil {
		t.Fatal(err)
	}
}

// TestHostLosingRegistryEntry tests the edge case where a host forgets about a
// registry entry that we have fetched before.
func TestHostLosingRegistryEntry(t *testing.T) {
	if testing.Short() {
		t.SkipNow()
	}
	t.Parallel()
	testDir := skynetTestDir(t.Name())

	// Create a testgroup.
	groupParams := siatest.GroupParams{
		Miners: 1,
		Hosts:  renter.MinUpdateRegistrySuccesses,
	}
	tg, err := siatest.NewGroupFromTemplate(testDir, groupParams)
	if err != nil {
		t.Fatal(err)
	}
	defer func() {
		if err := tg.Close(); err != nil {
			t.Fatal(err)
		}
	}()

	// Add renter with a special dependency.
	deps := dependencies.NewDependencyReadRegistryNoEntry()
	deps.Disable()
	params := node.RenterTemplate
	params.RenterDeps = deps
	_, err = tg.AddNodes(params)
	if err != nil {
		t.Fatal(err)
	}

	// Set an entry.
	r := tg.Renters()[0]
	sk, pk := crypto.GenerateKeyPair()
	spk := types.Ed25519PublicKey(pk)
	srv := modules.NewRegistryValue(crypto.Hash{}, []byte{}, 0, modules.RegistryTypeWithoutPubkey).Sign(sk)
	err = r.RegistryUpdateWithEntry(spk, srv)
	if err != nil {
		t.Fatal(err)
	}

	// Enable the dependency and try to read it. Should fail for all
	// workers and therefore error out.
	deps.Enable()
	_, err = r.RegistryRead(spk, srv.Tweak)
	if err == nil || !strings.Contains(err.Error(), renter.ErrRegistryEntryNotFound.Error()) {
		t.Fatal(err)
	}
<<<<<<< HEAD
=======
}

// TestRegistryReadRepair tests if reading a registry entry repairs the entry on
// the network.
func TestRegistryReadRepair(t *testing.T) {
	if testing.Short() {
		t.SkipNow()
	}
	t.Parallel()
	testDir := skynetTestDir(t.Name())

	// Create a testgroup.
	groupParams := siatest.GroupParams{
		Hosts:   renter.MinUpdateRegistrySuccesses,
		Renters: 1,
		Miners:  1,
	}
	tg, err := siatest.NewGroupFromTemplate(testDir, groupParams)
	if err != nil {
		t.Fatal(err)
	}
	defer func() {
		if err := tg.Close(); err != nil {
			t.Fatal(err)
		}
	}()
	r := tg.Renters()[0]

	// Create a random skylink.
	skylink, err := skymodules.NewSkylinkV1(crypto.HashBytes(fastrand.Bytes(100)), 0, 100)
	if err != nil {
		t.Fatal(err)
	}

	// Create a signed registry value.
	sk, pk := crypto.GenerateKeyPair()
	var dataKey crypto.Hash
	fastrand.Read(dataKey[:])
	data := skylink.Bytes()
	srv := modules.NewRegistryValue(dataKey, data, 0, modules.RegistryTypeWithoutPubkey).Sign(sk) // rev 0
	spk := types.SiaPublicKey{
		Algorithm: types.SignatureEd25519,
		Key:       pk[:],
	}

	// Update the regisry.
	err = r.RegistryUpdate(spk, dataKey, srv.Revision, srv.Signature, skylink)
	if err != nil {
		t.Fatal(err)
	}

	// Check the health of the entry.
	reh, err := r.RegistryEntryHealth(spk, dataKey)
	if err != nil {
		t.Fatal(err)
	}
	if reh.NumBestEntries != uint64(renter.MinUpdateRegistrySuccesses) {
		t.Fatal("wrong number of entries", reh.NumBestEntries, renter.MinUpdateRegistrySuccesses)
	}

	// Add another host. This host won't have the entry.
	_, err = tg.AddNodeN(node.HostTemplate, 1)
	if err != nil {
		t.Fatal(err)
	}

	// Read the entry. This should work and also repair the new host.
	readSRV, err := r.RegistryRead(spk, dataKey)
	if err != nil {
		t.Fatal(err)
	}
	if !reflect.DeepEqual(srv, readSRV) {
		t.Log(srv)
		t.Log(readSRV)
		t.Fatal("srvs don't match")
	}

	// Check the health of the entry again. Should find 1 more entry.
	err = build.Retry(100, 100*time.Millisecond, func() error {
		reh, err = r.RegistryEntryHealth(spk, dataKey)
		if err != nil {
			return err
		}
		if reh.NumBestEntries != uint64(renter.MinUpdateRegistrySuccesses)+1 {
			return fmt.Errorf("wrong number of entries %v != %v", reh.NumBestEntries, renter.MinUpdateRegistrySuccesses+1)
		}
		return nil
	})
	if err != nil {
		t.Fatal(err)
	}
>>>>>>> 58f8ba0f
}<|MERGE_RESOLUTION|>--- conflicted
+++ resolved
@@ -5888,8 +5888,6 @@
 	if err == nil || !strings.Contains(err.Error(), renter.ErrRegistryEntryNotFound.Error()) {
 		t.Fatal(err)
 	}
-<<<<<<< HEAD
-=======
 }
 
 // TestRegistryReadRepair tests if reading a registry entry repairs the entry on
@@ -5981,5 +5979,4 @@
 	if err != nil {
 		t.Fatal(err)
 	}
->>>>>>> 58f8ba0f
 }