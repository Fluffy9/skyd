package modules

import (
	"errors"
	"os"
	"path/filepath"

	"gitlab.com/NebulousLabs/Sia/build"
	"gitlab.com/NebulousLabs/Sia/crypto"
	"gitlab.com/NebulousLabs/Sia/persist"
	"gitlab.com/NebulousLabs/Sia/types"
	"gitlab.com/NebulousLabs/siamux"
	"gitlab.com/NebulousLabs/siamux/mux"
)

const (
	// logfile is the filename of the siamux log file
	logfile = "siamux.log"

	// SiaMuxDir is the name of the siamux dir
	SiaMuxDir = "siamux"
)

// NewSiaMux returns a new SiaMux object
func NewSiaMux(siaMuxDir, siaDir, address string) (*siamux.SiaMux, error) {
	// can't use relative path
	if !filepath.IsAbs(siaMuxDir) || !filepath.IsAbs(siaDir) {
		err := errors.New("paths need to be absolute")
		build.Critical(err)
		return nil, err
	}

	// ensure the persist directory exists
	err := os.MkdirAll(siaMuxDir, 0700)
	if err != nil {
		return nil, err
	}

	// CompatV143 migrate existing mux in siaDir root to siaMuxDir.
	if err := compatV143MigrateSiaMux(siaMuxDir, siaDir); err != nil {
		return nil, err
	}

	// create a logger
	file, err := os.OpenFile(filepath.Join(siaMuxDir, logfile), os.O_RDWR|os.O_CREATE, 0600)
	if err != nil {
		return nil, err
	}
	logger := persist.NewLogger(file)

	// create a siamux, if the host's persistence file is at v120 we want to
	// recycle the host's key pair to use in the siamux
	pubKey, privKey, compat := compatLoadKeysFromHost(siaDir)
	if compat {
		return siamux.CompatV1421NewWithKeyPair(address, logger, siaMuxDir, privKey, pubKey)
	}
	return siamux.New(address, logger, siaMuxDir)
}

// SiaPKToMuxPK turns a SiaPublicKey into a mux.ED25519PublicKey
func SiaPKToMuxPK(spk types.SiaPublicKey) (mk mux.ED25519PublicKey) {
<<<<<<< HEAD
=======
	// Sanity check key length
	if len(spk.Key) != len(mk) {
		panic("Expected the given SiaPublicKey to have a length equal to the mux.ED25519PublicKey length")
	}
>>>>>>> 5511dee4
	copy(mk[:], spk.Key)
	return
}

// compatLoadKeysFromHost will try and load the host's keypair from its
// persistence file. It tries all host metadata versions before v143. From that
// point on, the siamux was introduced and will already have a correct set of
// keys persisted in its persistence file. Only for hosts upgrading to v143 we
// want to recycle the host keys in the siamux.
func compatLoadKeysFromHost(persistDir string) (pubKey mux.ED25519PublicKey, privKey mux.ED25519SecretKey, compat bool) {
	persistPath := filepath.Join(persistDir, HostDir, HostSettingsFile)

	historicMetadata := []persist.Metadata{
		Hostv120PersistMetadata,
		Hostv112PersistMetadata,
	}

	// Try to load the host's key pair from its persistence file, we try all
	// metadata version up until v143
	hk := struct {
		PublicKey types.SiaPublicKey `json:"publickey"`
		SecretKey crypto.SecretKey   `json:"secretkey"`
	}{}
	for _, metadata := range historicMetadata {
		err := persist.LoadJSON(metadata, &hk, persistPath)
		if err == nil {
			copy(pubKey[:], hk.PublicKey.Key[:])
			copy(privKey[:], hk.SecretKey[:])
			compat = true
			return
		}
	}

	compat = false
	return
}

// compatV143MigrateSiaMux migrates the SiaMux from the root dir of the sia data
// dir to the siamux subdir.
func compatV143MigrateSiaMux(siaMuxDir, siaDir string) error {
	oldPath := filepath.Join(siaDir, "siamux.json")
	newPath := filepath.Join(siaMuxDir, "siamux.json")
	oldPathTmp := filepath.Join(siaDir, "siamux.json_temp")
	newPathTmp := filepath.Join(siaMuxDir, "siamux.json_temp")
	oldPathLog := filepath.Join(siaDir, logfile)
	newPathLog := filepath.Join(siaMuxDir, logfile)
	_, errOld := os.Stat(oldPath)
	_, errNew := os.Stat(newPath)

	// Migrate if old file exists but no file at new location exists yet.
	migrated := false
	if errOld == nil && os.IsNotExist(errNew) {
		if err := os.Rename(oldPath, newPath); err != nil {
			return err
		}
		migrated = true
	}
	// If no migration is necessary we are done.
	if !migrated {
		return nil
	}
	// If we migrated the main files, also migrate the tmp files if available.
	if err := os.Rename(oldPathTmp, newPathTmp); err != nil && !os.IsNotExist(err) {
		return err
	}
	// Also migrate the log file.
	if err := os.Rename(oldPathLog, newPathLog); err != nil && !os.IsNotExist(err) {
		return err
	}
	return nil
}<|MERGE_RESOLUTION|>--- conflicted
+++ resolved
@@ -59,13 +59,10 @@
 
 // SiaPKToMuxPK turns a SiaPublicKey into a mux.ED25519PublicKey
 func SiaPKToMuxPK(spk types.SiaPublicKey) (mk mux.ED25519PublicKey) {
-<<<<<<< HEAD
-=======
 	// Sanity check key length
 	if len(spk.Key) != len(mk) {
 		panic("Expected the given SiaPublicKey to have a length equal to the mux.ED25519PublicKey length")
 	}
->>>>>>> 5511dee4
 	copy(mk[:], spk.Key)
 	return
 }
