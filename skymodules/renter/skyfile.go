package renter

// skyfile.go provides the tools for creating and uploading skyfiles, and then
// receiving the associated skylinks to recover the files. The skyfile is the
// fundamental data structure underpinning Skynet.
//
// The primary trick of the skyfile is that the initial data is stored entirely
// in a single sector which is put on the Sia network using 1-of-N redundancy.
// Every replica has an identical Merkle root, meaning that someone attempting
// to fetch the file only needs the Merkle root and then some way to ask hosts
// on the network whether they have access to the Merkle root.
//
// That single sector then contains all of the other information that is
// necessary to recover the rest of the file. If the file is small enough, the
// entire file will be stored within the single sector. If the file is larger,
// the Merkle roots that are needed to download the remaining data get encoded
// into something called a 'fanout'. While the base chunk is required to use
// 1-of-N redundancy, the fanout chunks can use more sophisticated redundancy.
//
// The 1-of-N redundancy requirement really stems from the fact that Skylinks
// are only 34 bytes of raw data, meaning that there's only enough room in a
// Skylink to encode a single root. The fanout however has much more data to
// work with, meaning there is space to describe much fancier redundancy schemes
// and data fetching patterns.
//
// Skyfiles also contain some metadata which gets encoded as json. The
// intention is to allow uploaders to put any arbitrary metadata fields into
// their file and know that users will be able to see that metadata after
// downloading. A couple of fields such as the mode of the file are supported at
// the base level by Sia.

import (
	"bytes"
	"context"
	"encoding/json"
	"fmt"
	"io"
	"sync"
	"time"

	"github.com/opentracing/opentracing-go"
	"gitlab.com/SkynetLabs/skyd/build"
	"gitlab.com/SkynetLabs/skyd/fixtures"

	"gitlab.com/NebulousLabs/errors"
	"gitlab.com/SkynetLabs/skyd/skykey"
	"gitlab.com/SkynetLabs/skyd/skymodules"
	"gitlab.com/SkynetLabs/skyd/skymodules/renter/filesystem"
	"go.sia.tech/siad/crypto"
	"go.sia.tech/siad/modules"
	"go.sia.tech/siad/types"
)

var (
	// MaxSkylinkV2ResolvingDepth defines the maximum recursion depth the
	// renter tries to resolve when downloading v2 skylinks.
	MaxSkylinkV2ResolvingDepth = build.Select(build.Var{
		Standard: uint8(2),
		Dev:      uint8(5),
		Testing:  uint8(5),
	}).(uint8)
)

var (
	// SkyfileDefaultBaseChunkRedundancy establishes the default redundancy for
	// the base chunk of a skyfile.
	SkyfileDefaultBaseChunkRedundancy = build.Select(build.Var{
		Dev:      uint8(2),
		Standard: uint8(10),
		Testing:  uint8(2),
	}).(uint8)

	// hasSectorBatchSize is the maximum number of hasSector jobs within a
	// single batch.
	maxHasSectorBatchSize = build.Select(build.Var{
		Dev:      uint64(50),
		Standard: uint64(100),
		Testing:  uint64(2),
	}).(uint64)
)

var (
	// ErrEncryptionNotSupported is the error returned when Skykey encryption is
	// not supported for a Skynet action.
	ErrEncryptionNotSupported = errors.New("skykey encryption not supported")

	// ErrInvalidMetadata is the error returned when the metadata is not valid.
	ErrInvalidMetadata = errors.New("metadata is invalid")

	// ErrMetadataTooBig is the error returned when the metadata exceeds a
	// sectorsize.
	ErrMetadataTooBig = errors.New("metadata exceeds sectorsize")

	// ErrSkylinkBlocked is the error returned when a skylink is blocked
	ErrSkylinkBlocked = errors.New("skylink is blocked")

	// ErrSkylinkNesting is the error returned when a skylink is nested more
	// times than MaxSkylinkV2ResolvingDepth
	ErrSkylinkNesting = errors.New("skylink is nested more times than is supported")

	// ErrInvalidSkylinkVersion is returned when an operation fails due to the
	// skylink having the wrong version.
	ErrInvalidSkylinkVersion = errors.New("skylink had unexpected version")
)

// skyfileEstablishDefaults will set any zero values in the lup to be equal to
// the desired defaults.
func skyfileEstablishDefaults(lup *skymodules.SkyfileUploadParameters) {
	if lup.BaseChunkRedundancy == 0 {
		lup.BaseChunkRedundancy = SkyfileDefaultBaseChunkRedundancy
	}
}

// fileUploadParams will create an erasure coder and return the FileUploadParams
// to use when uploading using the provided parameters.
func fileUploadParams(siaPath skymodules.SiaPath, dataPieces, parityPieces int, force bool, ct crypto.CipherType) (skymodules.FileUploadParams, error) {
	// Create the erasure coder
	ec, err := skymodules.NewRSSubCode(dataPieces, parityPieces, crypto.SegmentSize)
	if err != nil {
		return skymodules.FileUploadParams{}, errors.AddContext(err, "unable to create erasure coder")
	}

	// Return the FileUploadParams
	return skymodules.FileUploadParams{
		SiaPath:             siaPath,
		ErasureCode:         ec,
		Force:               force,
		DisablePartialChunk: true,  // must be set to true - partial chunks change, content addressed files must not change.
		Repair:              false, // indicates whether this is a repair operation
		CipherType:          ct,
	}, nil
}

// baseSectorUploadParamsFromSUP will derive the FileUploadParams to use when
// uploading the base chunk siafile of a skyfile using the skyfile's upload
// parameters.
func baseSectorUploadParamsFromSUP(sup skymodules.SkyfileUploadParameters) (skymodules.FileUploadParams, error) {
	// Establish defaults
	skyfileEstablishDefaults(&sup)

	// Create parameters to upload the file with 1-of-N erasure coding and no
	// encryption. This should cause all of the pieces to have the same Merkle
	// root, which is critical to making the file discoverable to viewnodes and
	// also resilient to host failures.
	return fileUploadParams(sup.SiaPath, 1, int(sup.BaseChunkRedundancy)-1, sup.Force, crypto.TypePlain)
}

// streamerFromReader wraps a bytes.Reader to give it a Close() method, which
// allows it to satisfy the skymodules.Streamer interface.
type streamerFromReader struct {
	*bytes.Reader
}

// skylinkStreamerFromReader wraps a streamerFromReader to give it a Metadata()
// method, which allows it to satisfy the modules.SkyfileStreamer interface.
type skylinkStreamerFromReader struct {
	modules.Streamer
	staticLayout  skymodules.SkyfileLayout
	staticMD      skymodules.SkyfileMetadata
	staticRawMD   []byte
	staticSkylink skymodules.Skylink
}

// Close is a no-op because a bytes.Reader doesn't need to be closed.
func (sfr *streamerFromReader) Close() error {
	return nil
}

// StreamerFromSlice returns a skymodules.Streamer given a slice. This is
// non-trivial because a bytes.Reader does not implement Close.
func StreamerFromSlice(b []byte) skymodules.Streamer {
	reader := bytes.NewReader(b)
	return &streamerFromReader{
		Reader: reader,
	}
}

// SkylinkStreamerFromSlice creates a modules.SkyfileStreamer from a byte slice.
func SkylinkStreamerFromSlice(b []byte, md skymodules.SkyfileMetadata, rawMD []byte, skylink skymodules.Skylink, layout skymodules.SkyfileLayout) skymodules.SkyfileStreamer {
	streamer := StreamerFromSlice(b)
	return &skylinkStreamerFromReader{
		Streamer:      streamer,
		staticLayout:  layout,
		staticMD:      md,
		staticRawMD:   rawMD,
		staticSkylink: skylink,
	}
}

// Layout implements the skymodules.SkyfileStreamer interface.
func (sfr *skylinkStreamerFromReader) Layout() skymodules.SkyfileLayout {
	return sfr.staticLayout
}

// Metadata implements the skymodules.SkyfileStreamer interface.
func (sfr *skylinkStreamerFromReader) Metadata() skymodules.SkyfileMetadata {
	return sfr.staticMD
}

// RawMetadata implements the modules.SkyfileStreamer interface.
func (sfr *skylinkStreamerFromReader) RawMetadata() []byte {
	return sfr.staticRawMD
}

// Skylink implements the modules.SkyfileStreamer interface.
func (sfr *skylinkStreamerFromReader) Skylink() skymodules.Skylink {
	return sfr.staticSkylink
}

// CreateSkylinkFromSiafile creates a skyfile from a siafile. This requires
// uploading a new skyfile which contains fanout information pointing to the
// siafile data. The SiaPath provided in 'sup' indicates where the new base
// sector skyfile will be placed, and the siaPath provided as its own input is
// the siaPath of the file that is being used to create the skyfile.
func (r *Renter) CreateSkylinkFromSiafile(sup skymodules.SkyfileUploadParameters, siaPath skymodules.SiaPath) (_ skymodules.Skylink, err error) {
	// Encryption is not supported for SiaFile conversion.
	if encryptionEnabled(&sup) {
		return skymodules.Skylink{}, errors.AddContext(ErrEncryptionNotSupported, "unable to convert siafile")
	}
	// Set reasonable default values for any sup fields that are blank.
	skyfileEstablishDefaults(&sup)

	// Grab the filenode for the provided siapath.
	fileNode, err := r.staticFileSystem.OpenSiaFile(siaPath)
	if err != nil {
		return skymodules.Skylink{}, errors.AddContext(err, "unable to open siafile")
	}
	defer func() {
		err = errors.Compose(err, fileNode.Close())
	}()

	// Override the metadata with the info from the fileNode.
	metadata := skymodules.SkyfileMetadata{
		Filename:     siaPath.Name(),
		Mode:         fileNode.Mode(),
		Monetization: sup.Monetization,
		Length:       fileNode.Size(),
	}

	// Generate the fanoutBytes
	dataPieces := fileNode.ErasureCode().MinPieces()
	cipherType := fileNode.Metadata().StaticMasterKeyType
	onlyOnePieceNeeded := dataPieces == 1 && cipherType == crypto.TypePlain
	fanoutBytes, err := skyfileEncodeFanoutFromFileNode(fileNode, onlyOnePieceNeeded)
	if err != nil {
		return skymodules.Skylink{}, errors.AddContext(err, "unable to generate the fanout bytes")
	}

	return r.managedCreateSkylinkFromFileNode(r.tg.StopCtx(), sup, metadata, fileNode, fanoutBytes)
}

// managedCreateSkylinkFromFileNode creates a skylink from a file node.
//
// The name needs to be passed in explicitly because a file node does not track
// its own name, which allows the file to be renamed concurrently without
// causing any race conditions.
func (r *Renter) managedCreateSkylinkFromFileNode(ctx context.Context, sup skymodules.SkyfileUploadParameters, skyfileMetadata skymodules.SkyfileMetadata, fileNode *filesystem.FileNode, fanoutBytes []byte) (skymodules.Skylink, error) {
	// Check if the given metadata is valid
	err := skymodules.ValidateSkyfileMetadata(skyfileMetadata)
	if err != nil {
		return skymodules.Skylink{}, errors.Compose(ErrInvalidMetadata, err)
	}

	// Check if any of the skylinks associated with the siafile are blocked
	if r.managedIsFileNodeBlocked(fileNode) {
		err = ErrSkylinkBlocked
		// Skylink is blocked, return error and try and delete file
		deleteErr := r.DeleteFile(sup.SiaPath)
		// Don't bother returning an error if the file doesn't exist
		if !errors.Contains(deleteErr, filesystem.ErrNotExist) {
			err = errors.Compose(err, deleteErr)
		}
		return skymodules.Skylink{}, err
	}

	// Check that the encryption key and erasure code is compatible with the
	// skyfile format. This is intentionally done before any heavy computation
	// to catch errors early on.
	var sl skymodules.SkyfileLayout
	masterKey := fileNode.MasterKey()
	if len(masterKey.Key()) > len(sl.KeyData) {
		return skymodules.Skylink{}, errors.New("cipher key is not supported by the skyfile format")
	}
	ec := fileNode.ErasureCode()
	if ec.Type() != skymodules.ECReedSolomonSubShards64 {
		return skymodules.Skylink{}, errors.New("siafile has unsupported erasure code type")
	}

	// Marshal the metadata.
	metadataBytes, err := skymodules.SkyfileMetadataBytes(skyfileMetadata)
	if err != nil {
		return skymodules.Skylink{}, errors.AddContext(err, "error retrieving skyfile metadata bytes")
	}

	// Check the header size.
	headerSize := uint64(skymodules.SkyfileLayoutSize + len(metadataBytes) + len(fanoutBytes))
	if headerSize > modules.SectorSize {
		return skymodules.Skylink{}, errors.AddContext(ErrMetadataTooBig, fmt.Sprintf("skyfile does not fit in leading chunk - metadata size plus fanout size must be less than %v bytes, metadata size is %v bytes and fanout size is %v bytes", modules.SectorSize-skymodules.SkyfileLayoutSize, len(metadataBytes), len(fanoutBytes)))
	}

	// Assemble the first chunk of the skyfile.
	sl = skymodules.SkyfileLayout{
		Version:            skymodules.SkyfileVersion,
		Filesize:           fileNode.Size(),
		MetadataSize:       uint64(len(metadataBytes)),
		FanoutSize:         uint64(len(fanoutBytes)),
		FanoutDataPieces:   uint8(ec.MinPieces()),
		FanoutParityPieces: uint8(ec.NumPieces() - ec.MinPieces()),
		CipherType:         masterKey.Type(),
	}
	// If we're uploading in plaintext, we put the key in the baseSector
	if !encryptionEnabled(&sup) {
		copy(sl.KeyData[:], masterKey.Key())
	}

	// Create the base sector.
	baseSector, fetchSize := skymodules.BuildBaseSector(sl.Encode(), fanoutBytes, metadataBytes, nil)

	// Encrypt the base sector if necessary.
	if encryptionEnabled(&sup) {
		err = encryptBaseSectorWithSkykey(baseSector, sl, sup.FileSpecificSkykey)
		if err != nil {
			return skymodules.Skylink{}, errors.AddContext(err, "Failed to encrypt base sector for upload")
		}
	}

	// Create the skylink.
	baseSectorRoot := crypto.MerkleRoot(baseSector)
	skylink, err := skymodules.NewSkylinkV1(baseSectorRoot, 0, fetchSize)
	if err != nil {
		return skymodules.Skylink{}, errors.AddContext(err, "unable to build skylink")
	}
	if sup.DryRun {
		return skylink, nil
	}

	// Check if the new skylink is blocked
	blocked, err := r.managedIsBlocked(ctx, skylink)
	if err != nil {
		return skymodules.Skylink{}, err
	}
	if blocked {
		err = ErrSkylinkBlocked
		// Skylink is blocked, return error and try and delete file
		deleteErr := r.DeleteFile(sup.SiaPath)
		// Don't bother returning an error if the file doesn't exist
		if !errors.Contains(deleteErr, filesystem.ErrNotExist) {
			err = errors.Compose(err, deleteErr)
		}
		return skymodules.Skylink{}, err
	}

	// Add the skylink to the siafiles.
	err = fileNode.AddSkylink(skylink)
	if err != nil {
		return skylink, errors.AddContext(err, "unable to add skylink to the sianodes")
	}

	// Upload the base sector.
	err = r.managedUploadBaseSector(ctx, sup, baseSector, skylink)
	if err != nil {
		return skymodules.Skylink{}, errors.AddContext(err, "Unable to upload base sector for file node. ")
	}

	return skylink, errors.AddContext(err, "unable to add skylink to the sianodes")
}

// managedPopulateFileNodeFromReader takes the fileNode and a reader and returns
// a populated filenode without uploading any data. It is used to perform a
// dry-run of a skyfile upload.
func (r *Renter) managedPopulateFileNodeFromReader(fileNode *filesystem.FileNode, reader skymodules.ChunkReader) error {
	// Extract some helper variables
	hpk := types.SiaPublicKey{} // blank host key
	csize := fileNode.ChunkSize()

	for chunkIndex := uint64(0); ; chunkIndex++ {
		// Allocate data pieces and fill them with data from r.
		dataEncoded, total, errRead := reader.ReadChunk()
		if errors.Contains(errRead, io.EOF) {
			return nil
		}
		if errRead != nil {
			return errRead
		}
		// If no more data is read from the stream we are done.
		if total == 0 {
			return nil // done
		}

		// Grow the SiaFile to the right size.
		err := fileNode.SiaFile.GrowNumChunks(chunkIndex + 1)
		if err != nil {
			return err
		}

		for pieceIndex, dataPieceEnc := range dataEncoded {
			if err := fileNode.SiaFile.AddPiece(hpk, chunkIndex, uint64(pieceIndex), crypto.MerkleRoot(dataPieceEnc)); err != nil {
				return err
			}
		}

		adjustedSize := fileNode.Size() - csize + total
		if err := fileNode.SetFileSize(adjustedSize); err != nil {
			return errors.AddContext(err, "failed to adjust FileSize")
		}
	}
}

// Blocklist returns the merkleroots that are on the blocklist
func (r *Renter) Blocklist() ([]crypto.Hash, error) {
	err := r.tg.Add()
	if err != nil {
		return []crypto.Hash{}, err
	}
	defer r.tg.Done()
	return r.staticSkynetBlocklist.Blocklist(), nil
}

// UpdateSkynetBlocklist updates the list of hashed merkleroots that are blocked
func (r *Renter) UpdateSkynetBlocklist(ctx context.Context, additions, removals []string, isHash bool) error {
	err := r.tg.Add()
	if err != nil {
		return err
	}
	defer r.tg.Done()

	// Parse the hashes that should be added to the blocklist
	addHashes, err := r.managedParseBlocklistHashes(ctx, additions, isHash)
	if err != nil {
		return errors.AddContext(err, "unable to parse blocklist additions")
	}
	removeHashes, err := r.managedParseBlocklistHashes(ctx, removals, isHash)
	if err != nil {
		return errors.AddContext(err, "unable to parse blocklist removals")
	}

	// Update the blocklist
	return r.staticSkynetBlocklist.UpdateBlocklist(addHashes, removeHashes)
}

// Portals returns the list of known skynet portals.
func (r *Renter) Portals() ([]skymodules.SkynetPortal, error) {
	err := r.tg.Add()
	if err != nil {
		return []skymodules.SkynetPortal{}, err
	}
	defer r.tg.Done()
	return r.staticSkynetPortals.Portals(), nil
}

// UpdateSkynetPortals updates the list of known Skynet portals that are listed.
func (r *Renter) UpdateSkynetPortals(additions []skymodules.SkynetPortal, removals []modules.NetAddress) error {
	err := r.tg.Add()
	if err != nil {
		return err
	}
	defer r.tg.Done()
	return r.staticSkynetPortals.UpdatePortals(additions, removals)
}

// managedUploadBaseSector will take the raw baseSector bytes and upload them,
// returning the resulting merkle root, and the fileNode of the siafile that is
// tracking the base sector.
func (r *Renter) managedUploadBaseSector(ctx context.Context, sup skymodules.SkyfileUploadParameters, baseSector []byte, skylink skymodules.Skylink) (err error) {
	// Trace the base sector upload in its own span if the given ctx already has
	// a span attached.
	span, ctx := opentracing.StartSpanFromContext(ctx, "managedUploadBaseSector")
	span.SetTag("skylink", skylink.String())
	defer func() {
		if err != nil {
			span.LogKV("err", err)
		}
		span.SetTag("success", err == nil)
		span.Finish()
	}()

	uploadParams, err := baseSectorUploadParamsFromSUP(sup)
	if err != nil {
		return errors.AddContext(err, "failed to create siafile upload parameters")
	}

	// Turn the base sector into a reader
	reader := bytes.NewReader(baseSector)

	// Perform the actual upload.
	fileNode, err := r.callUploadStreamFromReader(ctx, uploadParams, reader)
	if err != nil {
		return errors.AddContext(err, "failed to stream upload base sector")
	}
	defer func() {
		// If there was an error, try and delete the file that was created
		if err != nil {
			deleteErr := r.DeleteFile(sup.SiaPath)
			// Don't bother returning an error if the file doesn't exist
			if !errors.Contains(deleteErr, filesystem.ErrNotExist) {
				err = errors.Compose(err, deleteErr)
			}
		}
		err = errors.Compose(err, fileNode.Close())
	}()

	// Add the skylink to the Siafile.
	err = fileNode.AddSkylink(skylink)
	return errors.AddContext(err, "unable to add skylink to siafile")
}

// managedUploadSkyfile uploads a file and returns the skylink and whether or
// not it was a large file.
func (r *Renter) managedUploadSkyfile(ctx context.Context, sup skymodules.SkyfileUploadParameters, reader skymodules.SkyfileUploadReader) (skymodules.Skylink, error) {
	// see if we can fit the entire upload in a single chunk
	buf := make([]byte, modules.SectorSize)
	numBytes, err := io.ReadFull(reader, buf)
	buf = buf[:numBytes] // truncate the buffer

	// if we've reached EOF, we can safely fetch the metadata and calculate the
	// actual header size, if that fits in a single sector we can upload the
	// Skyfile as a small file
	if errors.Contains(err, io.EOF) || errors.Contains(err, io.ErrUnexpectedEOF) {
		// get the skyfile metadata from the reader
		metadata, err := reader.SkyfileMetadata(ctx)
		if err != nil {
			return skymodules.Skylink{}, errors.AddContext(err, "unable to get skyfile metadata")
		}

		// check whether it's valid
		err = skymodules.ValidateSkyfileMetadata(metadata)
		if err != nil {
			return skymodules.Skylink{}, errors.Compose(ErrInvalidMetadata, err)
		}
		// marshal the skyfile metadata into bytes
		metadataBytes, err := skymodules.SkyfileMetadataBytes(metadata)
		if err != nil {
			return skymodules.Skylink{}, errors.AddContext(err, "unable to get skyfile metadata bytes")
		}

		// verify if it fits in a single chunk
		headerSize := uint64(skymodules.SkyfileLayoutSize + len(metadataBytes))
		if uint64(numBytes)+headerSize <= modules.SectorSize {
			return r.managedUploadSkyfileSmallFile(ctx, sup, metadataBytes, buf)
		}
	}

	// if we reach this point it means either we have not reached the EOF or the
	// data combined with the header exceeds a single sector, we add the data we
	// already read and upload as a large file
	reader.SetReadBuffer(buf)
	// set buffer nil to allow for GC to pick it up before starting the upload.
	// That way it won't stick around until the upload is done.
	buf = nil
	return r.managedUploadSkyfileLargeFile(ctx, sup, reader)
}

// managedUploadSkyfileSmallFile uploads a file that fits entirely in the
// leading chunk of a skyfile to the Sia network and returns the skylink that
// can be used to access the file.
func (r *Renter) managedUploadSkyfileSmallFile(ctx context.Context, sup skymodules.SkyfileUploadParameters, metadataBytes, fileBytes []byte) (skylink skymodules.Skylink, err error) {
	// Fetch the span from our context and tag it as small (large=false).
	if span := opentracing.SpanFromContext(ctx); span != nil {
		defer func() {
			if err != nil {
				span.LogKV("err", err)
			}
			span.SetTag("large", false)
		}()
	}

	sl := skymodules.SkyfileLayout{
		Version:      skymodules.SkyfileVersion,
		Filesize:     uint64(len(fileBytes)),
		MetadataSize: uint64(len(metadataBytes)),
		// No fanout is set yet.
		// If encryption is set in the upload params, this will be overwritten.
		CipherType: crypto.TypePlain,
	}

	// Create the base sector. This is done as late as possible so that any
	// errors are caught before a large block of memory is allocated.
	baseSector, fetchSize := skymodules.BuildBaseSector(sl.Encode(), nil, metadataBytes, fileBytes) // 'nil' because there is no fanout

	if encryptionEnabled(&sup) {
		err = encryptBaseSectorWithSkykey(baseSector, sl, sup.FileSpecificSkykey)
		if err != nil {
			return skymodules.Skylink{}, errors.AddContext(err, "Failed to encrypt base sector for upload")
		}
	}

	// Create the skylink.
	baseSectorRoot := crypto.MerkleRoot(baseSector) // Should be identical to the sector roots for each sector in the siafile.
	skylink, err = skymodules.NewSkylinkV1(baseSectorRoot, 0, fetchSize)
	if err != nil {
		return skymodules.Skylink{}, errors.AddContext(err, "failed to build the skylink")
	}

	// If this is a dry-run, we do not need to upload the base sector
	if sup.DryRun {
		return skylink, nil
	}

	// Upload the base sector.
	start := time.Now()
	err = r.managedUploadBaseSector(ctx, sup, baseSector, skylink)
	if err != nil {
		return skymodules.Skylink{}, errors.AddContext(err, "failed to upload base sector")
	}
	r.staticBaseSectorUploadStats.AddDataPoint(time.Since(start))
	return skylink, nil
}

// managedUploadSkyfileLargeFile will accept a fileReader containing all of the
// data to a large siafile and upload it to the Sia network using
// 'callUploadStreamFromReader'. The final skylink is created by calling
// 'CreateSkylinkFromSiafile' on the resulting siafile.
func (r *Renter) managedUploadSkyfileLargeFile(ctx context.Context, sup skymodules.SkyfileUploadParameters, fileReader skymodules.SkyfileUploadReader) (skylink skymodules.Skylink, err error) {
	// Fetch the span from our context and tag it as large.
	if span := opentracing.SpanFromContext(ctx); span != nil {
		defer func() {
			if err != nil {
				span.LogKV("err", err)
			}
			span.SetTag("large", true)
		}()
	}

	// Create the siapath for the skyfile extra data. This is going to be the
	// same as the skyfile upload siapath, except with a suffix.
	siaPath, err := sup.SiaPath.AddSuffixStr(skymodules.ExtendedSuffix)
	if err != nil {
		return skymodules.Skylink{}, errors.AddContext(err, "unable to create SiaPath for large skyfile extended data")
	}

	// Disrupt and use custom redundancy if the StandardUploadRedundancy
	// dependency is set.
	dataPieces := skymodules.RenterDefaultDataPieces
	parityPieces := skymodules.RenterDefaultParityPieces
	if r.staticDeps.Disrupt("StandardUploadRedundancy") {
		dataPieces = 10
		parityPieces = 20
	}

	// Create the FileUploadParams
	fup, err := fileUploadParams(siaPath, dataPieces, parityPieces, sup.Force, crypto.TypePlain)
	if err != nil {
		return skymodules.Skylink{}, errors.AddContext(err, "unable to create FileUploadParams for large file")
	}

	// Generate a Cipher Key for the FileUploadParams.
	err = generateCipherKey(&fup, sup)
	if err != nil {
		return skymodules.Skylink{}, errors.AddContext(err, "unable to create Cipher key for FileUploadParams")
	}

	// Check the upload params first and create a fileNode.
	fileNode, err := r.managedInitUploadStream(fup)
	if err != nil {
		return skymodules.Skylink{}, err
	}
	// Defer closing the file
	defer func() {
		// If there was an error, try and delete the file that was created
		if err != nil {
			deleteErr := r.DeleteFile(sup.SiaPath)
			// Don't bother returning an error if the file doesn't exist
			if !errors.Contains(deleteErr, filesystem.ErrNotExist) {
				err = errors.Compose(err, deleteErr)
			}
		}
		err = errors.Compose(err, fileNode.Close())
	}()

	// Figure out how to create the fanout. If only one piece is needed, we
	// create it from the node directly after the upload.
	cipherType := fileNode.MasterKey().Type()
	dataPieces = fileNode.ErasureCode().MinPieces()
	onlyOnePieceNeeded := dataPieces == 1 && cipherType == crypto.TypePlain

	// Wrap the reader in a FanoutChunkReader.
	cr := NewFanoutChunkReader(fileReader, fileNode.ErasureCode(), onlyOnePieceNeeded, fileNode.MasterKey())
	if sup.DryRun {
		// In case of a dry-run we don't want to perform the actual upload,
		// instead we create a filenode that contains all of the data pieces and
		// their merkle roots.
		err = r.managedPopulateFileNodeFromReader(fileNode, cr)
	} else {
		// Upload the file using a streamer.
		_, err = r.callUploadStreamFromReaderWithFileNode(ctx, fileNode, cr, 0)
	}
	if err != nil {
		return skymodules.Skylink{}, errors.AddContext(err, "failed to upload file")
	}

	// If there was no reader then the fanout creation failed. We need to create
	// the fanout from the fileNode in that case.
	var fanout []byte
	if fileReader != nil {
		fanout = cr.Fanout()
	} else {
		fanout, err = skyfileEncodeFanoutFromFileNode(fileNode, onlyOnePieceNeeded)
	}
	if err != nil {
		return skymodules.Skylink{}, errors.AddContext(err, "failed to compute fanout")
	}

	// Get the SkyfileMetadata from the reader object.
	metadata, err := fileReader.SkyfileMetadata(ctx)
	if err != nil {
		return skymodules.Skylink{}, errors.AddContext(err, "unable to get skyfile metadata")
	}

	// Convert the new siafile we just uploaded into a skyfile using the
	// convert function.
	skylink, err = r.managedCreateSkylinkFromFileNode(ctx, sup, metadata, fileNode, fanout)
	if err != nil {
		return skymodules.Skylink{}, errors.AddContext(err, "unable to create skylink from filenode")
	}
	return skylink, nil
}

// DownloadByRoot will fetch data using the merkle root of that data. This uses
// all of the async worker primitives to improve speed and throughput.
func (r *Renter) DownloadByRoot(root crypto.Hash, offset, length uint64, timeout time.Duration, pricePerMS types.Currency) ([]byte, error) {
	if err := r.tg.Add(); err != nil {
		return nil, err
	}
	defer r.tg.Done()

	// Check if the merkleroot is blocked
	if r.staticSkynetBlocklist.IsHashBlocked(crypto.HashObject(root)) {
		return nil, ErrSkylinkBlocked
	}

	// Create the context
	ctx := r.tg.StopCtx()
	if timeout > 0 {
		var cancel context.CancelFunc
		ctx, cancel = context.WithTimeout(r.tg.StopCtx(), timeout)
		defer cancel()
	}

	// Start tracing.
	span := opentracing.StartSpan("DownloadByRoot")
	span.SetTag("root", root)
	defer span.Finish()

	// Attach the span to the ctx
	ctx = opentracing.ContextWithSpan(ctx, span)

	// Fetch the data
	data, _, err := r.managedDownloadByRoot(ctx, root, offset, length, pricePerMS)
	if errors.Contains(err, ErrProjectTimedOut) {
		err = errors.AddContext(err, fmt.Sprintf("timed out after %vs", timeout.Seconds()))
	}
	return data, err
}

// DownloadSkylink will take a link and turn it into the metadata and data of a
// download.
func (r *Renter) DownloadSkylink(link skymodules.Skylink, timeout time.Duration, pricePerMS types.Currency) (skymodules.SkyfileStreamer, []skymodules.RegistryEntry, error) {
	if err := r.tg.Add(); err != nil {
		return nil, nil, err
	}
	defer r.tg.Done()

	// Create a context
	ctx := r.tg.StopCtx()
	if timeout > 0 {
		var cancel context.CancelFunc
		ctx, cancel = context.WithTimeout(r.tg.StopCtx(), timeout)
		defer cancel()
	}

	// Create a new span.
	span := opentracing.StartSpan("DownloadSkylink")
	span.SetTag("skylink", link.String())

	// Attach the span to the ctx
	ctx = opentracing.ContextWithSpan(ctx, span)

	// Check if link needs to be resolved from V2 to V1.
	link, srvs, err := r.managedTryResolveSkylinkV2(ctx, link, true)
	if err != nil {
		return nil, nil, err
	}

	// Download the data
	streamer, err := r.managedDownloadSkylink(ctx, link, timeout, pricePerMS)
	if errors.Contains(err, ErrProjectTimedOut) {
		span.LogKV("timeout", timeout)
		span.SetTag("timeout", true)
		err = errors.AddContext(err, fmt.Sprintf("timed out after %vs", timeout.Seconds()))
	}

	return streamer, srvs, err
}

// DownloadSkylinkBaseSector will take a link and turn it into the data of
// a basesector without any decoding of the metadata, fanout, or decryption.
func (r *Renter) DownloadSkylinkBaseSector(link skymodules.Skylink, timeout time.Duration, pricePerMS types.Currency) (skymodules.Streamer, []skymodules.RegistryEntry, skymodules.Skylink, error) {
	if err := r.tg.Add(); err != nil {
		return nil, nil, link, err
	}
	defer r.tg.Done()

	// Create the context
	ctx := r.tg.StopCtx()
	if timeout > 0 {
		var cancel context.CancelFunc
		ctx, cancel = context.WithTimeout(r.tg.StopCtx(), timeout)
		defer cancel()
	}

	// Create a span
	span := opentracing.StartSpan("DownloadSkylinkBaseSector")
	span.SetTag("skylink", link.String())
	defer span.Finish()

	// Attach the span to the ctx
	ctx = opentracing.ContextWithSpan(ctx, span)

	// Check if link needs to be resolved from V2 to V1.
	link, srvs, err := r.managedTryResolveSkylinkV2(ctx, link, true)
	if err != nil {
		return nil, nil, link, err
	}

	// Find the fetch size.
	offset, fetchSize, err := link.OffsetAndFetchSize()
	if err != nil {
		return nil, nil, link, errors.AddContext(err, "unable to get offset and fetch size")
	}

	// Download the base sector
<<<<<<< HEAD
	baseSector, err := r.managedDownloadByRoot(ctx, link.MerkleRoot(), offset, fetchSize, pricePerMS)
	return StreamerFromSlice(baseSector), srvs, link, err
=======
	baseSector, _, err := r.managedDownloadByRoot(ctx, link.MerkleRoot(), offset, fetchSize, pricePerMS)
	return StreamerFromSlice(baseSector), srvs, err
>>>>>>> 71862cb4
}

// managedDownloadSkylink will take a link and turn it into the metadata and
// data of a download.
func (r *Renter) managedDownloadSkylink(ctx context.Context, link skymodules.Skylink, streamReadTimeout time.Duration, pricePerMS types.Currency) (skymodules.SkyfileStreamer, error) {
	if r.staticDeps.Disrupt("resolveSkylinkToFixture") {
		sf, err := fixtures.LoadSkylinkFixture(link)
		if err != nil {
			return nil, errors.AddContext(err, "failed to fetch fixture")
		}
		err = skymodules.ValidateSkyfileMetadata(sf.Metadata)
		if err != nil {
			return nil, errors.AddContext(err, "invalid metadata")
		}
		rawMD, err := json.Marshal(sf.Metadata)
		if err != nil {
			return nil, errors.AddContext(err, "failed to fetch fixture")
		}
		return SkylinkStreamerFromSlice(sf.Content, sf.Metadata, rawMD, link, skymodules.SkyfileLayout{}), err
	}

	// Get the span from our context and defer cached tag update.
	var exists bool
	span := opentracing.SpanFromContext(ctx)
	defer func() {
		span.SetTag("cached", exists)
	}()

	// Check if this skylink is already in the stream buffer set. If so, we can
	// skip the lookup procedure and use any data that other threads have
	// cached.
	id := link.DataSourceID()
	var stream *stream
	stream, exists = r.staticStreamBufferSet.callNewStreamFromID(ctx, id, 0, streamReadTimeout)
	if exists {
		return stream, nil
	}

	// Create the data source and add it to the stream buffer set.
	dataSource, err := r.managedSkylinkDataSource(ctx, link, pricePerMS)
	if err != nil {
		return nil, errors.AddContext(err, "unable to create data source for skylink")
	}
	stream = r.staticStreamBufferSet.callNewStream(ctx, dataSource, 0, streamReadTimeout, pricePerMS)
	return stream, nil
}

// PinSkylink will fetch the file associated with the Skylink, and then pin all
// necessary content to maintain that Skylink.
func (r *Renter) PinSkylink(skylink skymodules.Skylink, lup skymodules.SkyfileUploadParameters, timeout time.Duration, pricePerMS types.Currency) error {
	err := r.tg.Add()
	if err != nil {
		return err
	}
	defer r.tg.Done()

	// Check if link is v2.
	if skylink.IsSkylinkV2() {
		return errors.New("can't pin version 2 skylink")
	}
	// Create a context.
	ctx := r.tg.StopCtx()
	if timeout > 0 {
		var cancel context.CancelFunc
		ctx, cancel = context.WithTimeout(ctx, timeout)
		defer cancel()
	}

	// Check if link is blocked
	blocked, err := r.managedIsBlocked(ctx, skylink)
	if err != nil {
		return err
	}
	if blocked {
		return ErrSkylinkBlocked
	}

	// Create a span.
	span := opentracing.StartSpan("PinSkylink")
	span.SetTag("skylink", skylink.String())
	defer span.Finish()

	// Attach the span to the ctx
	ctx = opentracing.ContextWithSpan(ctx, span)

	// Fetch the leading chunk.
	baseSector, err := r.DownloadByRoot(skylink.MerkleRoot(), 0, modules.SectorSize, timeout, pricePerMS)
	if err != nil {
		return errors.AddContext(err, "unable to fetch base sector of skylink")
	}
	if uint64(len(baseSector)) != modules.SectorSize {
		return errors.New("download did not fetch enough data, file cannot be re-pinned")
	}

	// Check if the base sector is encrypted, and attempt to decrypt it.
	var fileSpecificSkykey skykey.Skykey
	encrypted := skymodules.IsEncryptedBaseSector(baseSector)
	if encrypted {
		fileSpecificSkykey, err = r.managedDecryptBaseSector(baseSector)
		if err != nil {
			return errors.AddContext(err, "Unable to decrypt skyfile base sector")
		}
	}

	// Parse out the metadata of the skyfile.
	layout, _, _, _, _, err := skymodules.ParseSkyfileMetadata(baseSector)
	if err != nil {
		return errors.AddContext(err, "error parsing skyfile metadata")
	}

	// Set sane defaults for unspecified values.
	skyfileEstablishDefaults(&lup)

	// Start setting up the FUP.
	fup := skymodules.FileUploadParams{
		Force:               lup.Force,
		DisablePartialChunk: true,  // must be set to true - partial chunks change, content addressed files must not change.
		Repair:              false, // indicates whether this is a repair operation
		CipherType:          crypto.TypePlain,
	}

	// Re-encrypt the baseSector for upload and add the fanout key to the fup.
	if encrypted {
		err = encryptBaseSectorWithSkykey(baseSector, layout, fileSpecificSkykey)
		if err != nil {
			return errors.AddContext(err, "Error re-encrypting base sector")
		}

		// Derive the fanout key and add to the fup.
		fanoutSkykey, err := fileSpecificSkykey.DeriveSubkey(skymodules.FanoutNonceDerivation[:])
		if err != nil {
			return errors.AddContext(err, "Error deriving fanout skykey")
		}
		fup.CipherKey, err = fanoutSkykey.CipherKey()
		if err != nil {
			return errors.AddContext(err, "Error getting fanout CipherKey")
		}
		fup.CipherType = fanoutSkykey.CipherType()

		// These fields aren't used yet, but we'll set them anyway to mimic
		// behavior in upload/download code for consistency.
		lup.SkykeyName = fileSpecificSkykey.Name
		lup.FileSpecificSkykey = fileSpecificSkykey
	}

	// Re-upload the baseSector.
	err = r.managedUploadBaseSector(ctx, lup, baseSector, skylink)
	if err != nil {
		return errors.AddContext(err, "unable to upload base sector")
	}

	// If there is no fanout, nothing more to do, the pin is complete.
	if layout.FanoutSize == 0 {
		return nil
	}
	// Create the erasure coder to use when uploading the file bulk.
	fup.ErasureCode, err = skymodules.NewRSSubCode(int(layout.FanoutDataPieces), int(layout.FanoutParityPieces), crypto.SegmentSize)
	if err != nil {
		return errors.AddContext(err, "unable to create erasure coder for large file")
	}
	// Create the siapath for the skyfile extra data. This is going to be the
	// same as the skyfile upload siapath, except with a suffix.
	fup.SiaPath, err = lup.SiaPath.AddSuffixStr(skymodules.ExtendedSuffix)
	if err != nil {
		return errors.AddContext(err, "unable to create SiaPath for large skyfile extended data")
	}

	// Create the data source and add it to the stream buffer set.
	dataSource, err := r.managedSkylinkDataSource(ctx, skylink, pricePerMS)
	if err != nil {
		return errors.AddContext(err, "unable to create data source for skylink")
	}
	stream := r.staticStreamBufferSet.callNewStream(ctx, dataSource, 0, timeout, pricePerMS)

	// Upload directly from the stream.
	fileNode, err := r.callUploadStreamFromReader(ctx, fup, stream)
	if err != nil {
		return errors.AddContext(err, "unable to upload large skyfile")
	}
	err = fileNode.AddSkylink(skylink)
	if err != nil {
		return errors.AddContext(err, "unable to upload skyfile fanout")
	}
	return nil
}

// RestoreSkyfile restores a skyfile from disk such that the skylink is
// preserved.
func (r *Renter) RestoreSkyfile(reader io.Reader) (skymodules.Skylink, error) {
	// Restore the skylink and baseSector from the reader
	skylinkStr, baseSector, err := skymodules.RestoreSkylink(reader)
	if err != nil {
		return skymodules.Skylink{}, errors.AddContext(err, "unable to restore skyfile from backup")
	}

	// Load the skylink
	var skylink skymodules.Skylink
	err = skylink.LoadString(skylinkStr)
	if err != nil {
		return skymodules.Skylink{}, errors.AddContext(err, "unable to load skylink")
	}

	// Check if the new skylink is blocked
	blocked, err := r.managedIsBlocked(r.tg.StopCtx(), skylink)
	if err != nil {
		return skymodules.Skylink{}, err
	}
	if blocked {
		return skymodules.Skylink{}, ErrSkylinkBlocked
	}

	// Check if the base sector is encrypted, and attempt to decrypt it.
	// This will fail if we don't have the decryption key.
	var fileSpecificSkykey skykey.Skykey
	encrypted := skymodules.IsEncryptedBaseSector(baseSector)
	if encrypted {
		fileSpecificSkykey, err = r.managedDecryptBaseSector(baseSector)
		if err != nil {
			return skymodules.Skylink{}, errors.AddContext(err, "Unable to decrypt skyfile base sector")
		}
	}

	// Parse the baseSector.
	sl, _, sm, _, _, err := skymodules.ParseSkyfileMetadata(baseSector)
	if err != nil {
		return skymodules.Skylink{}, errors.AddContext(err, "error parsing the baseSector")
	}

	// Create the upload parameters
	siaPath, err := skymodules.SkynetFolder.Join(skylinkStr)
	if err != nil {
		return skymodules.Skylink{}, errors.AddContext(err, "unable to create siapath")
	}
	sup := skymodules.SkyfileUploadParameters{
		BaseChunkRedundancy: sl.FanoutDataPieces + sl.FanoutParityPieces,
		SiaPath:             siaPath,

		// Set filename and mode
		Filename: sm.Filename,
		Mode:     sm.Mode,

		// Set the default path params
		DefaultPath:        sm.DefaultPath,
		DisableDefaultPath: sm.DisableDefaultPath,

		TryFiles:   sm.TryFiles,
		ErrorPages: sm.ErrorPages,
	}
	skyfileEstablishDefaults(&sup)

	// Re-encrypt the baseSector for upload and set the Skykey fields of the
	// sup.
	if encrypted {
		err = encryptBaseSectorWithSkykey(baseSector, sl, fileSpecificSkykey)
		if err != nil {
			return skymodules.Skylink{}, errors.AddContext(err, "error re-encrypting base sector")
		}

		// Set the Skykey fields
		sup.SkykeyName = fileSpecificSkykey.Name
		sup.FileSpecificSkykey = fileSpecificSkykey
	}

	// Create the SkyfileUploadReader for the restoration
	var restoreReader skymodules.SkyfileUploadReader
	if len(sm.Subfiles) == 0 {
		restoreReader = skymodules.NewSkyfileReader(reader, sup)
	} else {
		// Create multipart reader from the subfiles
		multiReader, err := skymodules.NewMultipartReader(reader, sm.Subfiles)
		if err != nil {
			return skymodules.Skylink{}, errors.AddContext(err, "unable to create multireader")
		}
		restoreReader = skymodules.NewSkyfileMultipartReader(multiReader, sup)
	}

	// Upload the Base Sector of the skyfile
	err = r.managedUploadBaseSector(r.tg.StopCtx(), sup, baseSector, skylink)
	if err != nil {
		return skymodules.Skylink{}, errors.AddContext(err, "failed to upload base sector")
	}

	// If there was no fanout then we are done.
	if sl.FanoutSize == 0 {
		return skylink, nil
	}

	// Create erasure coder and FileUploadParams
	extendedPath, err := sup.SiaPath.AddSuffixStr(skymodules.ExtendedSuffix)
	if err != nil {
		return skymodules.Skylink{}, errors.AddContext(err, "unable to create extended siapath")
	}

	// Create the FileUploadParams
	fup, err := fileUploadParams(extendedPath, int(sl.FanoutDataPieces), int(sl.FanoutParityPieces), sup.Force, sl.CipherType)
	if err != nil {
		return skymodules.Skylink{}, errors.AddContext(err, "unable to create FileUploadParams for large file")
	}

	// Generate a Cipher Key for the FileUploadParams.
	//
	// NOTE: Specifically using TypeThreefish instead of TypeDefaultRenter for two
	// reason. First, TypeThreefish was the CipherType of the siafiles when
	// Skyfiles were introduced. Second, this should make the tests fail if the
	// TypeDefaultRenter changes, ensuring we add compat code for older converted
	// siafiles.
	if sl.CipherType == crypto.TypeThreefish {
		// For converted files we need to generate a SiaKey
		fup.CipherKey, err = crypto.NewSiaKey(sl.CipherType, sl.KeyData[:])
		if err != nil {
			return skymodules.Skylink{}, errors.AddContext(err, "unable to create Cipher key from SkyfileLayout KeyData")
		}
	} else {
		err = generateCipherKey(&fup, sup)
		if err != nil {
			return skymodules.Skylink{}, errors.AddContext(err, "unable to create Cipher key for FileUploadParams")
		}
	}

	// Upload the file
	fileNode, err := r.callUploadStreamFromReader(r.tg.StopCtx(), fup, restoreReader)
	if err != nil {
		return skymodules.Skylink{}, errors.AddContext(err, "unable to upload large skyfile")
	}

	// Defer closing the file
	defer func() {
		if err := fileNode.Close(); err != nil {
			r.staticLog.Printf("Could not close node, err: %s\n", err.Error())
		}
	}()

	// Check if any of the skylinks associated with the siafile are blocked
	if r.managedIsFileNodeBlocked(fileNode) {
		err = ErrSkylinkBlocked
		// Skylink is blocked, return error and try and delete file
		deleteErr := r.DeleteFile(sup.SiaPath)
		// Don't bother returning an error if the file doesn't exist
		if !errors.Contains(deleteErr, filesystem.ErrNotExist) {
			err = errors.Compose(err, deleteErr)
		}
		return skymodules.Skylink{}, err
	}

	// Add the skylink to the siafiles.
	err = fileNode.AddSkylink(skylink)
	if err != nil {
		err = errors.AddContext(err, "unable to add skylink to the sianodes")
		deleteErr := r.DeleteFile(sup.SiaPath)
		// Don't bother returning an error if the file doesn't exist
		if !errors.Contains(deleteErr, filesystem.ErrNotExist) {
			err = errors.Compose(err, deleteErr)
		}
		return skymodules.Skylink{}, err
	}

	return skylink, nil
}

// UploadSkyfile will upload the provided data with the provided metadata,
// returning a skylink which can be used by any portal to recover the full
// original file and metadata. The skylink will be unique to the combination of
// both the file data and metadata.
func (r *Renter) UploadSkyfile(ctx context.Context, sup skymodules.SkyfileUploadParameters, reader skymodules.SkyfileUploadReader) (skylink skymodules.Skylink, err error) {
	// Set reasonable default values for any sup fields that are blank.
	skyfileEstablishDefaults(&sup)

	// If a skykey name or ID was specified, generate a file-specific key for
	// this upload.
	err = r.managedGenerateFilekey(&sup, nil)
	if err != nil {
		return skymodules.Skylink{}, errors.AddContext(err, "unable to upload skyfile")
	}

	// defer a function that cleans up the siafiles after a failed upload
	// attempt or after a dry run
	defer func() {
		if err != nil || sup.DryRun {
			if err := r.DeleteFile(sup.SiaPath); err != nil && !errors.Contains(err, filesystem.ErrNotExist) {
				r.staticLog.Printf("error deleting siafile after upload error: %v", err)
			}

			extendedSiaPath, spErr := sup.SiaPath.AddSuffixStr(skymodules.ExtendedSuffix)
			if spErr == nil {
				if err := r.DeleteFile(extendedSiaPath); err != nil && !errors.Contains(err, filesystem.ErrNotExist) {
					r.staticLog.Printf("error deleting extended siafile after upload error: %v\n", err)
				}
			}
		}
	}()

	// Create a span and attach it to our context
	span := opentracing.StartSpan("UploadSkyfile")
	ctx = opentracing.ContextWithSpan(ctx, span)
	defer func() {
		if err != nil {
			span.LogKV("err", err)
		}
		span.SetTag("success", err == nil)
		span.SetTag("skylink", skylink.String())
		span.Finish()
	}()

	// Upload the skyfile
	skylink, err = r.managedUploadSkyfile(ctx, sup, reader)
	if err != nil {
		return skymodules.Skylink{}, errors.AddContext(err, "unable to upload skyfile")
	}
	if r.staticDeps.Disrupt("SkyfileUploadFail") {
		return skymodules.Skylink{}, errors.New("SkyfileUploadFail")
	}

	// Check if skylink is blocked
	blocked, err := r.managedIsBlocked(ctx, skylink)
	if err != nil {
		return skymodules.Skylink{}, err
	}
	if blocked && !sup.DryRun {
		// No need to try and delete the file, the above defer func will handle
		// the deletion
		return skymodules.Skylink{}, ErrSkylinkBlocked
	}

	return skylink, nil
}

// managedIsFileNodeBlocked checks if any of the skylinks associated with the
// siafile are blocked
func (r *Renter) managedIsFileNodeBlocked(fileNode *filesystem.FileNode) bool {
	skylinkstrs := fileNode.Metadata().Skylinks
	for _, skylinkstr := range skylinkstrs {
		var skylink skymodules.Skylink
		err := skylink.LoadString(skylinkstr)
		if err != nil {
			// If there is an error just continue as we shouldn't prevent the
			// conversion due to bad old skylinks
			//
			// Log the error for debugging purposes
			r.staticLog.Printf("WARN: previous skylink for siafile %v could not be loaded from string; potentially corrupt skylink: %v", fileNode.SiaFilePath(), skylinkstr)
			continue
		}
		// Check if skylink is blocked
		blocked, err := r.managedIsBlocked(r.tg.StopCtx(), skylink)
		if err != nil {
			r.staticLog.Printf("WARN: error checking if skylink (%v) is blocked: %v", skylink, err)
			continue
		}
		if blocked {
			return true
		}
	}
	return false
}

// ResolveSkylinkV2 resolves a V2 skylink to a V1 skylink if possible.
func (r *Renter) ResolveSkylinkV2(ctx context.Context, sl skymodules.Skylink) (skymodules.Skylink, []skymodules.RegistryEntry, error) {
	if err := r.tg.Add(); err != nil {
		return skymodules.Skylink{}, nil, err
	}
	defer r.tg.Done()
	slResolved, srvs, err := r.managedTryResolveSkylinkV2(ctx, sl, true)
	if err != nil {
		return skymodules.Skylink{}, nil, err
	}
	if slResolved == sl {
		return skymodules.Skylink{}, nil, ErrInvalidSkylinkVersion
	}
	return slResolved, srvs, nil
}

// SkylinkHealth returns the health of a skylink on the network.
func (r *Renter) SkylinkHealth(ctx context.Context, sl skymodules.Skylink, ppms types.Currency) (skymodules.SkylinkHealth, error) {
	if err := r.tg.Add(); err != nil {
		return skymodules.SkylinkHealth{}, err
	}
	defer r.tg.Done()
	return r.managedSkylinkHealth(ctx, sl, ppms)
}

// managedResolveSkylinkV2 resolves a V2 skylink to a V1 skylink. If the skylink
// is not a V2 skylink, the input link is returned.
func (r *Renter) managedResolveSkylinkV2(ctx context.Context, sl skymodules.Skylink, blocklistCheck bool) (skylink skymodules.Skylink, _ *skymodules.RegistryEntry, err error) {
	// If the Skylink is a V1 Skylink, just return the skylink
	if sl.IsSkylinkV1() {
		return sl, nil, nil
	}
	// Future proof check that the Skylink is a V2 Skylink
	if !sl.IsSkylinkV2() {
		return skymodules.Skylink{}, nil, ErrInvalidSkylinkVersion
	}

	// Create a child span to capture the resolve for v2 skylinks.
	span, ctx := opentracing.StartSpanFromContext(ctx, "managedTryResolveSkylinkV2")
	defer func() {
		if err != nil {
			span.LogKV("error", err)
		}
		span.SetTag("success", err == nil)
		span.SetTag("skylinkv2", skylink.String())
		span.Finish()
	}()

	// Get link from registry entry.
	srv, err := r.ReadRegistryRID(ctx, sl.RegistryEntryID())
	if err != nil {
		return skymodules.Skylink{}, nil, err
	}
	if len(srv.Data) == 0 {
		return skymodules.Skylink{}, nil, errors.New("failed to resolve skylink")
	}

	err = skylink.LoadBytes(srv.Data)
	if err != nil {
		return skymodules.Skylink{}, nil, err
	}
	// If the link resolves to an empty skylink, return ErrRootNotFound to cause
	// the API to return a 404.
	if skylink == (skymodules.Skylink{}) {
		return skymodules.Skylink{}, nil, ErrRootNotFound
	}

	// See if we need to check the blocklist
	if !blocklistCheck {
		return skylink, &srv, nil
	}

	// Check if link is blocked
	blocked, err := r.managedIsBlocked(ctx, skylink)
	if err != nil {
		return skymodules.Skylink{}, nil, err
	}
	if blocked {
		return skymodules.Skylink{}, nil, ErrSkylinkBlocked
	}
	return skylink, &srv, nil
}

// managedTryResolveSkylinkV2 tries to resolve a V2 skylink to a V1 skylink. If
// the skylink is not a V2 skylink, the input link is returned. If the V2
// skylink is a nested V2 skylink, it will continue to try and resolve down to a
// V1 skylink until MaxSkylinkV2ResolvingDepth is met. If the skylink is nested
// more times than MaxSkylinkV2ResolvingDepth then an error is returned.
func (r *Renter) managedTryResolveSkylinkV2(ctx context.Context, link skymodules.Skylink, blocklistCheck bool) (_ skymodules.Skylink, srvs []skymodules.RegistryEntry, err error) {
	// Check if link needs to be resolved from V2 to V1.
	for i := 0; i < int(MaxSkylinkV2ResolvingDepth) && link.IsSkylinkV2(); i++ {
		var srv *skymodules.RegistryEntry
		link, srv, err = r.managedResolveSkylinkV2(ctx, link, blocklistCheck)
		if err != nil {
			return skymodules.Skylink{}, nil, err
		}
		if srv != nil {
			srvs = append(srvs, *srv)
		}
	}

	// If we are still a V2 skylink it means that the skylink is nested more times that is currently supported so return an error.
	if link.IsSkylinkV2() {
		return skymodules.Skylink{}, nil, ErrSkylinkNesting
	}

	// If we made it to a V1 link check if it is blocked.
	if blocklistCheck {
		blocked, err := r.managedIsBlocked(ctx, link)
		if err != nil {
			return skymodules.Skylink{}, nil, err
		}
		if blocked {
			return skymodules.Skylink{}, nil, ErrSkylinkBlocked
		}
	}
	return link, srvs, nil
}

// managedSkylinkHealth returns the health of a skylink on the network.
func (r *Renter) managedSkylinkHealth(ctx context.Context, sl skymodules.Skylink, ppms types.Currency) (skymodules.SkylinkHealth, error) {
	// Resolve the skylink if necessary.
	sl, _, err := r.managedTryResolveSkylinkV2(ctx, sl, true)
	if err != nil {
		return skymodules.SkylinkHealth{}, errors.AddContext(err, "failed to resolve skylink")
	}

	// Get the offset and fetchsize from the skylink
	offset, fetchSize, err := sl.OffsetAndFetchSize()
	if err != nil {
		return skymodules.SkylinkHealth{}, errors.AddContext(err, "unable to parse offset and fetchsize from skylink")
	}

	// Get base sector.
	baseSector, ws, err := r.managedDownloadByRoot(ctx, sl.MerkleRoot(), offset, fetchSize, ppms)
	if err != nil {
		return skymodules.SkylinkHealth{}, errors.AddContext(err, "unable to download base sector")
	}

	// Check if the base sector is encrypted, and attempt to decrypt it.
	encrypted := skymodules.IsEncryptedBaseSector(baseSector)
	if encrypted {
		_, err = r.managedDecryptBaseSector(baseSector)
		if err != nil {
			return skymodules.SkylinkHealth{}, errors.AddContext(err, "failed to decrypt base sector")
		}
	}

	// Parse out the metadata of the skyfile.
	layout, fanoutBytes, _, _, _, err := skymodules.ParseSkyfileMetadata(baseSector)
	if err != nil {
		return skymodules.SkylinkHealth{}, errors.AddContext(err, "error parsing skyfile metadata")
	}

	// Prepare the list of roots to ask the hosts for.
	var roots []crypto.Hash

	// If the file has a fanout, ask the hosts for the fanout as well.
	rootIndexToChunkIndex := make(map[int]int)
	numChunks := 0
	numPieces := int(layout.FanoutDataPieces + layout.FanoutParityPieces)
	if len(fanoutBytes) > 0 {
		// Create the list of chunks from the fanout. Since we want to
		// give an overview of the health of the file on the network, we
		// don't compress the fanout.
		fanoutChunks, err := layout.DecodeFanoutIntoChunks(fanoutBytes)
		if err != nil {
			return skymodules.SkylinkHealth{}, errors.AddContext(err, "error parsing skyfile fanout")
		}

		for chunkIndex, chunk := range fanoutChunks {
			for _, root := range chunk {
				rootIndexToChunkIndex[len(roots)] = chunkIndex
				roots = append(roots, root)
			}
		}
		numChunks = len(fanoutChunks)
	}

	// Get the workers.
	workers := r.staticWorkerPool.callWorkers()

	// Launch the jobs in batches. Each batch with its own response channel.
	remainingRoots := roots
	var responseChans []chan *jobHasSectorResponse
	var launchedWorkerss []int
	for batchIndex := 0; len(remainingRoots) > 0; batchIndex++ {
		batch := remainingRoots
		if uint64(len(remainingRoots)) > maxHasSectorBatchSize {
			batch = batch[:maxHasSectorBatchSize]
		}
		remainingRoots = remainingRoots[len(batch):]
		responseChan := make(chan *jobHasSectorResponse, len(workers))

		launchedWorkers := 0
		for _, worker := range workers {
			// Check for gouging.
			pt := worker.staticPriceTable().staticPriceTable
			cache := worker.staticCache()
			err := checkPCWSGouging(pt, cache.staticRenterAllowance, len(workers), len(roots))
			if err != nil {
				continue // ignore
			}

			// Add job to worker.
			jhs := worker.newJobHasSector(ctx, responseChan, numPieces, batch...)
			if !worker.staticJobHasSectorQueue.callAdd(jhs) {
				continue // ignore
			}
			launchedWorkers++
		}
		responseChans = append(responseChans, responseChan)
		launchedWorkerss = append(launchedWorkerss, launchedWorkers)

		// If a batch has 0 launched workers we are done.
		if launchedWorkers == 0 {
			return skymodules.SkylinkHealth{}, errors.New("no workers were launched successfully")
		}
	}

	// Each batch has its own waiting goroutine.
	// TODO: Once Sia has upgraded to support larger MDM programs we don't
	// need the batching here anymore.
	var wg sync.WaitGroup
	rootTotals := make([]uint64, len(roots))
	for batchIndex, responseChan := range responseChans {
		wg.Add(1)
		go func(batchIndex uint64, responseChan chan *jobHasSectorResponse) {
			defer wg.Done()

			for i := 0; i < launchedWorkerss[batchIndex]; i++ {
				var resp *jobHasSectorResponse
				select {
				case <-ctx.Done():
					return
				case resp = <-responseChan:
				}

				if resp.staticErr != nil {
					continue
				}
				// Add the result to the totals.
				for i, available := range resp.staticAvailables {
					if available {
						batchOffset := uint64(maxHasSectorBatchSize) * batchIndex
						rootTotals[batchOffset+uint64(i)]++
					}
				}
			}
		}(uint64(batchIndex), responseChan)
	}
	wg.Wait()

	// Wait for the worker state results for the base sector.
	resps := ws.WaitForResults(ctx)
	var baseSectorRedundancy uint64
	for _, resp := range resps {
		if resp.err != nil {
			continue
		}
		// Check > 0 because base sector only has 1 piece.
		if len(resp.pieceIndices) > 0 {
			baseSectorRedundancy++
		}
	}

	// Create a slice of good pieces for each chunk. A chunk has a good
	// piece if a root belonging to the chunk exists >0 times on the
	// network.
	chunkGoodPieces := make([]int, numChunks)
	onlyOnePiecePerChunk := layout.FanoutDataPieces == 1 && layout.CipherType == crypto.TypePlain
	for i := 0; i < len(rootTotals); i++ {
		chunkIndex := rootIndexToChunkIndex[i]
		if onlyOnePiecePerChunk {
			// Special Case: If we only need one piece per chunk, we
			// count all occurrences of that piece up until
			// numPieces.
			chunkGoodPieces[chunkIndex] += int(rootTotals[i])
			if chunkGoodPieces[chunkIndex] > numPieces {
				chunkGoodPieces[chunkIndex] = numPieces
			}
		} else if rootTotals[i] > 0 {
			// Otherwise every piece only counts as 1 good piece.
			chunkGoodPieces[chunkIndex]++
		}
	}

	// Set the base sector redundancy.
	health := skymodules.SkylinkHealth{
		BaseSectorRedundancy: baseSectorRedundancy,
	}

	// If the fanout datapieces are 0, there is no fanout and we are done.
	if layout.FanoutDataPieces == 0 {
		return health, nil
	}

	// Compute the health of all chunks and remember the worst one. That's
	// the overall fanout health.
	worstHealth := float64(numPieces / int(layout.FanoutDataPieces))
	fanoutHealth := make([]float64, 0, numChunks)
	for _, goodPieces := range chunkGoodPieces {
		chunkHealth := float64(goodPieces) / float64(layout.FanoutDataPieces)
		if chunkHealth < worstHealth {
			worstHealth = chunkHealth
		}
		fanoutHealth = append(fanoutHealth, chunkHealth)
	}
	return skymodules.SkylinkHealth{
		BaseSectorRedundancy:      baseSectorRedundancy,
		FanoutEffectiveRedundancy: worstHealth,
		FanoutRedundancy:          fanoutHealth,
		FanoutDataPieces:          layout.FanoutDataPieces,
		FanoutParityPieces:        layout.FanoutParityPieces,
	}, nil
}<|MERGE_RESOLUTION|>--- conflicted
+++ resolved
@@ -829,13 +829,8 @@
 	}
 
 	// Download the base sector
-<<<<<<< HEAD
-	baseSector, err := r.managedDownloadByRoot(ctx, link.MerkleRoot(), offset, fetchSize, pricePerMS)
+	baseSector, _, err := r.managedDownloadByRoot(ctx, link.MerkleRoot(), offset, fetchSize, pricePerMS)
 	return StreamerFromSlice(baseSector), srvs, link, err
-=======
-	baseSector, _, err := r.managedDownloadByRoot(ctx, link.MerkleRoot(), offset, fetchSize, pricePerMS)
-	return StreamerFromSlice(baseSector), srvs, err
->>>>>>> 71862cb4
 }
 
 // managedDownloadSkylink will take a link and turn it into the metadata and
