--- conflicted
+++ resolved
@@ -1303,8 +1303,6 @@
 		if err != nil {
 			c.log.Println("Unable to save the contractor:", err)
 		}
-<<<<<<< HEAD
-=======
 	}
 
 	// Portals will need to form additional contracts with any hosts that they
@@ -1409,6 +1407,5 @@
 		if err != nil {
 			c.log.Println("Unable to save the contractor:", err)
 		}
->>>>>>> 368cc498
 	}
 }