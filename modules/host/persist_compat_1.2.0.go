--- conflicted
+++ resolved
@@ -395,11 +395,7 @@
 		return build.ExtendErr("upgrade appears complete, but having trouble reloading:", err)
 	}
 	// Save the updated persist so that the upgrade is not triggered again.
-<<<<<<< HEAD
-	err = persist.SaveJSON(v120PersistMetadata, h.persistData(), filepath.Join(h.persistDir, settingsFile))
-=======
 	err = persist.SaveJSON(modules.Hostv120PersistMetadata, h.persistData(), filepath.Join(h.persistDir, settingsFile))
->>>>>>> 7a752c57
 	if err != nil {
 		return build.ExtendErr("upgrade appears complete, but final save has failed (upgrade likely successful", err)
 	}
