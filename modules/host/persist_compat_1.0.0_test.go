--- conflicted
+++ resolved
@@ -34,9 +34,6 @@
 		t.Log(filepath.Abs(source))
 		t.Fatal(err)
 	}
-<<<<<<< HEAD
-	h, err := New(ht.cs, ht.gateway, ht.tpool, ht.wallet, ht.mux, "localhost:0", filepath.Join(ht.persistDir, modules.HostDir))
-=======
 
 	// Create a new siamux to ensure it has the chance to load the appropriate
 	// set of keys
@@ -47,7 +44,6 @@
 
 	// Reload the host
 	h, err := New(ht.cs, ht.gateway, ht.tpool, ht.wallet, mux, "localhost:0", filepath.Join(ht.persistDir, modules.HostDir))
->>>>>>> 7a752c57
 	if err != nil {
 		t.Fatal(err)
 	}
