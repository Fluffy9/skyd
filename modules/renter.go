--- conflicted
+++ resolved
@@ -112,17 +112,13 @@
 	Filesize       uint64            `json:"filesize"`
 	LocalPath      string            `json:"localpath"`
 	ModTime        time.Time         `json:"modtime"`
+	OnDisk         bool              `json:"ondisk"`
+	Recoverable    bool              `json:"recoverable"`
 	Redundancy     float64           `json:"redundancy"`
 	Renewing       bool              `json:"renewing"`
 	SiaPath        string            `json:"siapath"`
 	UploadedBytes  uint64            `json:"uploadedbytes"`
 	UploadProgress float64           `json:"uploadprogress"`
-<<<<<<< HEAD
-=======
-	Expiration     types.BlockHeight `json:"expiration"`
-	OnDisk         bool              `json:"ondisk"`
-	Recoverable    bool              `json:"recoverable"`
->>>>>>> 66152735
 }
 
 // A HostDBEntry represents one host entry in the Renter's host DB. It
