--- conflicted
+++ resolved
@@ -33,7 +33,6 @@
 		return errors.AddContext(err, "Failed to write response")
 	}
 
-<<<<<<< HEAD
 	// Note: we have sent the price table before processing payment for this
 	// RPC. This allows the renter to check for price gouging and close out the
 	// stream if it does not agree with pricing. After this the host processes
@@ -49,15 +48,7 @@
 	}
 
 	// verify payment
-	expected := pt.Costs[modules.RPCUpdatePriceTable]
-=======
-	// TODO: process payment for this RPC call (introduced in other MR)
-	amountPaid := pt.UpdatePriceTableCost
-
-	// verify the renter payment was sufficient, since the renter already has
-	// the updated prices, we expect it will have paid the latest price
 	expected := pt.UpdatePriceTableCost
->>>>>>> 37ce0ea5
 	if amountPaid.Cmp(expected) < 0 {
 		return errors.AddContext(modules.ErrInsufficientPaymentForRPC, fmt.Sprintf("The renter did not supply sufficient payment to cover the cost of the  UpdatePriceTableRPC. Expected: %v Actual: %v", expected.HumanString(), amountPaid.HumanString()))
 	}
@@ -65,10 +56,10 @@
 	return nil
 }
 
-// managedCalculateUpdatePriceTableRPCPrice calculates the price for the
+// managedCalculateUpdatePriceTableCost calculates the price for the
 // UpdatePriceTableRPC. The price can be dependant on numerous factors.
 // Note: for now this is a fixed cost equaling the base RPC price.
-func (h *Host) managedCalculateUpdatePriceTableRPCPrice() types.Currency {
+func (h *Host) managedCalculateUpdatePriceTableCost() types.Currency {
 	hIS := h.InternalSettings()
 	return hIS.MinBaseRPCPrice
 }