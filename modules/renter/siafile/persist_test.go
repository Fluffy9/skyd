--- conflicted
+++ resolved
@@ -67,14 +67,8 @@
 		fmt.Println(sf2.pubKeyTable)
 		return errors.New("sf pubKeyTable doesn't equal sf2 pubKeyTable")
 	}
-<<<<<<< HEAD
-	if !reflect.DeepEqual(sf.allChunks(), sf2.allChunks()) {
-		fmt.Println(sf.numChunks(), sf2.numChunks())
-		return errors.New("sf chunks don't equal sf2 chunks")
-=======
 	if sf.numChunks != sf2.numChunks {
 		return errors.New(fmt.Sprint("sf numChunks doesn't equal sf2 numChunks", sf.numChunks, sf2.numChunks))
->>>>>>> ca65094b
 	}
 	if sf.siaFilePath != sf2.siaFilePath {
 		return fmt.Errorf("sf2 filepath was %v but should be %v",
@@ -132,8 +126,8 @@
 		panic(fmt.Sprint("failed to load partialsSiaFile", err))
 	}
 	// Check that the partials file is sane.
-	if partialsSiaFile.numChunks() > 0 {
-		panic(fmt.Sprint("partialsSiaFile shouldn't have any chunks but had ", partialsSiaFile.numChunks()))
+	if partialsSiaFile.numChunks > 0 {
+		panic(fmt.Sprint("partialsSiaFile shouldn't have any chunks but had ", partialsSiaFile.numChunks))
 	}
 	partialsEntry := &SiaFileSetEntry{
 		dummyEntry(partialsSiaFile),
@@ -145,13 +139,8 @@
 		panic(err)
 	}
 	// Check that the number of chunks in the file is correct.
-<<<<<<< HEAD
-	if numChunks >= 0 && sf.numChunks() != uint64(numChunks) {
-		panic(fmt.Sprint("newTestFile didn't create the expected number of chunks: ", sf.numChunks()))
-=======
-	if sf.numChunks != numChunks {
-		panic("newTestFile didn't create the expected number of chunks")
->>>>>>> ca65094b
+	if numChunks >= 0 && sf.numChunks != numChunks {
+		panic(fmt.Sprintf("newTestFile didn't create the expected number of chunks: %v", sf.numChunks))
 	}
 	return sf, wal, walPath
 }
@@ -186,11 +175,7 @@
 		panic(err)
 	}
 	// Add pieces to each chunk.
-<<<<<<< HEAD
-	for chunkIndex := range sf.allChunks() {
-=======
 	for chunkIndex := 0; chunkIndex < sf.numChunks; chunkIndex++ {
->>>>>>> ca65094b
 		for pieceIndex := 0; pieceIndex < sf.ErasureCode().NumPieces(); pieceIndex++ {
 			numPieces := fastrand.Intn(3) // up to 2 hosts for each piece
 			for i := 0; i < numPieces; i++ {
@@ -276,12 +261,8 @@
 	}
 	// Marshal the chunks.
 	var chunks [][]byte
-<<<<<<< HEAD
-	for _, chunk := range sf.fullChunks {
-=======
 	var chunksMarshaled []chunk
 	err = sf.iterateChunksReadonly(func(chunk chunk) error {
->>>>>>> ca65094b
 		c := marshalChunk(chunk)
 		chunks = append(chunks, c)
 		return nil
@@ -307,16 +288,9 @@
 	if err != nil {
 		t.Fatal(err)
 	}
-<<<<<<< HEAD
 	// If the file only has 1 partial chunk and no full chunk don't do this check.
-	if len(sf.fullChunks) > 0 {
-		if fi.Size() != sf.chunkOffset(len(sf.fullChunks)-1)+int64(len(chunks[len(chunks)-1])) {
-			t.Fatal("file doesn't have right size")
-		}
-=======
 	if fi.Size() != sf.chunkOffset(sf.numChunks-1)+int64(len(chunks[len(chunks)-1])) {
 		t.Fatal("file doesn't have right size")
->>>>>>> ca65094b
 	}
 	// Compare the metadata to the on-disk metadata.
 	readMD := make([]byte, len(md))
@@ -338,13 +312,8 @@
 	}
 	// Compare the chunks to the on-disk chunks one-by-one.
 	readChunk := make([]byte, int(sf.staticMetadata.StaticPagesPerChunk)*pageSize)
-<<<<<<< HEAD
-	for chunkIndex := range sf.fullChunks {
-		_, err := f.ReadAt(readChunk, sf.chunkOffset(chunkIndex))
-=======
 	err = sf.iterateChunksReadonly(func(chunk chunk) error {
 		_, err := f.ReadAt(readChunk, sf.chunkOffset(chunk.Index))
->>>>>>> ca65094b
 		if err != nil && err != io.EOF {
 			t.Fatal(err)
 		}
@@ -525,13 +494,8 @@
 	siaFilePath, _, source, rc, sk, _, _, fileMode := newTestFileParams(1, true)
 	sf, wal, _ := customTestFileAndWAL(siaFilePath, source, rc, sk, 0, 1, fileMode)
 	// Check that the number of chunks in the file is correct.
-<<<<<<< HEAD
-	if sf.numChunks() != 1 {
-		panic(fmt.Sprint("newTestFile didn't create the expected number of chunks ", sf.numChunks()))
-=======
 	if sf.numChunks != 1 {
-		panic("newTestFile didn't create the expected number of chunks")
->>>>>>> ca65094b
+		panic(fmt.Sprintf("newTestFile didn't create the expected number of chunks: %v", sf.numChunks))
 	}
 	// Set the cached fields to 0 like they would be if the file was already
 	// uploaded before caching was introduced.
@@ -836,15 +800,9 @@
 	sf := newTestFile()
 
 	// Choose a random chunk from the file and replace it.
-<<<<<<< HEAD
-	chunkIndex := fastrand.Intn(len(sf.fullChunks))
-	chunk := randomChunk()
-	sf.fullChunks[chunkIndex] = chunk
-=======
 	chunkIndex := fastrand.Intn(sf.numChunks)
 	chunk := randomChunk()
 	chunk.Index = chunkIndex
->>>>>>> ca65094b
 
 	// Write the chunk to disk using saveChunk.
 	update := sf.saveChunkUpdate(chunk)
