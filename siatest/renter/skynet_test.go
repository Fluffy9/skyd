--- conflicted
+++ resolved
@@ -2137,15 +2137,9 @@
 	// lock.
 	_, _, err = r.SkynetSkylinkGet(modules.Skylink{}.String())
 	if err == nil {
-<<<<<<< HEAD
-		t.Fatal("Error is nil, expected error due to no worker")
-	} else if !strings.Contains(err.Error(), "no workers") && !strings.Contains(err.Error(), "not enough workers") {
-		t.Errorf("Expected error containing 'no workers' but got %v", err)
-=======
 		t.Fatal("Error is nil, expected error due to not enough workers")
-	} else if !strings.Contains(err.Error(), modules.ErrNotEnoughWorkersInWorkerPool.Error()) {
+	} else if !strings.Contains(err.Error(), modules.ErrNotEnoughWorkersInWorkerPool.Error()) && !strings.Contains(err.Error(), "not enough workers to complete download") {
 		t.Errorf("Expected error containing '%v' but got %v", modules.ErrNotEnoughWorkersInWorkerPool, err)
->>>>>>> aceecc4b
 	}
 }
 
