--- conflicted
+++ resolved
@@ -1097,13 +1097,8 @@
 
 		staticDownloadHistory: newDownloadHistory(),
 
-<<<<<<< HEAD
-=======
-		staticSubscriptionManager: newSubscriptionManager(),
-
 		ongoingRegistryRepairs: make(map[modules.RegistryEntryID]struct{}),
 
->>>>>>> d4b245b2
 		staticConsensusSet:   cs,
 		staticDeps:           deps,
 		staticGateway:        g,
