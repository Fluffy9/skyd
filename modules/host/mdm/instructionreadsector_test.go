--- conflicted
+++ resolved
@@ -26,13 +26,6 @@
 	dataLen := uint64(len(programData))
 
 	// Execute it.
-<<<<<<< HEAD
-	ics := uint64(0) // initial contract size is 0 sectors.
-	imr := crypto.Hash{}
-	fastrand.Read(imr[:])
-	programCost := modules.InitCost(pt, dataLen).Add(modules.ReadCost(pt, readLen)) // use the cost of the program as the budget
-	finalize, outputs, err := mdm.ExecuteProgram(context.Background(), pt, instructions, programCost, newTestStorageObligation(true, ics, imr), ics, imr, dataLen, r)
-=======
 	so := newTestStorageObligation(true)
 	so.sectorRoots = make([]crypto.Hash, 10)
 	for i := 0; i < 10; i++ { // initial contract size is 10 sectors.
@@ -40,9 +33,8 @@
 	}
 	ics := so.ContractSize()
 	imr := so.MerkleRoot()
-	programCost := InitCost(pt, dataLen).Add(ReadCost(pt, readLen)) // use the cost of the program as the budget
+	programCost := modules.InitCost(pt, dataLen).Add(modules.ReadCost(pt, readLen)) // use the cost of the program as the budget
 	finalize, outputs, err := mdm.ExecuteProgram(context.Background(), pt, instructions, programCost, so, dataLen, r)
->>>>>>> 10aa7779
 	if err != nil {
 		t.Fatal(err)
 	}
@@ -82,13 +74,8 @@
 	dataLen = uint64(len(programData))
 	r = bytes.NewReader(programData)
 	// Execute it.
-<<<<<<< HEAD
 	programCost = modules.InitCost(pt, dataLen).Add(modules.ReadCost(pt, length)) // use the cost of the program as the budget
-	finalize, outputs, err = mdm.ExecuteProgram(context.Background(), pt, instructions, programCost, newTestStorageObligation(true, ics, imr), ics, imr, dataLen, r)
-=======
-	programCost = InitCost(pt, dataLen).Add(ReadCost(pt, length)) // use the cost of the program as the budget
 	finalize, outputs, err = mdm.ExecuteProgram(context.Background(), pt, instructions, programCost, so, dataLen, r)
->>>>>>> 10aa7779
 	if err != nil {
 		t.Fatal(err)
 	}
