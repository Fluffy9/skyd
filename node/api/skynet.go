--- conflicted
+++ resolved
@@ -506,17 +506,6 @@
 		return
 	}
 
-<<<<<<< HEAD
-=======
-	// Only set the Content-Type header when the metadata defines one, if we
-	// were to set the header to an empty string, it would prevent the http
-	// library from sniffing the file's content type.
-	if responseContentType != "" {
-		w.Header().Set("Content-Type", responseContentType)
-	}
-	w.Header().Set("Skynet-File-Metadata", string(encMetadata))
-
->>>>>>> 2c007a36
 	http.ServeContent(w, req, metadata.Filename, time.Time{}, streamer)
 }
 
