--- conflicted
+++ resolved
@@ -123,17 +123,10 @@
 	}
 
 	// Create metadata.
-<<<<<<< HEAD
 	sm := skymodules.SkyfileMetadata{
-		Filename:     sup.Filename,
-		Length:       uint64(info.Size),
-		Mode:         sup.Mode,
-		Monetization: sup.Monetization,
-=======
-	upload.sm = skymodules.SkyfileMetadata{
 		Filename: sup.Filename,
+		Length:   uint64(info.Size),
 		Mode:     sup.Mode,
->>>>>>> 3f1ee08e
 		Subfiles: skymodules.SkyfileSubfiles{
 			sup.Filename: skymodules.SkyfileSubfileMetadata{
 				Filename:    fileName,
