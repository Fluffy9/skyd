--- conflicted
+++ resolved
@@ -1350,11 +1350,7 @@
 
 // renterFileHandler handles GET requests to the /renter/file/:siapath API endpoint.
 func (api *API) renterFileHandlerGET(w http.ResponseWriter, req *http.Request, ps httprouter.Params) {
-<<<<<<< HEAD
-	// Determine the siapath that hte user wants to get the file from.
-=======
 	// Determine the siapath that the user wants to get the file from.
->>>>>>> cdf5c672
 	siaPath, err := modules.NewSiaPath(ps.ByName("siapath"))
 	if err != nil {
 		WriteError(w, Error{err.Error()}, http.StatusBadRequest)
@@ -1371,7 +1367,6 @@
 			WriteError(w, Error{"unable to parse 'root' arg"}, http.StatusBadRequest)
 			return
 		}
-<<<<<<< HEAD
 	}
 
 	// Rebase the users input to the user folder if the user is requesting a
@@ -1384,20 +1379,6 @@
 		}
 	}
 
-=======
-	}
-
-	// Rebase the users input to the user folder if the user is requesting a
-	// user siapath.
-	if !root {
-		siaPath, err = rebaseInputSiaPath(siaPath)
-		if err != nil {
-			WriteError(w, Error{err.Error()}, http.StatusBadRequest)
-			return
-		}
-	}
-
->>>>>>> cdf5c672
 	// Fetch the file.
 	file, err := api.renter.File(siaPath)
 	if err != nil {
@@ -1760,17 +1741,12 @@
 	http.ServeContent(w, req, metadata.Filename, time.Time{}, streamer)
 }
 
-<<<<<<< HEAD
-// skynetSkyfileHandlerPOST accepts some data and some metadata and then turns
-// that into a skylink, which is returned to the caller.
-=======
 // skynetSkyfileHandlerPOST is a dual purpose endpoint. If the 'convertpath'
 // field is set, this endpoint will create a skyfile using an existing siafile.
 // The original siafile and the skyfile will boeth need to be kept in order for
 // the file to remain available on Skynet. If the 'convertpath' field is not
 // set, this is essentially an upload streaming endpoint for Skynet which
 // returns a skylink.
->>>>>>> cdf5c672
 func (api *API) skynetSkyfileHandlerPOST(w http.ResponseWriter, req *http.Request, ps httprouter.Params) {
 	// Parse the query params.
 	queryForm, err := url.ParseQuery(req.URL.RawQuery)
@@ -1817,11 +1793,7 @@
 	redundancy := uint8(0)
 	if rStr := queryForm.Get("paritypieces"); rStr != "" {
 		if _, err := fmt.Sscan(rStr, &redundancy); err != nil {
-<<<<<<< HEAD
-			WriteError(w, Error{"unable to parse redundancy: " + err.Error()}, http.StatusBadRequest)
-=======
 			WriteError(w, Error{"unable to parse paritypieces: " + err.Error()}, http.StatusBadRequest)
->>>>>>> cdf5c672
 			return
 		}
 	}
