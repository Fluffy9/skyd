--- conflicted
+++ resolved
@@ -24,11 +24,7 @@
 // A hostTester is the helper object for host testing, including helper modules
 // and methods for controlling synchronization.
 type hostTester struct {
-<<<<<<< HEAD
-	mux *modules.SiaMux
-=======
 	mux *siamux.SiaMux
->>>>>>> f9720379
 
 	cs        modules.ConsensusSet
 	gateway   modules.Gateway
@@ -143,10 +139,7 @@
 	if err != nil {
 		return nil, err
 	}
-<<<<<<< HEAD
-
-=======
->>>>>>> f9720379
+
 	h, err := NewCustomHost(d, cs, g, tp, w, mux, "localhost:0", filepath.Join(testdir, modules.HostDir))
 	if err != nil {
 		return nil, err
