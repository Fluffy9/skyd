package host

import (
	"reflect"
	"testing"

	"fmt"

	"gitlab.com/NebulousLabs/Sia/crypto"
	"gitlab.com/NebulousLabs/Sia/modules"
	"gitlab.com/NebulousLabs/Sia/types"
	"gitlab.com/NebulousLabs/errors"
	"gitlab.com/NebulousLabs/fastrand"
)

// TestStorageObligationID checks that the return function of the storage
// obligation returns the correct value for the obligaiton id.
func TestStorageObligationID(t *testing.T) {
	t.Parallel()
	// Try a transaction set with just a file contract.
	so1 := &storageObligation{
		OriginTransactionSet: []types.Transaction{{
			FileContracts: []types.FileContract{{
				ValidProofOutputs: []types.SiacoinOutput{
					{
						UnlockHash: types.UnlockHash{2, 1, 3},
						Value:      types.NewCurrency64(35),
					},
					{
						UnlockHash: types.UnlockHash{0, 1, 3},
						Value:      types.NewCurrency64(25),
					},
				},
				MissedProofOutputs: []types.SiacoinOutput{
					{
						UnlockHash: types.UnlockHash{110, 1, 3},
						Value:      types.NewCurrency64(3325),
					},
					{
						UnlockHash: types.UnlockHash{110, 1, 3},
						Value:      types.NewCurrency64(8325),
					},
				},
			}},
		}},
	}
	if so1.id() != so1.OriginTransactionSet[0].FileContractID(0) {
		t.Error("id function of storage obligation is not correct")
	}

	// Try a file contract that includes file contract dependencies.
	so2 := &storageObligation{
		OriginTransactionSet: []types.Transaction{
			{
				SiacoinOutputs: []types.SiacoinOutput{{
					UnlockHash: types.UnlockHash{1, 3, 2},
					Value:      types.NewCurrency64(5),
				}},
			},
			{
				FileContracts: []types.FileContract{{
					ValidProofOutputs: []types.SiacoinOutput{
						{
							UnlockHash: types.UnlockHash{8, 11, 4},
							Value:      types.NewCurrency64(85),
						},
						{
							UnlockHash: types.UnlockHash{8, 11, 14},
							Value:      types.NewCurrency64(859),
						},
					},
					MissedProofOutputs: []types.SiacoinOutput{
						{
							UnlockHash: types.UnlockHash{8, 113, 4},
							Value:      types.NewCurrency64(853),
						},
						{
							UnlockHash: types.UnlockHash{8, 119, 14},
							Value:      types.NewCurrency64(9859),
						},
					},
				}},
			},
		},
	}
	if so2.id() != so2.OriginTransactionSet[1].FileContractID(0) {
		t.Error("id function of storage obligation incorrect for file contracts with dependencies")
	}
}

// TestStorageObligationSnapshot verifies the functionality of the snapshot
// function.
func TestStorageObligationSnapshot(t *testing.T) {
	if testing.Short() {
		t.SkipNow()
	}
	t.Parallel()
	ht, err := newHostTester(t.Name())
	if err != nil {
		t.Fatal(err)
	}
	defer ht.Close()

	// Create a storage obligation & add a revision
	so, err := ht.newTesterStorageObligation()
	if err != nil {
		t.Fatal(err)
	}
	sectorRoot, sectorData := randSector()
	so.SectorRoots = []crypto.Hash{sectorRoot}
	proofDeadline := so.proofDeadline()
	validPayouts, missedPayouts := so.payouts()
	so.RevisionTransactionSet = []types.Transaction{{
		FileContractRevisions: []types.FileContractRevision{{
			ParentID:          so.id(),
			UnlockConditions:  types.UnlockConditions{},
			NewRevisionNumber: 1,

			NewFileSize:           uint64(len(sectorData)),
			NewFileMerkleRoot:     sectorRoot,
			NewWindowStart:        so.expiration(),
			NewWindowEnd:          proofDeadline,
			NewValidProofOutputs:  validPayouts,
			NewMissedProofOutputs: missedPayouts,
			NewUnlockHash:         types.UnlockConditions{}.UnlockHash(),
		}},
	}}
	// Set a random missed host payout.
	fcr := so.RevisionTransactionSet[0].FileContractRevisions[0]
	fcr.SetMissedHostPayout(types.NewCurrency64(fastrand.Uint64n(100)))

	// Insert the SO
	ht.host.managedLockStorageObligation(so.id())
	err = ht.host.managedAddStorageObligation(so, false)
	ht.host.managedUnlockStorageObligation(so.id())

	// Fetch a snapshot & verify its fields
	snapshot, err := ht.host.managedGetStorageObligationSnapshot(so.id())
	if err != nil {
		t.Fatal(err)
	}
	if snapshot.ContractSize() != uint64(len(sectorData)) {
		t.Fatalf("Unexpected contract size, expected %v but received %v", uint64(len(sectorData)), snapshot.ContractSize())
	}
	if snapshot.MerkleRoot() != sectorRoot {
		t.Fatalf("Unexpected merkle root, expected %v but received %v", sectorRoot, snapshot.MerkleRoot())
	}
	if uint64(snapshot.ProofDeadline()) != uint64(proofDeadline) {
		t.Fatalf("Unexpected proof deadline, expected %v but received %v", proofDeadline, snapshot.ProofDeadline())
	}
	if len(snapshot.SectorRoots()) != 1 {
		t.Fatal("Unexpected number of sector roots")
	}
	if snapshot.SectorRoots()[0] != sectorRoot {
		t.Fatalf("Unexpected sector root, expected %v but received %v", sectorRoot, snapshot.SectorRoots()[0])
	}
	if !snapshot.UnallocatedCollateral().Equals(fcr.MissedHostPayout()) {
		t.Fatalf("Unexpected unallocated collateral, expected %v but was %v", fcr.MissedHostPayout().HumanString(), snapshot.UnallocatedCollateral().HumanString())
	}
	if !reflect.DeepEqual(snapshot.RecentRevision(), fcr) {
		t.Fatal("Revisions don't match")
	}
	// Update the SO with new data
	sectorRoot2, sectorData := randSector()
	ht.host.managedLockStorageObligation(so.id())
	err = so.Update([]crypto.Hash{sectorRoot, sectorRoot2}, nil, map[crypto.Hash][]byte{sectorRoot2: sectorData})
	if err != nil {
		t.Fatal(err)
	}

	// Verify the SO has been updated with the new sector root. Note that we
	// purposefully have not yet unlocked the SO here. Clarifying the snapshot
	// is retrieved from the database.
	snapshot, err = ht.host.managedGetStorageObligationSnapshot(so.id())
	if err != nil {
		t.Fatal(err)
	}
	if len(snapshot.SectorRoots()) != 2 {
		t.Fatal("Unexpected number of sector roots")
	}

	// Verify we can not update the SO if it is not locked
	ht.host.managedUnlockStorageObligation(so.id())
	sectorRoot3, sectorData := randSector()
	err = so.Update([]crypto.Hash{sectorRoot, sectorRoot2, sectorRoot3}, nil, map[crypto.Hash][]byte{sectorRoot3: sectorData})
	if err == nil {
		t.Fatal("Expected Update to fail on unlocked SO")
	}
}

// TestAccountFundingTracking verifies the AccountFunding field is properly
// updated when the SOs lifecycle methods get called on the host.
func TestAccountFundingTracking(t *testing.T) {
	if testing.Short() {
		t.SkipNow()
	}
	t.Parallel()

	ht, err := newHostTester(t.Name())
	if err != nil {
		t.Fatal(err)
	}
	defer ht.Close()

<<<<<<< HEAD
	// expectDelta is a helper that asserts the deltas, with regards to the
	// account funding fields, in the host's financial metrics before and after
	// executing the given function f.
	expectDelta := func(pafDelta, afDelta int, action string, f func() error) error {
=======
	// expectDelta is a helper that asserts the account funding delta in the
	// host's financial metrics before and after executing the given function f.
	expectDelta := func(afDelta int64, action string, f func() error) error {
>>>>>>> Implement MR remarks
		bkp := ht.host.FinancialMetrics()
		if err := f(); err != nil {
			return err
		}

<<<<<<< HEAD
		fm := ht.host.FinancialMetrics()
		af := fm.AccountFunding
		paf := fm.AccountFunding

		// verify  account funding delta
		if pafDelta >= 0 {
			delta := paf.Sub(bkp.AccountFunding)
			if !delta.Equals64(uint64(pafDelta)) {
				return fmt.Errorf("Unexpected account funding delta after %s, expected '%vH' actual '%vH'", action, pafDelta, delta)
			}
		} else {
			delta := bkp.AccountFunding.Sub(paf)
			if !delta.Equals64(uint64(pafDelta * -1)) {
				return fmt.Errorf("Unexpected account funding delta after %s, expected '%vH' actual '-%vH'", action, pafDelta, delta)
			}
		}

=======
>>>>>>> c5484aac
		// verify account funding delta
		af := ht.host.FinancialMetrics().AccountFunding
		if afDelta >= 0 {
			delta := af.Sub(bkp.AccountFunding)
			if !delta.Equals64(uint64(afDelta)) {
				return fmt.Errorf("Unexpected account funding delta after %s, expected '%vH' actual '%vH'", action, afDelta, delta)
			}
		} else {
			delta := bkp.AccountFunding.Sub(af)
			if !delta.Equals64(uint64(afDelta * -1)) {
				return fmt.Errorf("Unexpected account funding delta after %s, expected '%vH' actual '-%vH'", action, afDelta, delta)
			}
		}

		return nil
	}

	// assert account funding is 0 on new host
	af := ht.host.FinancialMetrics().AccountFunding
	if !af.IsZero() {
		t.Fatalf("Expected account funding to be zero but was '%v'", af.HumanString())
	}

	// create a storage obligation
	so, err := ht.newTesterStorageObligation()
	if err != nil {
		t.Fatal(err)
	}
	ht.host.managedLockStorageObligation(so.id())
	defer ht.host.managedUnlockStorageObligation(so.id())

	// add the storage obligation (expect AF to increase)
	rd1 := fastrand.Intn(10) + 1
	so.AccountFunding = so.AccountFunding.Add64(uint64(rd1))
<<<<<<< HEAD
	if err = expectDelta(rd1, 0, "add SO", func() error {
=======
	if err = expectDelta(rd1, "add SO", func() error {
>>>>>>> c5484aac
		return ht.host.managedAddStorageObligation(so, false)
	}); err != nil {
		t.Fatal(err)
	}

	// modify the storage obligation (expect AF to increase)
	rd2 := fastrand.Intn(10) + 1
	so.AccountFunding = so.AccountFunding.Add64(uint64(rd2))
<<<<<<< HEAD
	if err = expectDelta(rd2, 0, "modify SO", func() error {
=======
	if err = expectDelta(rd2, "modify SO", func() error {
>>>>>>> c5484aac
		return ht.host.managedModifyStorageObligation(so, []crypto.Hash{}, make(map[crypto.Hash][]byte, 0))
	}); err != nil {
		t.Fatal(err)
	}

	// delete the storage obligation (expect AF to remain the same)
	if err = expectDelta(0, "delete SO", func() error {
		return ht.host.removeStorageObligation(so, obligationSucceeded)
	}); err != nil {
		t.Fatal(err)
	}

	// reset the host's financial metrics (expect PAF and AF to remain the same)
	if err = expectDelta(0, "reset FM", func() error {
		return ht.host.resetFinancialMetrics()
	}); err != nil {
		t.Fatal(err)
	}

	// prune stale obligations - note that we will fake the SO being deleted
	// from the database instead of mocking the conditions for it to be pruned.
	// This to avoid having to manually delete the transaction after it have
	// being confirmed (expect AF to decrease)
	total := rd1 + rd2
	if err = expectDelta(-1*total, "prune stale SOs", func() error {
		return errors.Compose(ht.host.deleteStorageObligations([]types.FileContractID{so.id()}), ht.host.PruneStaleStorageObligations())
	}); err != nil {
		t.Fatal(err)
	}
}

// TestManagedModifyUnlockedStorageObligation checks that the storage obligation
// cannot be modified when unlocked.
func TestManagedModifyUnlockedStorageObligation(t *testing.T) {
	if testing.Short() {
		t.SkipNow()
	}
	t.Parallel()
	ht, err := newHostTester(t.Name())
	if err != nil {
		t.Fatal(err)
	}
	defer ht.Close()

	// add a storage obligation for testing.
	so, err := ht.newTesterStorageObligation()
	if err != nil {
		t.Fatal(err)
	}

	ht.host.managedLockStorageObligation(so.id())
	err = ht.host.managedAddStorageObligation(so, false)
	if err != nil {
		t.Fatal(err)
	}
	ht.host.managedUnlockStorageObligation(so.id())

	// Modify the obligation. This should fail.
	if err := ht.host.managedModifyStorageObligation(so, []crypto.Hash{}, nil); err == nil {
		t.Fatal("shouldn't be able to modify unlocked so")
	}

	// Lock obligation.
	ht.host.managedLockStorageObligation(so.id())

	// Modify the obligation. This should work.
	if err := ht.host.managedModifyStorageObligation(so, []crypto.Hash{}, nil); err != nil {
		t.Fatal(err)
	}

	// Unlock obligation.
	ht.host.managedUnlockStorageObligation(so.id())

	// Modify the obligation. This should fail again.
	if err := ht.host.managedModifyStorageObligation(so, []crypto.Hash{}, nil); err == nil {
		t.Fatal("shouldn't be able to modify unlocked so")
	}
}

// TestManagedBuildStorageProof is a unit test for the host's
// managedBuildStorageProof method.
func TestManagedBuildStorageProof(t *testing.T) {
	if testing.Short() {
		t.SkipNow()
	}
	t.Parallel()
	ht, err := newHostTester(t.Name())
	if err != nil {
		t.Fatal(err)
	}
	defer func() {
		err := ht.Close()
		if err != nil {
			t.Fatal(err)
		}
	}()

	// Create a storage obligation without data.
	so, err := ht.newTesterStorageObligation()
	if err != nil {
		t.Fatal(err)
	}
	proofDeadline := so.proofDeadline()
	validPayouts, missedPayouts := so.payouts()
	so.RevisionTransactionSet = []types.Transaction{{
		FileContractRevisions: []types.FileContractRevision{{
			ParentID:          so.id(),
			UnlockConditions:  types.UnlockConditions{},
			NewRevisionNumber: 1,

			NewFileSize:           0,
			NewFileMerkleRoot:     crypto.Hash{},
			NewWindowStart:        so.expiration(),
			NewWindowEnd:          proofDeadline,
			NewValidProofOutputs:  validPayouts,
			NewMissedProofOutputs: missedPayouts,
			NewUnlockHash:         types.UnlockConditions{}.UnlockHash(),
		}},
	}}

	// Insert the SO
	ht.host.managedLockStorageObligation(so.id())
	err = ht.host.managedAddStorageObligation(so, false)
	ht.host.managedUnlockStorageObligation(so.id())

	// Build a proof for the SO.
	sp, err := ht.host.managedBuildStorageProof(so, 0)
	if err != nil {
		t.Fatal("failed to build proof", err)
	}

	// Check the proof.
	if len(sp.HashSet) != 0 {
		t.Fatal("sp should have empty hashset")
	}
	var blank [crypto.SegmentSize]byte
	if sp.Segment != blank {
		t.Fatal("sp should have no segment")
	}
	if sp.ParentID != so.id() {
		t.Fatal("parentID wasn't set correctly")
	}

	// Update the so to have a sector.
	sectorRoot, sectorData := randSector()
	so.SectorRoots = []crypto.Hash{sectorRoot}

	sectorsGained := map[crypto.Hash][]byte{
		sectorRoot: sectorData,
	}
	ht.host.managedLockStorageObligation(so.id())
	err = ht.host.managedModifyStorageObligation(so, nil, sectorsGained)
	ht.host.managedUnlockStorageObligation(so.id())
	if err != nil {
		t.Fatal(err)
	}

	// Build another proof.
	segmentIndex := fastrand.Uint64n(modules.SectorSize / crypto.SegmentSize)
	sp, err = ht.host.managedBuildStorageProof(so, segmentIndex)
	if err != nil {
		t.Fatal("failed to build proof", err)
	}

	// Verify the proof.
	verified := crypto.VerifySegment(
		sp.Segment[:crypto.SegmentSize],
		sp.HashSet,
		crypto.CalculateLeaves(uint64(len(sectorData))),
		segmentIndex,
		sectorRoot,
	)
	if !verified {
		t.Fatal("failed to verify proof")
	}
}

// TestStorageObligationRequiresProof tests the requiresProof method of the
// storageObligation type.
func TestStorageObligationRequiresProof(t *testing.T) {
	if testing.Short() {
		t.SkipNow()
	}
	t.Parallel()

	ht, err := newHostTester(t.Name())
	if err != nil {
		t.Fatal(err)
	}
	defer func() {
		err := ht.Close()
		if err != nil {
			t.Fatal(err)
		}
	}()

	// Create a storage obligation without data.
	so, err := ht.newTesterStorageObligation()
	if err != nil {
		t.Fatal(err)
	}
	proofDeadline := so.proofDeadline()
	validPayouts, missedPayouts := so.payouts()
	so.RevisionTransactionSet = []types.Transaction{{
		FileContractRevisions: []types.FileContractRevision{{
			ParentID:          so.id(),
			UnlockConditions:  types.UnlockConditions{},
			NewRevisionNumber: 1,

			NewFileSize:           0,
			NewFileMerkleRoot:     crypto.Hash{},
			NewWindowStart:        so.expiration(),
			NewWindowEnd:          proofDeadline,
			NewValidProofOutputs:  validPayouts,
			NewMissedProofOutputs: missedPayouts,
			NewUnlockHash:         types.UnlockConditions{}.UnlockHash(),
		}},
	}}

	// Obligation should require a proof even though it has never been revised.
	if !so.requiresProof() {
		t.Fatal("obligation should require proof")
	}

	// Increment the revision number. Obligation should now require a proof
	so.RevisionTransactionSet[0].FileContractRevisions[0].NewRevisionNumber++
	if !so.requiresProof() {
		t.Fatal("obligation should require a proof")
	}

	//  Make the outputs match. It should no longer require a proof.
	rev := so.RevisionTransactionSet[0].FileContractRevisions[0]
	so.RevisionTransactionSet[0].FileContractRevisions[0].NewValidProofOutputs = rev.NewMissedProofOutputs
	if so.requiresProof() {
		t.Fatal("obligation shouldn't require proof")
	}
}<|MERGE_RESOLUTION|>--- conflicted
+++ resolved
@@ -202,41 +202,13 @@
 	}
 	defer ht.Close()
 
-<<<<<<< HEAD
-	// expectDelta is a helper that asserts the deltas, with regards to the
-	// account funding fields, in the host's financial metrics before and after
-	// executing the given function f.
-	expectDelta := func(pafDelta, afDelta int, action string, f func() error) error {
-=======
 	// expectDelta is a helper that asserts the account funding delta in the
 	// host's financial metrics before and after executing the given function f.
 	expectDelta := func(afDelta int64, action string, f func() error) error {
->>>>>>> Implement MR remarks
 		bkp := ht.host.FinancialMetrics()
 		if err := f(); err != nil {
 			return err
 		}
-
-<<<<<<< HEAD
-		fm := ht.host.FinancialMetrics()
-		af := fm.AccountFunding
-		paf := fm.AccountFunding
-
-		// verify  account funding delta
-		if pafDelta >= 0 {
-			delta := paf.Sub(bkp.AccountFunding)
-			if !delta.Equals64(uint64(pafDelta)) {
-				return fmt.Errorf("Unexpected account funding delta after %s, expected '%vH' actual '%vH'", action, pafDelta, delta)
-			}
-		} else {
-			delta := bkp.AccountFunding.Sub(paf)
-			if !delta.Equals64(uint64(pafDelta * -1)) {
-				return fmt.Errorf("Unexpected account funding delta after %s, expected '%vH' actual '-%vH'", action, pafDelta, delta)
-			}
-		}
-
-=======
->>>>>>> c5484aac
 		// verify account funding delta
 		af := ht.host.FinancialMetrics().AccountFunding
 		if afDelta >= 0 {
@@ -269,26 +241,18 @@
 	defer ht.host.managedUnlockStorageObligation(so.id())
 
 	// add the storage obligation (expect AF to increase)
-	rd1 := fastrand.Intn(10) + 1
+	rd1 := int64(fastrand.Intn(10) + 1)
 	so.AccountFunding = so.AccountFunding.Add64(uint64(rd1))
-<<<<<<< HEAD
-	if err = expectDelta(rd1, 0, "add SO", func() error {
-=======
 	if err = expectDelta(rd1, "add SO", func() error {
->>>>>>> c5484aac
 		return ht.host.managedAddStorageObligation(so, false)
 	}); err != nil {
 		t.Fatal(err)
 	}
 
 	// modify the storage obligation (expect AF to increase)
-	rd2 := fastrand.Intn(10) + 1
+	rd2 := int64(fastrand.Intn(10) + 1)
 	so.AccountFunding = so.AccountFunding.Add64(uint64(rd2))
-<<<<<<< HEAD
-	if err = expectDelta(rd2, 0, "modify SO", func() error {
-=======
 	if err = expectDelta(rd2, "modify SO", func() error {
->>>>>>> c5484aac
 		return ht.host.managedModifyStorageObligation(so, []crypto.Hash{}, make(map[crypto.Hash][]byte, 0))
 	}); err != nil {
 		t.Fatal(err)
