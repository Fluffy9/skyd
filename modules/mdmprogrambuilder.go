--- conflicted
+++ resolved
@@ -104,15 +104,11 @@
 
 	// Add the bandwidth cost
 	bandwidthCost := pb.staticPT.DownloadBandwidthCost.Mul64(pb.downloadBandwidth).Add(pb.staticPT.UploadBandwidthCost.Mul64(pb.uploadBandwidth))
-<<<<<<< HEAD
-	cost = cost.Add(bandwidthCost.Mul64(100)) // TODO remove
-=======
 	cost = cost.Add(bandwidthCost)
 
 	// Multiply to ensure we have sufficient bandwidth
 	// TODO: remove when #4117 and !4444 are done
 	cost = cost.Mul64(100)
->>>>>>> b4c88aa6
 
 	return cost, pb.potentialRefund, pb.riskedCollateral
 }
