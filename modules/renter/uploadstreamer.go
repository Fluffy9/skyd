package renter

import (
	"fmt"
	"io"
	"sync"

	"gitlab.com/NebulousLabs/errors"

	"gitlab.com/NebulousLabs/Sia/build"
	"gitlab.com/NebulousLabs/Sia/crypto"
	"gitlab.com/NebulousLabs/Sia/modules"
	"gitlab.com/NebulousLabs/Sia/modules/renter/filesystem"
	"gitlab.com/NebulousLabs/Sia/types"
)

// Upload Streaming Overview:
// Most of the logic that enables upload streaming can be found within
// UploadStreamFromReader and the StreamShard. As seen at the beginning of the
// big for - loop in UploadStreamFromReader, the streamer currently always
// assumes that the data provided by the user starts at index 0 of chunk 0. In
// every iteration the siafile is grown by a single chunk to prepare for the
// upload of the next chunk. To allow the upload code to repair a chunk from a
// stream, the stream is passed into the unfinished chunk as a new field. If the
// upload code detects a stream, it will use that instead of a local file to
// fetch the chunk's logical data. As soon as the upload code is done fetching
// the logical data, it will close that streamer to signal the loop that it's
// save to upload another chunk.
// This is possible due to the custom StreamShard type which is a wrapper for a
// io.Reader with a channel which is closed when the StreamShard is closed.

// StreamShard is a helper type that allows us to split an io.Reader up into
// multiple readers, wait for the shard to finish reading and then check the
// error for that Read. SignalChan will be closed when the shard has been
// closed.
type StreamShard struct {
	n    int
	peek []byte
	err  error

	r io.Reader

	closed     bool
	mu         sync.Mutex
	signalChan chan struct{}
}

// NewStreamShard creates a new stream shard from a reader.
func NewStreamShard(r io.Reader, peek []byte) *StreamShard {
	return &StreamShard{
		peek:       peek,
		r:          r,
		signalChan: make(chan struct{}),
	}
}

// Close closes the underlying channel of the shard.
func (ss *StreamShard) Close() error {
	close(ss.signalChan)
	ss.closed = true
	return nil
}

// Peek will check to see if there is more data in the stream.
func (ss *StreamShard) Peek() ([]byte, error) {
	ss.mu.Lock()
	defer ss.mu.Unlock()

	// If 'peek' already has data, then there is more data to consume.
	if len(ss.peek) > 0 {
		return ss.peek, nil
	}

	// Read a byte into peek.
	ss.peek = append(ss.peek, 0)
	_, err := io.ReadFull(ss.r, ss.peek)
	if err != nil {
		ss.err = err
		return nil, err
	}
	return ss.peek, nil
}

// Result returns the returned values of calling Read on the shard.
func (ss *StreamShard) Result() (int, error) {
	ss.mu.Lock()
	defer ss.mu.Unlock()
	return ss.n, ss.err
}

// Read implements the io.Reader interface.
func (ss *StreamShard) Read(b []byte) (int, error) {
	if ss.closed {
		return 0, errors.New("StreamShard already closed")
	}
	ss.mu.Lock()
	defer ss.mu.Unlock()

	if len(b) < 1 {
		return 0, nil
	}
	var peekBytes int // will be 0 or 1
	if len(ss.peek) > 0 {
		// Sanity check - peek should never be more than 1 byte.
		if len(ss.peek) > 1 {
			build.Critical("stream shard has too many bytes in the peek field", len(ss.peek))
		}
		b[0] = ss.peek[0]
		b = b[1:]
		ss.n++
		ss.peek = ss.peek[:0]
		peekBytes++
	}
	n, err := ss.r.Read(b)
	ss.n += n
	ss.err = err
	return n + peekBytes, err
}

// UploadStreamFromReader reads from the provided reader until io.EOF is reached and
// upload the data to the Sia network.
func (r *Renter) UploadStreamFromReader(up modules.FileUploadParams, reader io.Reader) error {
	if err := r.tg.Add(); err != nil {
		return err
	}
	defer r.tg.Done()

	// Perform the upload, close the filenode, and return.
	fileNode, err := r.callUploadStreamFromReader(up, reader)
	if err != nil {
		return errors.AddContext(err, "unable to stream an upload from a reader")
	}
	return fileNode.Close()
}

// managedInitUploadStream verifies the upload parameters and prepares an empty
// SiaFile for the upload.
func (r *Renter) managedInitUploadStream(up modules.FileUploadParams) (*filesystem.FileNode, error) {
	siaPath, ec, force, repair, cipherType := up.SiaPath, up.ErasureCode, up.Force, up.Repair, up.CipherType
	// Check if ec was set. If not use defaults.
	var err error
	if ec == nil && !repair {
		ec = modules.NewRSSubCodeDefault()
		up.ErasureCode = ec
	} else if ec != nil && repair {
		return nil, errors.New("can't provide erasure code settings when doing repairs")
	}

	// Make sure that force and repair aren't both set.
	if force && repair {
		return nil, errors.New("'force' and 'repair' can't both be set")
	}

	// Delete existing file if overwrite flag is set. Ignore ErrUnknownPath.
	if force {
		err := r.DeleteFile(siaPath)
		if err != nil && !errors.Contains(err, filesystem.ErrNotExist) {
			return nil, err
		}
	}
	// If repair is set open the existing file.
	if repair {
		entry, err := r.staticFileSystem.OpenSiaFile(siaPath)
		if err != nil {
			return nil, err
		}
		return entry, nil
	}
	// Check that we have contracts to upload to. We need at least data +
	// parity/2 contracts. NumPieces is equal to data+parity, and min pieces is
	// equal to parity. Therefore (NumPieces+MinPieces)/2 = (data+data+parity)/2
	// = data+parity/2.
	numContracts := len(r.hostContractor.Contracts())
	requiredContracts := (ec.NumPieces() + ec.MinPieces()) / 2
	if numContracts < requiredContracts && build.Release != "testing" {
		return nil, fmt.Errorf("not enough contracts to upload file: got %v, needed %v", numContracts, (ec.NumPieces()+ec.MinPieces())/2)
	}

	// If there's a cipherKey defined already use that, otherwise generate a new
	// key of the given cipherType.
	cipherKey := up.CipherKey
	if up.CipherKey == nil {
		cipherKey = crypto.GenerateSiaKey(cipherType)
	}

	// Create the Siafile and add to renter
	err = r.staticFileSystem.NewSiaFile(siaPath, up.Source, up.ErasureCode, cipherKey, 0, defaultFilePerm, up.DisablePartialChunk)
	if err != nil {
		return nil, err
	}
	return r.staticFileSystem.OpenSiaFile(siaPath)
}

// callUploadStreamFromReader reads from the provided reader until io.EOF is
// reached and upload the data to the Sia network. Depending on whether backup
// is true or false, the siafile for the upload will be stored in the siafileset
// or backupfileset.
//
// callUploadStreamFromReader will return as soon as the data is available on
// the Sia network, this will happen faster than the entire upload is complete -
// the streamer may continue uploading in the background after returning while
// it is boosting redundancy.
func (r *Renter) callUploadStreamFromReader(up modules.FileUploadParams, reader io.Reader) (fileNode *filesystem.FileNode, err error) {
	// Check the upload params first.
	fileNode, err = r.managedInitUploadStream(up)
	if err != nil {
		return nil, err
	}
	// Need to make a copy of this value for the defer statement. Because
	// 'fileNode' is a named value, if you run the call `return nil, err`, then
	// 'fileNode' will be set to 'nil' when 'fileNode.Close()' gets called in
	// the 'defer'.
	fn := fileNode
	defer func() {
		// Ensure the fileNode is closed if there is an error upon return.
		if err != nil {
			err = errors.Compose(err, fn.Close())
		}
	}()

	// Build a map of host public keys.
	pks := make(map[string]types.SiaPublicKey)
	for _, pk := range fileNode.HostPublicKeys() {
		pks[string(pk.Key)] = pk
	}

	// Get the most recent workers.
	hosts := r.managedRefreshHostsAndWorkers()

	// Check if we currently have enough workers for the specified redundancy.
	minWorkers := fileNode.ErasureCode().MinPieces()
	r.staticWorkerPool.mu.RLock()
	availableWorkers := len(r.staticWorkerPool.workers)
	r.staticWorkerPool.mu.RUnlock()
	if availableWorkers < minWorkers {
		return nil, fmt.Errorf("Need at least %v workers for upload but got only %v", minWorkers, availableWorkers)
	}

	// Read the chunks we want to upload one by one from the input stream using
	// shards. A shard will signal completion after reading the input but
	// before the upload is done.
	var peek []byte
	var chunks []*unfinishedUploadChunk
	for chunkIndex := uint64(0); ; chunkIndex++ {
		// Disrupt the upload by closing the reader and simulating losing
		// connectivity during the upload.
		if r.deps.Disrupt("DisruptUploadStream") {
			c, ok := reader.(io.Closer)
			if ok {
				c.Close()
			}
		}
		// Grow the SiaFile to the right size. Otherwise buildUnfinishedChunk
		// won't realize that there are pieces which haven't been repaired yet.
		if err := fileNode.SiaFile.GrowNumChunks(chunkIndex + 1); err != nil {
			return nil, err
		}

		// Start the chunk upload.
		offline, goodForRenew, _ := r.managedContractUtilityMaps()
		uuc, err := r.managedBuildUnfinishedChunk(fileNode, chunkIndex, hosts, pks, memoryPriorityHigh, offline, goodForRenew)
		if err != nil {
			return nil, errors.AddContext(err, "unable to fetch chunk for stream")
		}

		// Create a new shard set it to be the source reader of the chunk.
		ss := NewStreamShard(reader, peek)
		uuc.sourceReader = ss

		// Check if the chunk needs any work or if we can skip it.
		if uuc.piecesCompleted < uuc.piecesNeeded {
			// Add the chunk to the upload heap's repair map.
			pushed, err := r.managedPushChunkForRepair(uuc, chunkTypeStreamChunk)
			if err != nil {
				return nil, errors.AddContext(err, "unable to push chunk")
			}
			if !pushed {
				// The chunk wasn't added to the repair map meaning it must have
				// already been in the repair map
				_, _ = io.ReadFull(ss, make([]byte, fileNode.ChunkSize()))
				if err := ss.Close(); err != nil {
					return nil, err
				}
			}
			chunks = append(chunks, uuc)
		} else {
			// The chunk doesn't need any work. We still need to read a chunk
			// from the shard though. Otherwise we will upload the wrong chunk
			// for the next chunkIndex. We don't need to check the error though
			// since we check that anyway at the end of the loop.
			_, _ = io.ReadFull(ss, make([]byte, fileNode.ChunkSize()))
			if err := ss.Close(); err != nil {
				return nil, err
			}
		}
		// Wait for the shard to be read.
		select {
		case <-r.tg.StopChan():
			return nil, errors.New("interrupted by shutdown")
		case <-ss.signalChan:
		}

		// If an io.EOF error occurred or less than chunkSize was read, we are
		// done. Otherwise we report the error.
		if _, err := ss.Result(); errors.Contains(err, io.EOF) {
			// All chunks successfully submitted.
			break
		} else if ss.err != nil {
			return nil, ss.err
		}

		// Call Peek to make sure that there's more data for another shard.
		peek, err = ss.Peek()
		if errors.Contains(err, io.EOF) || errors.Contains(err, io.ErrUnexpectedEOF) {
			break
		} else if err != nil {
			return nil, ss.err
		}
	}

	// Wait for all chunks to become available.
	for _, chunk := range chunks {
		<-chunk.staticAvailableChan
		chunk.mu.Lock()
		err := chunk.err
		chunk.mu.Unlock()
		if err != nil {
			return nil, errors.AddContext(err, "upload streamer failed to get all data available")
		}
	}

<<<<<<< HEAD
	// Wait for all chunks to reach full redundancy, but only wait for a limited
	// amount of time, dependant on the time it took to reach availability.
	ec := fileNode.ErasureCode()
	etuc := estimateTimeUntilComplete(time.Since(start), ec.MinPieces(), ec.NumPieces())
	ctx, cancel := context.WithTimeout(r.tg.StopCtx(), etuc)
	defer cancel()

LOOP:
	for _, chunk := range chunks {
		select {
		case <-ctx.Done():
			break LOOP
		case <-chunk.staticUploadCompletedChan:
		}
	}

	// TODO: we wait until all chunks reach full redundancy because if we
	// wouldn't do that, and the recently uploaded skyfile gets requested
	// immediately after upload (so when it became available) the PCWS would
	// have incomplete state.
	//
	// It might be a good idea to improve this and build the PCWS state object
	// on upload, seeing as we have all information at hand, and sort of
	// pre-cache it.

=======
>>>>>>> 5cdeb2f8
	// Disrupt to force an error and ensure the fileNode is being closed
	// correctly.
	if r.deps.Disrupt("failUploadStreamFromReader") {
		return nil, errors.New("disrupted by failUploadStreamFromReader")
	}
	return fileNode, nil
}<|MERGE_RESOLUTION|>--- conflicted
+++ resolved
@@ -329,34 +329,6 @@
 		}
 	}
 
-<<<<<<< HEAD
-	// Wait for all chunks to reach full redundancy, but only wait for a limited
-	// amount of time, dependant on the time it took to reach availability.
-	ec := fileNode.ErasureCode()
-	etuc := estimateTimeUntilComplete(time.Since(start), ec.MinPieces(), ec.NumPieces())
-	ctx, cancel := context.WithTimeout(r.tg.StopCtx(), etuc)
-	defer cancel()
-
-LOOP:
-	for _, chunk := range chunks {
-		select {
-		case <-ctx.Done():
-			break LOOP
-		case <-chunk.staticUploadCompletedChan:
-		}
-	}
-
-	// TODO: we wait until all chunks reach full redundancy because if we
-	// wouldn't do that, and the recently uploaded skyfile gets requested
-	// immediately after upload (so when it became available) the PCWS would
-	// have incomplete state.
-	//
-	// It might be a good idea to improve this and build the PCWS state object
-	// on upload, seeing as we have all information at hand, and sort of
-	// pre-cache it.
-
-=======
->>>>>>> 5cdeb2f8
 	// Disrupt to force an error and ensure the fileNode is being closed
 	// correctly.
 	if r.deps.Disrupt("failUploadStreamFromReader") {
