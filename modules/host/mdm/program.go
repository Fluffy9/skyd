--- conflicted
+++ resolved
@@ -65,15 +65,9 @@
 	tg *threadgroup.ThreadGroup
 }
 
-<<<<<<< HEAD
 // ExecuteProgram initializes a new program from a set of instructions and a
 // reader which can be used to fetch the program's data and executes it.
-func (mdm *MDM) ExecuteProgram(ctx context.Context, pt modules.RPCPriceTable, instructions []modules.Instruction, budget types.Currency, so StorageObligation, initialContractSize uint64, initialMerkleRoot crypto.Hash, programDataLen uint64, data io.Reader) (func() error, <-chan Output, error) {
-=======
-// ExecuteProgram initializes a new program from a set of instructions and a reader
-// which can be used to fetch the program's data and executes it.
 func (mdm *MDM) ExecuteProgram(ctx context.Context, pt modules.RPCPriceTable, instructions []modules.Instruction, budget types.Currency, so StorageObligation, programDataLen uint64, data io.Reader) (func() error, <-chan Output, error) {
->>>>>>> 10aa7779
 	p := &Program{
 		outputChan: make(chan Output, len(instructions)),
 		staticProgramState: &programState{
