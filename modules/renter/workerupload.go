--- conflicted
+++ resolved
@@ -150,12 +150,7 @@
 	return len(w.unprocessedChunks) > 0
 }
 
-<<<<<<< HEAD
-// managedPerformUploadChunkJob will perform some upload work and return 'false'
-// if there is no work to be done.
-=======
 // managedPerformUploadChunkJob will perform some upload work.
->>>>>>> 13cf08a0
 func (w *worker) managedPerformUploadChunkJob() {
 	// Fetch any available chunk for uploading. If no chunk is found, return
 	// false.
@@ -246,10 +241,6 @@
 	uc.mu.Unlock()
 	w.renter.memoryManager.Return(uint64(releaseSize))
 	w.renter.managedCleanUpUploadChunk(uc)
-<<<<<<< HEAD
-	return
-=======
->>>>>>> 13cf08a0
 }
 
 // onUploadCooldown returns true if the worker is on cooldown from failed
