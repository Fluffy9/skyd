--- conflicted
+++ resolved
@@ -439,16 +439,8 @@
 	defer r.staticRegistryMemoryManager.Return(updateRegistryMemory)
 
 	// Start the UpdateRegistry jobs.
-<<<<<<< HEAD
 	workers := r.staticWorkerPool.callWorkers()
-	return r.managedUpdateRegistryMulti(ctx, workers, srvs)
-=======
-	err := r.managedUpdateRegistry(ctx, spk, srv, make(map[string]struct{}), MinUpdateRegistrySuccesses)
-	if errors.Contains(err, ErrRegistryUpdateTimeout) {
-		err = errors.AddContext(err, fmt.Sprintf("timed out after %vs", timeout.Seconds()))
-	}
-	return err
->>>>>>> 58f8ba0f
+	return r.managedUpdateRegistryMulti(ctx, workers, srvs, MinUpdateRegistrySuccesses)
 }
 
 // managedRegistryEntryHealth reads an entry from all hosts on the network until
@@ -694,48 +686,13 @@
 // NOTE: the input ctx only unblocks the call if it fails to hit the threshold
 // before the timeout. It doesn't stop the update jobs. That's because we want
 // to always make sure we update as many hosts as possble.
-<<<<<<< HEAD
 func (r *Renter) managedUpdateRegistry(ctx context.Context, spk types.SiaPublicKey, srv modules.SignedRegistryValue) (err error) {
 	workers := r.staticWorkerPool.callWorkers()
 	srvs := make(map[string]skymodules.RegistryEntry, len(workers))
 	for _, w := range workers {
 		srvs[w.staticHostPubKeyStr] = skymodules.NewRegistryEntry(spk, srv)
 	}
-	return r.managedUpdateRegistryMulti(ctx, workers, srvs)
-}
-
-// isBetterReadRegistryResponse returns true if resp2 is a better response than
-// resp1 and false otherwise. Better means that the response either has a higher
-// revision number, more work or was faster.
-func isBetterReadRegistryResponse(resp1, resp2 *jobReadRegistryResponse) bool {
-	// Check for nil response.
-	if resp2 == nil {
-		// A nil entry never replaces an existing entry.
-		return false
-	} else if resp1 == nil {
-		// A non-nil entry always replaces a nil entry.
-		return true
-	}
-	// Same but with the entries.
-	srv1 := resp1.staticSignedRegistryValue
-	srv2 := resp2.staticSignedRegistryValue
-	if srv2 == nil {
-		return false
-	} else if srv1 == nil {
-		return true
-	}
-	// Compare entries. We pass the empty key here since we don't care about
-	// whether the entry is a primary or secondary one.
-	shouldUpdate, updateErr := srv1.ShouldUpdateWith(&srv2.RegistryValue, types.SiaPublicKey{})
-
-	// If the entry is not capable of updating the existing one and both entries
-	// have the same revision number, use the time.
-	if !shouldUpdate && errors.Contains(updateErr, modules.ErrSameRevNum) {
-		return resp2.staticCompleteTime.Before(resp1.staticCompleteTime)
-	}
-
-	// Otherwise we return the result
-	return shouldUpdate
+	return r.managedUpdateRegistryMulti(ctx, workers, srvs, MinUpdateRegistrySuccesses)
 }
 
 // managedUpdateRegistry updates the registries on all workers with the given
@@ -743,10 +700,7 @@
 // NOTE: the input ctx only unblocks the call if it fails to hit the threshold
 // before the timeout. It doesn't stop the update jobs. That's because we want
 // to always make sure we update as many hosts as possble.
-func (r *Renter) managedUpdateRegistryMulti(ctx context.Context, workers []*worker, srvs map[string]skymodules.RegistryEntry) (err error) {
-=======
-func (r *Renter) managedUpdateRegistry(ctx context.Context, spk types.SiaPublicKey, srv modules.SignedRegistryValue, skipHosts map[string]struct{}, minUpdates int) (err error) {
->>>>>>> 58f8ba0f
+func (r *Renter) managedUpdateRegistryMulti(ctx context.Context, workers []*worker, srvs map[string]skymodules.RegistryEntry, minUpdates int) (err error) {
 	// Start tracing.
 	start := time.Now()
 	tracer := opentracing.GlobalTracer()
@@ -754,7 +708,6 @@
 	defer span.Finish()
 
 	// Check how many updates we expect at the very least.
-	minUpdates := MinUpdateRegistrySuccesses
 	if minUpdates > len(srvs) {
 		minUpdates = len(srvs)
 	}
@@ -786,22 +739,13 @@
 	// Filter out hosts that don't support the registry.
 	numRegistryWorkers := 0
 	for _, worker := range workers {
-<<<<<<< HEAD
 		// Filter out workers that we don't have an srv for.
 		srv, exists := srvs[worker.staticHostPubKeyStr]
 		if !exists {
 			continue
 		}
 
-		// Filter out workers with a low version.
-=======
-		_, skip := skipHosts[worker.staticHostPubKeyStr]
-		if skip {
-			continue
-		}
-
 		// Check version.
->>>>>>> 58f8ba0f
 		cache := worker.staticCache()
 		if build.VersionCmp(cache.staticHostVersion, minRegistryVersion) < 0 {
 			continue
@@ -880,17 +824,11 @@
 		return errors.Compose(err, ErrRegistryUpdateNoSuccessfulUpdates)
 	}
 	if successfulResponses < minUpdates {
-<<<<<<< HEAD
-		r.staticLog.Printf("RegistryUpdate failed with %v < %v successful responses: %v", successfulResponses, MinUpdateRegistrySuccesses, respErrs)
-=======
 		r.staticLog.Printf("RegistryUpdate failed with %v < %v successful responses: %v", successfulResponses, minUpdates, respErrs)
->>>>>>> 58f8ba0f
 		return errors.Compose(err, ErrRegistryUpdateInsufficientRedundancy)
 	}
 	r.staticRegWriteStats.AddDataPoint(time.Since(start))
 	return nil
-<<<<<<< HEAD
-=======
 }
 
 // isBetterReadRegistryResponse returns true if resp2 is a better response than
@@ -998,10 +936,19 @@
 		return
 	}
 
+	// Prepare the updates.
+	workers := r.staticWorkerPool.callWorkers()
+	srvs := make(map[string]skymodules.RegistryEntry, len(workers))
+	for _, w := range workers {
+		if _, upToDate := upToDateHosts[w.staticHostPubKeyStr]; upToDate {
+			continue
+		}
+		srvs[w.staticHostPubKeyStr] = *best.staticSignedRegistryValue
+	}
+
 	// Update the registry.
-	err := r.managedUpdateRegistry(ctx, bestSRV.PubKey, best.staticSignedRegistryValue.SignedRegistryValue, upToDateHosts, RegistryEntryRepairThreshold-len(upToDateHosts))
+	err := r.managedUpdateRegistryMulti(ctx, workers, srvs, RegistryEntryRepairThreshold-len(upToDateHosts))
 	if err != nil {
 		r.staticLog.Debugln("threadedHandleRegistryRepairs: failed to update registry", err)
 	}
->>>>>>> 58f8ba0f
 }