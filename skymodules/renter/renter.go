// Package renter is responsible for uploading and downloading files on the sia
// network.
package renter

// TODO: Allow the 'baseMemory' to be set by the user.
//
// TODO: The repair loop currently receives new upload jobs through a channel.
// The download loop has a better model, a heap that can be pushed to and popped
// from concurrently without needing complex channel communication. Migrating
// the renter to this model should clean up some of the places where uploading
// bottlenecks, and reduce the amount of channel-ninjitsu required to make the
// uploading function.
//
// TODO: Allow user to configure the packet size when ratelimiting the renter.
// Currently the default is set to 16kb. That's going to require updating the
// API and extending the settings object, and then tweaking the
// setBandwidthLimits function.
//
// TODO: Currently 'callUpdate()' is used after setting the allowance, though
// this doesn't guarantee that anything interesting will happen because the
// contractor's 'threadedContractMaintenance' will run in the background and
// choose to update the hosts and contracts. Really, we should have the
// contractor notify the renter whenever there has been a change in the contract
// set so that 'callUpdate()' can be used. Implementation in renter.SetSettings.

import (
	"fmt"
	"io"
	"net"
	"os"
	"path/filepath"
	"reflect"
	"strings"
	"sync"
	"sync/atomic"
	"time"

	"gitlab.com/NebulousLabs/errors"
	"gitlab.com/NebulousLabs/ratelimit"
	"gitlab.com/NebulousLabs/siamux"
	"gitlab.com/NebulousLabs/threadgroup"
	"gitlab.com/NebulousLabs/writeaheadlog"

	"gitlab.com/SkynetLabs/skyd/build"
	"gitlab.com/SkynetLabs/skyd/skykey"
	"gitlab.com/SkynetLabs/skyd/skymodules"
	"gitlab.com/SkynetLabs/skyd/skymodules/renter/contractor"
	"gitlab.com/SkynetLabs/skyd/skymodules/renter/filesystem"
	"gitlab.com/SkynetLabs/skyd/skymodules/renter/hostdb"
	"gitlab.com/SkynetLabs/skyd/skymodules/renter/skynetblocklist"
	"gitlab.com/SkynetLabs/skyd/skymodules/renter/skynetportals"
	"go.sia.tech/siad/crypto"
	"go.sia.tech/siad/modules"
	"go.sia.tech/siad/persist"
	siasync "go.sia.tech/siad/sync"
	"go.sia.tech/siad/types"
)

var (
	// skynetFeePayoutMultiplier is a factor that we multiply the fee estimation
	// with to determine the skynet fee payout threshold.
	skynetFeePayoutMultiplier = build.Select(build.Var{
		Dev:      uint64(100 * 1024), // 100 * 1kib txn
		Standard: uint64(100 * 1024), // 100 * 1kib txn
		Testing:  uint64(1),          // threshold == fee estimate
	}).(uint64)
)

var (
	errNilContractor = errors.New("cannot create renter with nil contractor")
	errNilCS         = errors.New("cannot create renter with nil consensus set")
	errNilGateway    = errors.New("cannot create hostdb with nil gateway")
	errNilHdb        = errors.New("cannot create renter with nil hostdb")
	errNilTpool      = errors.New("cannot create renter with nil transaction pool")
	errNilWallet     = errors.New("cannot create renter with nil wallet")
)

// A hostContractor negotiates, revises, renews, and provides access to file
// contracts.
type hostContractor interface {
	modules.Alerter

	// SetAllowance sets the amount of money the contractor is allowed to
	// spend on contracts over a given time period, divided among the number
	// of hosts specified. Note that contractor can start forming contracts as
	// soon as SetAllowance is called; that is, it may block.
	SetAllowance(skymodules.Allowance) error

	// Allowance returns the current allowance
	Allowance() skymodules.Allowance

	// Close closes the hostContractor.
	Close() error

	// CancelContract cancels the Renter's contract
	CancelContract(id types.FileContractID) error

	// Contracts returns the staticContracts of the renter's hostContractor.
	Contracts() []skymodules.RenterContract

	// ContractByPublicKey returns the contract associated with the host key.
	ContractByPublicKey(types.SiaPublicKey) (skymodules.RenterContract, bool)

	// ContractPublicKey returns the public key capable of verifying the renter's
	// signature on a contract.
	ContractPublicKey(pk types.SiaPublicKey) (crypto.PublicKey, bool)

	// ChurnStatus returns contract churn stats for the current period.
	ChurnStatus() skymodules.ContractorChurnStatus

	// ContractUtility returns the utility field for a given contract, along
	// with a bool indicating if it exists.
	ContractUtility(types.SiaPublicKey) (skymodules.ContractUtility, bool)

	// ContractStatus returns the status of the given contract within the
	// watchdog.
	ContractStatus(fcID types.FileContractID) (skymodules.ContractWatchStatus, bool)

	// CurrentPeriod returns the height at which the current allowance period
	// began.
	CurrentPeriod() types.BlockHeight

	// InitRecoveryScan starts scanning the whole blockchain for recoverable
	// contracts within a separate thread.
	InitRecoveryScan() error

	// PeriodSpending returns the amount spent on contracts during the current
	// billing period.
	PeriodSpending() (skymodules.ContractorSpending, error)

	// ProvidePayment takes a stream and a set of payment details and handles
	// the payment for an RPC by sending and processing payment request and
	// response objects to the host. It returns an error in case of failure.
	ProvidePayment(stream io.ReadWriter, pt *modules.RPCPriceTable, details contractor.PaymentDetails) error

	// OldContracts returns the oldContracts of the renter's hostContractor.
	OldContracts() []skymodules.RenterContract

	// Editor creates an Editor from the specified contract ID, allowing the
	// insertion, deletion, and modification of sectors.
	Editor(types.SiaPublicKey, <-chan struct{}) (contractor.Editor, error)

	// IsOffline reports whether the specified host is considered offline.
	IsOffline(types.SiaPublicKey) bool

	// Downloader creates a Downloader from the specified contract ID,
	// allowing the retrieval of sectors.
	Downloader(types.SiaPublicKey, <-chan struct{}) (contractor.Downloader, error)

	// Session creates a Session from the specified contract ID.
	Session(types.SiaPublicKey, <-chan struct{}) (contractor.Session, error)

	// RecoverableContracts returns the contracts that the contractor deems
	// recoverable. That means they are not expired yet and also not part of the
	// active contracts. Usually this should return an empty slice unless the host
	// isn't available for recovery or something went wrong.
	RecoverableContracts() []skymodules.RecoverableContract

	// RecoveryScanStatus returns a bool indicating if a scan for recoverable
	// contracts is in progress and if it is, the current progress of the scan.
	RecoveryScanStatus() (bool, types.BlockHeight)

	// RefreshedContract checks if the contract was previously refreshed
	RefreshedContract(fcid types.FileContractID) bool

	// RenewContract takes an established connection to a host and renews the
	// given contract with that host.
	RenewContract(conn net.Conn, fcid types.FileContractID, params skymodules.ContractParams, txnBuilder modules.TransactionBuilder, tpool modules.TransactionPool, hdb skymodules.HostDB, pt *modules.RPCPriceTable) (skymodules.RenterContract, []types.Transaction, error)

	// Synced returns a channel that is closed when the contractor is fully
	// synced with the peer-to-peer network.
	Synced() <-chan struct{}

	// UpdateWorkerPool updates the workerpool currently in use by the contractor.
	UpdateWorkerPool(skymodules.WorkerPool)
}

type renterFuseManager interface {
	// Mount mounts the files under the specified siapath under the 'mountPoint' folder on
	// the local filesystem.
	Mount(mountPoint string, sp skymodules.SiaPath, opts skymodules.MountOptions) (err error)

	// MountInfo returns the list of currently mounted fuse filesystems.
	MountInfo() []skymodules.MountInfo

	// Unmount unmounts the fuse filesystem currently mounted at mountPoint.
	Unmount(mountPoint string) error
}

// A siacoinSender is an object capable of sending siacoins to an address.
type siacoinSender interface {
	// SendSiacoins sends the specified amount of siacoins to the provided
	// address.
	SendSiacoins(types.Currency, types.UnlockHash) ([]types.Transaction, error)
}

// cachedUtilities contains the cached utilities used when bubbling file and
// folder metadata.
type cachedUtilities struct {
	offline      map[string]bool
	goodForRenew map[string]bool
	contracts    map[string]skymodules.RenterContract
	used         []types.SiaPublicKey
}

// A Renter is responsible for tracking all of the files that a user has
// uploaded to Sia, as well as the locations and health of these files.
type Renter struct {
	// An atomic variable to export the estimated system scan duration from the
	// health loop code to the renter. We use a uint64 because that's what's
	// friendly to the atomic package, but actually it's a time.Duration.
	atomicSystemHealthScanDuration uint64

	// Skynet Management
	staticSkylinkManager    *skylinkManager
	staticSkynetBlocklist   *skynetblocklist.SkynetBlocklist
	staticSkynetPortals     *skynetportals.SkynetPortals
	staticSpendingHistory   *spendingHistory
	staticSkynetTUSUploader *skynetTUSUploader

	// Download management.
	staticDownloadHeap *downloadHeap
	newDownloads       chan struct{} // Used to notify download loop that new downloads are available.

	// Download history.
	//
	// TODO: Currently the download history doesn't include repair-initiated
	// downloads, and instead only contains user-initiated downloads.
	staticDownloadHistory *downloadHistory

	// Upload and repair management.
	staticDirectoryHeap directoryHeap
	staticStuckStack    stuckStack
	staticUploadHeap    uploadHeap

	// Registry repair related fields.
	ongoingRegistryRepairs   map[modules.RegistryEntryID]struct{}
	ongoingRegistryRepairsMu sync.Mutex

	// Cache the hosts from the last price estimation result.
	lastEstimationHosts []skymodules.HostDBEntry

	// cachedUtilities contain contract information used when calculating
	// metadata information about the filesystem, such as health. This
	// information is used in various functions such as listing filesystem
	// information and updating directory metadata.  These values are cached to
	// prevent recomputing them too often.
	cachedUtilities cachedUtilities

	// staticSubscriptionManager is the global manager of registry
	// subscriptions.
	staticSubscriptionManager *registrySubscriptionManager

	// The renter's bandwidth ratelimit.
	staticRL *ratelimit.RateLimit

	// stats cache related fields.
	statsChan chan struct{}
	statsMu   sync.Mutex

	// various performance stats
	staticBaseSectorDownloadStats   *skymodules.DownloadOverdriveStats
	staticBaseSectorUploadStats     *skymodules.DistributionTracker
	staticChunkUploadStats          *skymodules.DistributionTracker
	staticFanoutSectorDownloadStats *skymodules.DownloadOverdriveStats
	staticRegistryReadStats         *skymodules.DistributionTracker
	staticRegWriteStats             *skymodules.DistributionTracker
	staticStreamBufferStats         *skymodules.DistributionTracker

	// Memory management
	//
	// staticRegistryMemoryManager is used for updating registry entries and reading
	// them.
	//
	// staticUserUploadManager is used for user-initiated uploads
	//
	// staticUserDownloadMemoryManager is used for user-initiated downloads
	//
	// staticRepairMemoryManager is used for repair work scheduled by siad
	//
	staticMemoryManager             *memoryManager
	staticRegistryMemoryManager     *memoryManager
	staticRepairMemoryManager       *memoryManager
	staticUserDownloadMemoryManager *memoryManager
	staticUserUploadMemoryManager   *memoryManager

	// Modules and subsystems
	staticAccountManager               *accountManager
	staticAlerter                      *modules.GenericAlerter
	staticConsensusSet                 modules.ConsensusSet
	staticDirUpdateBatcher             *dirUpdateBatcher
	staticFileSystem                   *filesystem.FileSystem
	staticFuseManager                  renterFuseManager
	staticGateway                      modules.Gateway
	staticHostContractor               hostContractor
	staticHostDB                       skymodules.HostDB
	staticSkykeyManager                *skykey.SkykeyManager
	staticStreamBufferSet              *streamBufferSet
	staticTPool                        modules.TransactionPool
	staticUploadChunkDistributionQueue *uploadChunkDistributionQueue
	staticWallet                       modules.Wallet
	staticWorkerPool                   *workerPool

	// Utilities
	persist         persistence
	persistDir      string
	mu              *siasync.RWMutex
	staticDeps      skymodules.SkydDependencies
	staticLog       *persist.Logger
	staticMux       *siamux.SiaMux
	staticRepairLog *persist.Logger
	staticWAL       *writeaheadlog.WAL
	tg              threadgroup.ThreadGroup
}

// Close closes the Renter and its dependencies
func (r *Renter) Close() error {
	// TODO: Is this check needed?
	if r == nil {
		return nil
	}

	return errors.Compose(r.tg.Stop(), r.staticHostDB.Close(), r.staticHostContractor.Close(), r.staticSkynetBlocklist.Close(), r.staticSkynetPortals.Close())
}

// MemoryStatus returns the current status of the memory manager
func (r *Renter) MemoryStatus() (skymodules.MemoryStatus, error) {
	if err := r.tg.Add(); err != nil {
		return skymodules.MemoryStatus{}, err
	}
	defer r.tg.Done()

	repairStatus := r.staticRepairMemoryManager.callStatus()
	userDownloadStatus := r.staticUserDownloadMemoryManager.callStatus()
	userUploadStatus := r.staticUserUploadMemoryManager.callStatus()
	registryStatus := r.staticRegistryMemoryManager.callStatus()
	total := repairStatus.Add(userDownloadStatus).Add(userUploadStatus).Add(registryStatus)
	return skymodules.MemoryStatus{
		MemoryManagerStatus: total,

		Registry:     registryStatus,
		System:       repairStatus,
		UserDownload: userDownloadStatus,
		UserUpload:   userUploadStatus,
	}, nil
}

// PriceEstimation estimates the cost in siacoins of performing various storage
// and data operations.  The estimation will be done using the provided
// allowance, if an empty allowance is provided then the renter's current
// allowance will be used if one is set.  The final allowance used will be
// returned.
func (r *Renter) PriceEstimation(allowance skymodules.Allowance) (skymodules.RenterPriceEstimation, skymodules.Allowance, error) {
	if err := r.tg.Add(); err != nil {
		return skymodules.RenterPriceEstimation{}, skymodules.Allowance{}, err
	}
	defer r.tg.Done()
	// Use provide allowance. If no allowance provided use the existing
	// allowance. If no allowance exists, use a sane default allowance.
	if reflect.DeepEqual(allowance, skymodules.Allowance{}) {
		rs, err := r.Settings()
		if err != nil {
			return skymodules.RenterPriceEstimation{}, skymodules.Allowance{}, errors.AddContext(err, "error getting renter settings:")
		}
		allowance = rs.Allowance
		if reflect.DeepEqual(allowance, skymodules.Allowance{}) {
			allowance = skymodules.DefaultAllowance
		}
	}

	// Get hosts for estimate
	var hosts []skymodules.HostDBEntry
	hostmap := make(map[string]struct{})

	// Start by grabbing hosts from contracts
	// Get host pubkeys from contracts
	contracts := r.Contracts()
	var pks []types.SiaPublicKey
	for _, c := range contracts {
		u, ok := r.ContractUtility(c.HostPublicKey)
		if !ok {
			continue
		}
		// Check for active contracts only
		if !u.GoodForRenew {
			continue
		}
		pks = append(pks, c.HostPublicKey)
	}
	// Get hosts from pubkeys
	for _, pk := range pks {
		host, ok, err := r.staticHostDB.Host(pk)
		if !ok || host.Filtered || err != nil {
			continue
		}
		// confirm host wasn't already added
		if _, ok := hostmap[host.PublicKey.String()]; ok {
			continue
		}
		hosts = append(hosts, host)
		hostmap[host.PublicKey.String()] = struct{}{}
	}
	// Add hosts from previous estimate cache if needed
	if len(hosts) < int(allowance.Hosts) {
		id := r.mu.Lock()
		cachedHosts := r.lastEstimationHosts
		r.mu.Unlock(id)
		for _, host := range cachedHosts {
			// confirm host wasn't already added
			if _, ok := hostmap[host.PublicKey.String()]; ok {
				continue
			}
			hosts = append(hosts, host)
			hostmap[host.PublicKey.String()] = struct{}{}
		}
	}
	// Add random hosts if needed
	if len(hosts) < int(allowance.Hosts) {
		// Re-initialize the list with SiaPublicKeys to hold the public keys from the current
		// set of hosts. This list will be used as address filter when requesting random hosts.
		var pks []types.SiaPublicKey
		for _, host := range hosts {
			pks = append(pks, host.PublicKey)
		}
		// Grab hosts to perform the estimation.
		var err error
		randHosts, err := r.staticHostDB.RandomHostsWithAllowance(int(allowance.Hosts)-len(hosts), pks, pks, allowance)
		if err != nil {
			return skymodules.RenterPriceEstimation{}, allowance, errors.AddContext(err, "could not generate estimate, could not get random hosts")
		}
		// As the returned random hosts are checked for IP violations and double entries against the current
		// slice of hosts, the returned hosts can be safely added to the current slice.
		hosts = append(hosts, randHosts...)
	}
	// Check if there are zero hosts, which means no estimation can be made.
	if len(hosts) == 0 {
		return skymodules.RenterPriceEstimation{}, allowance, errors.New("estimate cannot be made, there are no hosts")
	}

	// Add up the costs for each host.
	var totalContractCost types.Currency
	var totalDownloadCost types.Currency
	var totalStorageCost types.Currency
	var totalUploadCost types.Currency
	for _, host := range hosts {
		totalContractCost = totalContractCost.Add(host.ContractPrice)
		totalDownloadCost = totalDownloadCost.Add(host.DownloadBandwidthPrice)
		totalStorageCost = totalStorageCost.Add(host.StoragePrice)
		totalUploadCost = totalUploadCost.Add(host.UploadBandwidthPrice)
	}

	// Convert values to being human-scale.
	totalDownloadCost = totalDownloadCost.Mul(modules.BytesPerTerabyte)
	totalStorageCost = totalStorageCost.Mul(modules.BlockBytesPerMonthTerabyte)
	totalUploadCost = totalUploadCost.Mul(modules.BytesPerTerabyte)

	// Factor in redundancy.
	totalStorageCost = totalStorageCost.Mul64(3) // TODO: follow file settings?
	totalUploadCost = totalUploadCost.Mul64(3)   // TODO: follow file settings?

	// Perform averages.
	totalContractCost = totalContractCost.Div64(uint64(len(hosts)))
	totalDownloadCost = totalDownloadCost.Div64(uint64(len(hosts)))
	totalStorageCost = totalStorageCost.Div64(uint64(len(hosts)))
	totalUploadCost = totalUploadCost.Div64(uint64(len(hosts)))

	// Take the average of the host set to estimate the overall cost of the
	// contract forming. This is to protect against the case where less hosts
	// were gathered for the estimate that the allowance requires
	totalContractCost = totalContractCost.Mul64(allowance.Hosts)

	// Add the cost of paying the transaction fees and then double the contract
	// costs to account for renewing a full set of contracts.
	_, feePerByte := r.staticTPool.FeeEstimation()
	txnsFees := feePerByte.Mul64(skymodules.EstimatedFileContractTransactionSetSize).Mul64(uint64(allowance.Hosts))
	totalContractCost = totalContractCost.Add(txnsFees)
	totalContractCost = totalContractCost.Mul64(2)

	// Determine host collateral to be added to siafund fee
	var hostCollateral types.Currency
	contractCostPerHost := totalContractCost.Div64(allowance.Hosts)
	fundingPerHost := allowance.Funds.Div64(allowance.Hosts)
	numHosts := uint64(0)
	for _, host := range hosts {
		// Assume that the ContractPrice equals contractCostPerHost and that
		// the txnFee was zero. It doesn't matter since RenterPayoutsPreTax
		// simply subtracts both values from the funding.
		host.ContractPrice = contractCostPerHost
		expectedStorage := allowance.ExpectedStorage / uint64(len(hosts))
		_, _, collateral, err := skymodules.RenterPayoutsPreTax(host, fundingPerHost, types.ZeroCurrency, types.ZeroCurrency, types.ZeroCurrency, allowance.Period, expectedStorage)
		if err != nil {
			continue
		}
		hostCollateral = hostCollateral.Add(collateral)
		numHosts++
	}

	// Divide by zero check. The only way to get 0 numHosts is if
	// RenterPayoutsPreTax errors for every host. This would happen if the
	// funding of the allowance is not enough as that would cause the
	// fundingPerHost to be less than the contract price
	if numHosts == 0 {
		return skymodules.RenterPriceEstimation{}, allowance, errors.New("funding insufficient for number of hosts")
	}
	// Calculate average collateral and determine collateral for allowance
	hostCollateral = hostCollateral.Div64(numHosts)
	hostCollateral = hostCollateral.Mul64(allowance.Hosts)

	// Add in siafund fee. which should be around 10%. The 10% siafund fee
	// accounts for paying 3.9% siafund on transactions and host collateral. We
	// estimate the renter to spend all of it's allowance so the siafund fee
	// will be calculated on the sum of the allowance and the hosts collateral
	totalPayout := allowance.Funds.Add(hostCollateral)
	siafundFee := types.Tax(r.staticConsensusSet.Height(), totalPayout)
	totalContractCost = totalContractCost.Add(siafundFee)

	// Increase estimates by a factor of safety to account for host churn and
	// any potential missed additions
	totalContractCost = totalContractCost.MulFloat(PriceEstimationSafetyFactor)
	totalDownloadCost = totalDownloadCost.MulFloat(PriceEstimationSafetyFactor)
	totalStorageCost = totalStorageCost.MulFloat(PriceEstimationSafetyFactor)
	totalUploadCost = totalUploadCost.MulFloat(PriceEstimationSafetyFactor)

	est := skymodules.RenterPriceEstimation{
		FormContracts:        totalContractCost,
		DownloadTerabyte:     totalDownloadCost,
		StorageTerabyteMonth: totalStorageCost,
		UploadTerabyte:       totalUploadCost,
	}

	id := r.mu.Lock()
	r.lastEstimationHosts = hosts
	r.mu.Unlock(id)

	return est, allowance, nil
}

// callRenterContractsAndUtilities returns the cached contracts and utilities
// from the renter. They can be updated by calling
// managedUpdateRenterContractsAndUtilities.
func (r *Renter) callRenterContractsAndUtilities() (offline map[string]bool, goodForRenew map[string]bool, contracts map[string]skymodules.RenterContract, used []types.SiaPublicKey) {
	id := r.mu.Lock()
	defer r.mu.Unlock(id)
	cu := r.cachedUtilities
	return cu.offline, cu.goodForRenew, cu.contracts, cu.used
}

// managedUpdateRenterContractsAndUtilities grabs the pubkeys of the hosts that
// the file(s) have been uploaded to and then generates maps of the contract's
// utilities showing which hosts are GoodForRenew and which hosts are Offline.
// Additionally a map of host pubkeys to renter contract is created. The offline
// and goodforrenew maps are needed for calculating redundancy and other file
// metrics. All of that information is cached within the renter.
func (r *Renter) managedUpdateRenterContractsAndUtilities() {
	var used []types.SiaPublicKey
	goodForRenew := make(map[string]bool)
	offline := make(map[string]bool)
	allContracts := r.staticHostContractor.Contracts()
	contracts := make(map[string]skymodules.RenterContract)
	for _, contract := range allContracts {
		pk := contract.HostPublicKey
		cu := contract.Utility
		goodForRenew[pk.String()] = cu.GoodForRenew
		offline[pk.String()] = r.staticHostContractor.IsOffline(pk)
		contracts[pk.String()] = contract
		if cu.GoodForRenew {
			used = append(used, pk)
		}
	}

	// Update cache.
	id := r.mu.Lock()
	r.cachedUtilities = cachedUtilities{
		offline:      offline,
		goodForRenew: goodForRenew,
		contracts:    contracts,
		used:         used,
	}
	r.mu.Unlock(id)
}

// staticSetBandwidthLimits will change the bandwidth limits of the renter based
// on the persist values for the bandwidth.
func (r *Renter) staticSetBandwidthLimits(downloadSpeed int64, uploadSpeed int64) error {
	// Input validation.
	if downloadSpeed < 0 || uploadSpeed < 0 {
		return errors.New("download/upload rate limit can't be below 0")
	}

	// Check for sentinel "no limits" value.
	if downloadSpeed == 0 && uploadSpeed == 0 {
		r.staticRL.SetLimits(0, 0, 0)
	} else {
		// Set the rate limits according to the provided values.
		r.staticRL.SetLimits(downloadSpeed, uploadSpeed, 4*4096)
	}
	return nil
}

// SetSettings will update the settings for the renter.
//
// NOTE: This function can't be atomic. Typically we try to have user requests
// be atomic, so that either everything changes or nothing changes, but since
// these changes happen progressively, it's possible for some of the settings
// (like the allowance) to succeed, but then if the bandwidth limits for example
// are bad, then the allowance will update but the bandwidth will not update.
func (r *Renter) SetSettings(s skymodules.RenterSettings) error {
	if err := r.tg.Add(); err != nil {
		return err
	}
	defer r.tg.Done()
	// Early input validation.
	if s.MaxDownloadSpeed < 0 || s.MaxUploadSpeed < 0 {
		return errors.New("bandwidth limits cannot be negative")
	}

	// Set allowance.
	err := r.staticHostContractor.SetAllowance(s.Allowance)
	if err != nil {
		return err
	}

	// Set IPViolationsCheck
	r.staticHostDB.SetIPViolationCheck(s.IPViolationCheck)

	// Set the bandwidth limits.
	err = r.staticSetBandwidthLimits(s.MaxDownloadSpeed, s.MaxUploadSpeed)
	if err != nil {
		return err
	}

	// Save the changes.
	id := r.mu.Lock()
	r.persist.MaxDownloadSpeed = s.MaxDownloadSpeed
	r.persist.MaxUploadSpeed = s.MaxUploadSpeed
	err = r.saveSync()
	r.mu.Unlock(id)
	if err != nil {
		return err
	}

	// Update the worker pool so that the changes are immediately apparent to
	// users.
	r.staticWorkerPool.callUpdate()
	return nil
}

// SetFileTrackingPath sets the on-disk location of an uploaded file to a new
// value. Useful if files need to be moved on disk. SetFileTrackingPath will
// check that a file exists at the new location and it ensures that it has the
// right size, but it can't check that the content is the same. Therefore the
// caller is responsible for not accidentally corrupting the uploaded file by
// providing a different file with the same size.
func (r *Renter) SetFileTrackingPath(siaPath skymodules.SiaPath, newPath string) (err error) {
	if err := r.tg.Add(); err != nil {
		return err
	}
	defer r.tg.Done()
	// Check if file exists and is being tracked.
	entry, err := r.staticFileSystem.OpenSiaFile(siaPath)
	if err != nil {
		return err
	}
	defer func() {
		err = errors.Compose(err, entry.Close())
	}()

	// Sanity check that a file with the correct size exists at the new
	// location.
	fi, err := os.Stat(newPath)
	if err != nil {
		return errors.AddContext(err, "failed to get fileinfo of the file")
	}
	if uint64(fi.Size()) != entry.Size() {
		return fmt.Errorf("file sizes don't match - want %v but got %v", entry.Size(), fi.Size())
	}

	// Set the new path on disk.
	return entry.SetLocalPath(newPath)
}

// ActiveHosts returns an array of hostDB's active hosts
func (r *Renter) ActiveHosts() ([]skymodules.HostDBEntry, error) { return r.staticHostDB.ActiveHosts() }

// AllHosts returns an array of all hosts
func (r *Renter) AllHosts() ([]skymodules.HostDBEntry, error) { return r.staticHostDB.AllHosts() }

// Filter returns the renter's hostdb's filterMode and filteredHosts
func (r *Renter) Filter() (skymodules.FilterMode, map[string]types.SiaPublicKey, error) {
	var fm skymodules.FilterMode
	hosts := make(map[string]types.SiaPublicKey)
	if err := r.tg.Add(); err != nil {
		return fm, hosts, err
	}
	defer r.tg.Done()
	fm, hosts, err := r.staticHostDB.Filter()
	if err != nil {
		return fm, hosts, errors.AddContext(err, "error getting hostdb filter:")
	}
	return fm, hosts, nil
}

// SetFilterMode sets the renter's hostdb filter mode
func (r *Renter) SetFilterMode(lm skymodules.FilterMode, hosts []types.SiaPublicKey) error {
	if err := r.tg.Add(); err != nil {
		return err
	}
	defer r.tg.Done()
	// Check to see how many hosts are needed for the allowance
	settings, err := r.Settings()
	if err != nil {
		return errors.AddContext(err, "error getting renter settings:")
	}
	minHosts := settings.Allowance.Hosts
	if len(hosts) < int(minHosts) && lm == skymodules.HostDBActiveWhitelist {
		r.staticLog.Printf("WARN: There are fewer whitelisted hosts than the allowance requires.  Have %v whitelisted hosts, need %v to support allowance\n", len(hosts), minHosts)
	}

	// Set list mode filter for the hostdb
	if err := r.staticHostDB.SetFilterMode(lm, hosts); err != nil {
		return err
	}

	return nil
}

// Host returns the host associated with the given public key
func (r *Renter) Host(spk types.SiaPublicKey) (skymodules.HostDBEntry, bool, error) {
	return r.staticHostDB.Host(spk)
}

// InitialScanComplete returns a boolean indicating if the initial scan of the
// hostdb is completed.
func (r *Renter) InitialScanComplete() (bool, error) { return r.staticHostDB.InitialScanComplete() }

// ScoreBreakdown returns the score breakdown
func (r *Renter) ScoreBreakdown(e skymodules.HostDBEntry) (skymodules.HostScoreBreakdown, error) {
	return r.staticHostDB.ScoreBreakdown(e)
}

// EstimateHostScore returns the estimated host score
func (r *Renter) EstimateHostScore(e skymodules.HostDBEntry, a skymodules.Allowance) (skymodules.HostScoreBreakdown, error) {
	if reflect.DeepEqual(a, skymodules.Allowance{}) {
		settings, err := r.Settings()
		if err != nil {
			return skymodules.HostScoreBreakdown{}, errors.AddContext(err, "error getting renter settings:")
		}
		a = settings.Allowance
	}
	if reflect.DeepEqual(a, skymodules.Allowance{}) {
		a = skymodules.DefaultAllowance
	}
	return r.staticHostDB.EstimateHostScore(e, a)
}

// CancelContract cancels a renter's contract by ID by setting goodForRenew and goodForUpload to false
func (r *Renter) CancelContract(id types.FileContractID) error {
	return r.staticHostContractor.CancelContract(id)
}

// Contracts returns an array of host contractor's staticContracts
func (r *Renter) Contracts() []skymodules.RenterContract { return r.staticHostContractor.Contracts() }

// CurrentPeriod returns the host contractor's current period
func (r *Renter) CurrentPeriod() types.BlockHeight { return r.staticHostContractor.CurrentPeriod() }

// ContractUtility returns the utility field for a given contract, along
// with a bool indicating if it exists.
func (r *Renter) ContractUtility(pk types.SiaPublicKey) (skymodules.ContractUtility, bool) {
	return r.staticHostContractor.ContractUtility(pk)
}

// ContractStatus returns the status of the given contract within the watchdog,
// and a bool indicating whether or not it is being monitored.
func (r *Renter) ContractStatus(fcID types.FileContractID) (skymodules.ContractWatchStatus, bool) {
	return r.staticHostContractor.ContractStatus(fcID)
}

// ContractorChurnStatus returns contract churn stats for the current period.
func (r *Renter) ContractorChurnStatus() skymodules.ContractorChurnStatus {
	return r.staticHostContractor.ChurnStatus()
}

// InitRecoveryScan starts scanning the whole blockchain for recoverable
// contracts within a separate thread.
func (r *Renter) InitRecoveryScan() error {
	return r.staticHostContractor.InitRecoveryScan()
}

// RecoveryScanStatus returns a bool indicating if a scan for recoverable
// contracts is in progress and if it is, the current progress of the scan.
func (r *Renter) RecoveryScanStatus() (bool, types.BlockHeight) {
	return r.staticHostContractor.RecoveryScanStatus()
}

// OldContracts returns an array of host contractor's oldContracts
func (r *Renter) OldContracts() []skymodules.RenterContract {
	return r.staticHostContractor.OldContracts()
}

// Performance is a function call that returns all of the performance
// information about the renter.
func (r *Renter) Performance() (skymodules.RenterPerformance, error) {
	healthDuration := time.Duration(atomic.LoadUint64(&r.atomicSystemHealthScanDuration))
	return skymodules.RenterPerformance{
		SystemHealthScanDuration: healthDuration,

		BaseSectorDownloadOverdriveStats:   r.staticBaseSectorDownloadStats,
		BaseSectorUploadStats:              r.staticBaseSectorUploadStats.Stats(),
		ChunkUploadStats:                   r.staticChunkUploadStats.Stats(),
		FanoutSectorDownloadOverdriveStats: r.staticFanoutSectorDownloadStats,
		RegistryReadStats:                  r.staticRegistryReadStats.Stats(),
		RegistryWriteStats:                 r.staticRegWriteStats.Stats(),
		StreamBufferReadStats:              r.staticStreamBufferStats.Stats(),
	}, nil
}

// PeriodSpending returns the host contractor's period spending
func (r *Renter) PeriodSpending() (skymodules.ContractorSpending, error) {
	return r.staticHostContractor.PeriodSpending()
}

// RecoverableContracts returns the host contractor's recoverable contracts.
func (r *Renter) RecoverableContracts() []skymodules.RecoverableContract {
	return r.staticHostContractor.RecoverableContracts()
}

// RefreshedContract returns a bool indicating if the contract was previously
// refreshed
func (r *Renter) RefreshedContract(fcid types.FileContractID) bool {
	return r.staticHostContractor.RefreshedContract(fcid)
}

// Settings returns the Renter's current settings.
func (r *Renter) Settings() (skymodules.RenterSettings, error) {
	if err := r.tg.Add(); err != nil {
		return skymodules.RenterSettings{}, err
	}
	defer r.tg.Done()
	download, upload, _ := r.staticRL.Limits()
	enabled, err := r.staticHostDB.IPViolationsCheck()
	if err != nil {
		return skymodules.RenterSettings{}, errors.AddContext(err, "error getting IPViolationsCheck:")
	}
	paused, endTime := r.staticUploadHeap.managedPauseStatus()
	return skymodules.RenterSettings{
		Allowance:        r.staticHostContractor.Allowance(),
		IPViolationCheck: enabled,
		MaxDownloadSpeed: download,
		MaxUploadSpeed:   upload,
		UploadsStatus: skymodules.UploadsStatus{
			Paused:       paused,
			PauseEndTime: endTime,
		},
	}, nil
}

// ProcessConsensusChange returns the process consensus change
func (r *Renter) ProcessConsensusChange(cc modules.ConsensusChange) {
	id := r.mu.Lock()
	r.lastEstimationHosts = []skymodules.HostDBEntry{}
	r.mu.Unlock(id)
	if cc.Synced {
		_ = r.tg.Launch(r.staticWorkerPool.callUpdate)
	}
}

// threadedPaySkynetFee pays the accumulated skynet fee every 24 hours.
func (r *Renter) threadedPaySkynetFee() {
	// Pay periodically.
	ticker := time.NewTicker(skymodules.SkynetFeePayoutCheckInterval)
	for {
		na := r.staticDeps.SkynetAddress()

		// Compute the threshold.
		_, max := r.staticTPool.FeeEstimation()
		threshold := max.Mul64(skynetFeePayoutMultiplier)

		err := paySkynetFee(r.staticSpendingHistory, r.staticWallet, append(r.Contracts(), r.OldContracts()...), na, threshold, r.staticLog)
		if err != nil {
			r.staticLog.Print(err)
		}
		select {
		case <-r.tg.StopChan():
			return // shutdown
		case <-ticker.C:
		}
	}
}

// paySkynetFee pays the accumulated skynet fee every 24 hours.
// TODO: once we pay for monetized content, that also needs to be part of the
// total spending.
func paySkynetFee(sh *spendingHistory, w siacoinSender, contracts []skymodules.RenterContract, addr types.UnlockHash, threshold types.Currency, log *persist.Logger) error {
	// Get the last spending.
	lastSpending, lastSpendingHeight := sh.LastSpending()

	// Only pay fees once per day.
	if time.Since(lastSpendingHeight) < skymodules.SkynetFeePayoutInterval {
		return nil
	}

	// Compute the total spending at this point in time.
	var totalSpending types.Currency
	for _, contract := range contracts {
		totalSpending = totalSpending.Add(contract.SkynetSpending())
	}

	// Check by how much it increased since the last time.
	if totalSpending.Cmp(lastSpending) <= 0 {
		return nil // Spending didn't increase
	}

	// Compute the fee.
	fee := totalSpending.Sub(lastSpending).Div64(skymodules.SkynetFeeDivider)

	// Check if we are above a payout threshold.
	if fee.Cmp(threshold) < 0 {
		log.Printf("Not paying fee of %v since it's below the threshold of %v", fee, threshold)
		return nil // Don't pay if we are below the threshold.
	}

	// Log that we are about to pay the fee.
	log.Printf("Paying fee of %v to %v after spending increased from %v to %v", fee, addr, lastSpending, totalSpending)

	// Send the fee.
	txn, err := w.SendSiacoins(fee, addr)
	if err != nil {
		return errors.AddContext(err, "Failed to send siacoins for skynet fee. Will retry again in an hour")
	}

	// Mark the totalSpending in the history.
	err = sh.AddSpending(totalSpending, txn, time.Now())
	if err != nil {
		err = errors.AddContext(err, "failed to persist paid skynet fees")
		build.Critical(err)
		return err
	}
	return nil
}

// SetIPViolationCheck is a passthrough method to the hostdb's method of the
// same name.
func (r *Renter) SetIPViolationCheck(enabled bool) {
	r.staticHostDB.SetIPViolationCheck(enabled)
}

// MountInfo returns the list of currently mounted fusefilesystems.
func (r *Renter) MountInfo() []skymodules.MountInfo {
	return r.staticFuseManager.MountInfo()
}

// Mount mounts the files under the specified siapath under the 'mountPoint' folder on
// the local filesystem.
func (r *Renter) Mount(mountPoint string, sp skymodules.SiaPath, opts skymodules.MountOptions) error {
	return r.staticFuseManager.Mount(mountPoint, sp, opts)
}

// Unmount unmounts the fuse filesystem currently mounted at mountPoint.
func (r *Renter) Unmount(mountPoint string) error {
	return r.staticFuseManager.Unmount(mountPoint)
}

// AddSkykey adds the skykey with the given name, cipher type, and entropy to
// the renter's skykey manager.
func (r *Renter) AddSkykey(sk skykey.Skykey) error {
	if err := r.tg.Add(); err != nil {
		return err
	}
	defer r.tg.Done()
	return r.staticSkykeyManager.AddKey(sk)
}

// DeleteSkykeyByID deletes the Skykey with the given ID from the renter's skykey
// manager if it exists.
func (r *Renter) DeleteSkykeyByID(id skykey.SkykeyID) error {
	if err := r.tg.Add(); err != nil {
		return err
	}
	defer r.tg.Done()
	return r.staticSkykeyManager.DeleteKeyByID(id)
}

// DeleteSkykeyByName deletes the Skykey with the given name from the renter's skykey
// manager if it exists.
func (r *Renter) DeleteSkykeyByName(name string) error {
	if err := r.tg.Add(); err != nil {
		return err
	}
	defer r.tg.Done()
	return r.staticSkykeyManager.DeleteKeyByName(name)
}

// SkykeyByName gets the Skykey with the given name from the renter's skykey
// manager if it exists.
func (r *Renter) SkykeyByName(name string) (skykey.Skykey, error) {
	if err := r.tg.Add(); err != nil {
		return skykey.Skykey{}, err
	}
	defer r.tg.Done()
	return r.staticSkykeyManager.KeyByName(name)
}

// CreateSkykey creates a new Skykey with the given name and ciphertype.
func (r *Renter) CreateSkykey(name string, skType skykey.SkykeyType) (skykey.Skykey, error) {
	if err := r.tg.Add(); err != nil {
		return skykey.Skykey{}, err
	}
	defer r.tg.Done()
	return r.staticSkykeyManager.CreateKey(name, skType)
}

// SkykeyByID gets the Skykey with the given ID from the renter's skykey
// manager if it exists.
func (r *Renter) SkykeyByID(id skykey.SkykeyID) (skykey.Skykey, error) {
	if err := r.tg.Add(); err != nil {
		return skykey.Skykey{}, err
	}
	defer r.tg.Done()
	return r.staticSkykeyManager.KeyByID(id)
}

// SkykeyIDByName gets the SkykeyID of the key with the given name if it
// exists.
func (r *Renter) SkykeyIDByName(name string) (skykey.SkykeyID, error) {
	if err := r.tg.Add(); err != nil {
		return skykey.SkykeyID{}, err
	}
	defer r.tg.Done()
	return r.staticSkykeyManager.IDByName(name)
}

// Skykeys returns a slice containing each Skykey being stored by the renter.
func (r *Renter) Skykeys() ([]skykey.Skykey, error) {
	if err := r.tg.Add(); err != nil {
		return nil, err
	}
	defer r.tg.Done()

	return r.staticSkykeyManager.Skykeys(), nil
}

// Enforce that Renter satisfies the skymodules.Renter interface.
var _ skymodules.Renter = (*Renter)(nil)

// renterBlockingStartup handles the blocking portion of NewCustomRenter.
func renterBlockingStartup(g modules.Gateway, cs modules.ConsensusSet, tpool modules.TransactionPool, hdb skymodules.HostDB, w modules.Wallet, hc hostContractor, mux *siamux.SiaMux, tus skymodules.SkynetTUSUploadStore, persistDir string, rl *ratelimit.RateLimit, deps skymodules.SkydDependencies) (*Renter, error) {
	if g == nil {
		return nil, errNilGateway
	}
	if cs == nil {
		return nil, errNilCS
	}
	if tpool == nil {
		return nil, errNilTpool
	}
	if hc == nil {
		return nil, errNilContractor
	}
	if hdb == nil && build.Release != "testing" {
		return nil, errNilHdb
	}
	if w == nil {
		return nil, errNilWallet
	}

	r := &Renter{
		// Initiate skynet resources
		staticSkylinkManager: newSkylinkManager(),

		// Making newDownloads a buffered channel means that most of the time, a
		// new download will trigger an unnecessary extra iteration of the
		// download heap loop, searching for a chunk that's not there. This is
		// preferable to the alternative, where in rare cases the download heap
		// will miss work altogether.
		newDownloads:       make(chan struct{}, 1),
		staticDownloadHeap: &downloadHeap{},

		staticBaseSectorDownloadStats:   skymodules.NewSectorDownloadStats(),
		staticFanoutSectorDownloadStats: skymodules.NewSectorDownloadStats(),

		staticUploadHeap: uploadHeap{
			repairingChunks:   make(map[uploadChunkID]*unfinishedUploadChunk),
			stuckHeapChunks:   make(map[uploadChunkID]*unfinishedUploadChunk),
			unstuckHeapChunks: make(map[uploadChunkID]*unfinishedUploadChunk),

			newUploads:        make(chan struct{}, 1),
			repairNeeded:      make(chan struct{}, 1),
			stuckChunkFound:   make(chan struct{}, 1),
			stuckChunkSuccess: make(chan struct{}, 1),

			pauseChan: make(chan struct{}),
		},
		staticDirectoryHeap: directoryHeap{
			heapDirectories: make(map[skymodules.SiaPath]*directory),
		},

		staticDownloadHistory: newDownloadHistory(),

		staticSubscriptionManager: newSubscriptionManager(),

		ongoingRegistryRepairs: make(map[modules.RegistryEntryID]struct{}),

		staticConsensusSet:   cs,
		staticDeps:           deps,
		staticGateway:        g,
		staticWallet:         w,
		staticHostDB:         hdb,
		staticHostContractor: hc,
		persistDir:           persistDir,
		staticRL:             rl,
		staticAlerter:        modules.NewAlerter("renter"),
		staticMux:            mux,
		mu:                   siasync.New(modules.SafeMutexDelay, 1),
		staticTPool:          tpool,
	}
<<<<<<< HEAD
	r.staticRegistryReadStats = skymodules.NewDistributionTrackerStandard()
	r.staticRegistryReadStats.AddDataPoint(readRegistryStatsSeed) // Seed the stats so that startup doesn't say 0.
	r.staticRegWriteStats = skymodules.NewDistributionTrackerStandard()
	r.staticRegWriteStats.AddDataPoint(5 * time.Second) // Seed the stats so that startup doesn't say 0.
	r.staticBaseSectorUploadStats = skymodules.NewDistributionTrackerStandard()
	r.staticBaseSectorUploadStats.AddDataPoint(15 * time.Second) // Seed the stats so that startup doesn't say 0.
	r.staticChunkUploadStats = skymodules.NewDistributionTrackerStandard()
	r.staticChunkUploadStats.AddDataPoint(15 * time.Second) // Seed the stats so that startup doesn't say 0.
	r.staticStreamBufferStats = skymodules.NewDistributionTrackerStandard()
	r.staticStreamBufferStats.AddDataPoint(5 * time.Second) // Seed the stats so that startup doesn't say 0.
	r.staticSkynetTUSUploader = newSkynetTUSUploader(r, tus)
	if err := r.tg.AfterStop(r.staticSkynetTUSUploader.Close); err != nil {
		return nil, err
	}
	r.staticStreamBufferSet = newStreamBufferSet(r.staticStreamBufferStats, &r.tg)
=======
	r.staticSkynetTUSUploader = newSkynetTUSUploader(r)
>>>>>>> 3f1ee08e
	r.staticUploadChunkDistributionQueue = newUploadChunkDistributionQueue(r)
	close(r.staticUploadHeap.pauseChan)

	// Init the spending history.
	sh, err := NewSpendingHistory(r.persistDir, skymodules.SkynetSpendingHistoryFilename)
	if err != nil {
		return nil, err
	}
	r.staticSpendingHistory = sh

	// Init the statsChan and close it right away to signal that no scan is
	// going on.
	r.statsChan = make(chan struct{})
	close(r.statsChan)

	// Initialize the loggers so that they are available for the components as
	// the components start up.
	r.staticLog, err = persist.NewFileLogger(filepath.Join(r.persistDir, logFile))
	if err != nil {
		return nil, err
	}
	if err := r.tg.AfterStop(r.staticLog.Close); err != nil {
		return nil, err
	}
	r.staticRepairLog, err = persist.NewFileLogger(filepath.Join(r.persistDir, repairLogFile))
	if err != nil {
		return nil, err
	}
	if err := r.tg.AfterStop(r.staticRepairLog.Close); err != nil {
		return nil, err
	}

	// Initialize the dirUpdateBatcher.
	r.staticDirUpdateBatcher, err = r.newDirUpdateBatcher()
	if err != nil {
		return nil, errors.AddContext(err, "unable to create new health update batcher")
	}

	// Initialize some of the components.
	err = r.newAccountManager()
	if err != nil {
		return nil, errors.AddContext(err, "unable to create account manager")
	}

	r.staticRegistryMemoryManager = newMemoryManager(registryMemoryDefault, registryMemoryPriorityDefault, r.tg.StopChan())
	r.staticUserUploadMemoryManager = newMemoryManager(userUploadMemoryDefault, userUploadMemoryPriorityDefault, r.tg.StopChan())
	r.staticUserDownloadMemoryManager = newMemoryManager(userDownloadMemoryDefault, userDownloadMemoryPriorityDefault, r.tg.StopChan())
	r.staticRepairMemoryManager = newMemoryManager(repairMemoryDefault, repairMemoryPriorityDefault, r.tg.StopChan())

	r.staticFuseManager = newFuseManager(r)
	r.staticStuckStack = callNewStuckStack()

	// Add SkynetBlocklist
	sb, err := skynetblocklist.New(r.persistDir)
	if err != nil {
		return nil, errors.AddContext(err, "unable to create new skynet blocklist")
	}
	r.staticSkynetBlocklist = sb

	// Add SkynetPortals
	sp, err := skynetportals.New(r.persistDir)
	if err != nil {
		return nil, errors.AddContext(err, "unable to create new skynet portal list")
	}
	r.staticSkynetPortals = sp

	// Load all saved data.
	err = r.managedInitPersist()
	if err != nil {
		return nil, err
	}

	// Init stream buffer now that the stats are initialised.
	r.staticStreamBufferSet = newStreamBufferSet(r.staticStreamBufferStats, &r.tg)

	// After persist is initialized, create the worker pool.
	r.staticWorkerPool = r.newWorkerPool()

	// Set the worker pool on the contractor.
	r.staticHostContractor.UpdateWorkerPool(r.staticWorkerPool)

	// Create the skykey manager.
	// In testing, keep the skykeys with the rest of the renter data.
	skykeyManDir := build.SkynetDir()
	if build.Release == "testing" {
		skykeyManDir = persistDir
	}
	r.staticSkykeyManager, err = skykey.NewSkykeyManager(skykeyManDir)
	if err != nil {
		return nil, err
	}

	// Calculate the initial cached utilities and kick off a thread that updates
	// the utilities regularly.
	r.managedUpdateRenterContractsAndUtilities()
	go r.threadedUpdateRenterContractsAndUtilities()

	// Launch the stat persisting thread.
	go r.threadedStatsPersister()

	// Spin up background threads which are not depending on the renter being
	// up-to-date with consensus.
	if !r.staticDeps.Disrupt("DisableRepairAndHealthLoops") {
		// Push the root directory onto the directory heap for the repair process.
		err = r.managedPushUnexploredDirectory(skymodules.RootSiaPath())
		if err != nil {
			return nil, err
		}
		go r.threadedHealthLoop()
	}

	// If the spending history didn't exist before, manually init it with the
	// current spending. We don't want portals to pay a huge fee right after
	// upgrading for pre-skynet license spendings.
	_, lastSpendingTime := sh.LastSpending()
	if lastSpendingTime.IsZero() {
		var totalSpending types.Currency
		for _, c := range append(r.Contracts(), r.OldContracts()...) {
			totalSpending = totalSpending.Add(c.SkynetSpending())
		}
		err = sh.AddSpending(totalSpending, []types.Transaction{}, time.Now())
		if err != nil {
			return nil, errors.AddContext(err, "failed to add initial spending")
		}
	}

	// Spin up the skynet fee paying goroutine.
	if err := r.tg.Launch(r.threadedPaySkynetFee); err != nil {
		return nil, err
	}

	// Spin up the tus pruning goroutine.
	if err := r.tg.Launch(r.threadedPruneTUSUploads); err != nil {
		return nil, err
	}

	// Unsubscribe on shutdown.
	err = r.tg.OnStop(func() error {
		cs.Unsubscribe(r)
		return nil
	})
	if err != nil {
		return nil, err
	}
	return r, nil
}

// renterAsyncStartup handles the non-blocking portion of NewCustomRenter.
func renterAsyncStartup(r *Renter, cs modules.ConsensusSet) error {
	if r.staticDeps.Disrupt("BlockAsyncStartup") {
		return nil
	}
	// Subscribe to the consensus set in a separate goroutine.
	done := make(chan struct{})
	defer close(done)
	err := cs.ConsensusSetSubscribe(r, modules.ConsensusChangeRecent, r.tg.StopChan())
	if err != nil && strings.Contains(err.Error(), threadgroup.ErrStopped.Error()) {
		return err
	}
	if err != nil {
		return err
	}
	// Spin up the remaining background threads once we are caught up with the
	// consensus set.
	// Spin up the workers for the work pool.
	go r.threadedDownloadLoop()
	if !r.staticDeps.Disrupt("DisableRepairAndHealthLoops") {
		go r.threadedUploadAndRepair()
		go r.threadedStuckFileLoop()
	}
	// Spin up the snapshot synchronization thread.
	if !r.staticDeps.Disrupt("DisableSnapshotSync") {
		go r.threadedSynchronizeSnapshots()
	}
	return nil
}

// threadedUpdateRenterContractsAndUtilities periodically calls
// managedUpdateRenterContractsAndUtilities.
func (r *Renter) threadedUpdateRenterContractsAndUtilities() {
	err := r.tg.Add()
	if err != nil {
		return
	}
	defer r.tg.Done()
	for {
		select {
		case <-r.tg.StopChan():
			return
		case <-time.After(cachedUtilitiesUpdateInterval):
		}
		r.managedUpdateRenterContractsAndUtilities()
	}
}

// NewCustomRenter initializes a renter and returns it.
func NewCustomRenter(g modules.Gateway, cs modules.ConsensusSet, tpool modules.TransactionPool, hdb skymodules.HostDB, w modules.Wallet, hc hostContractor, mux *siamux.SiaMux, tus skymodules.SkynetTUSUploadStore, persistDir string, rl *ratelimit.RateLimit, deps skymodules.SkydDependencies) (*Renter, <-chan error) {
	errChan := make(chan error, 1)

	// Blocking startup.
	r, err := renterBlockingStartup(g, cs, tpool, hdb, w, hc, mux, tus, persistDir, rl, deps)
	if err != nil {
		errChan <- err
		return nil, errChan
	}

	// non-blocking startup
	go func() {
		defer close(errChan)
		if err := r.tg.Add(); err != nil {
			errChan <- err
			return
		}
		defer r.tg.Done()
		err := renterAsyncStartup(r, cs)
		if err != nil {
			errChan <- err
		}
	}()
	return r, errChan
}

// New returns an initialized renter.
func New(g modules.Gateway, cs modules.ConsensusSet, wallet modules.Wallet, tpool modules.TransactionPool, mux *siamux.SiaMux, tus skymodules.SkynetTUSUploadStore, rl *ratelimit.RateLimit, persistDir string) (*Renter, <-chan error) {
	errChan := make(chan error, 1)
	hdb, errChanHDB := hostdb.New(g, cs, tpool, mux, persistDir)
	if err := modules.PeekErr(errChanHDB); err != nil {
		errChan <- err
		return nil, errChan
	}
	hc, errChanContractor := contractor.New(cs, wallet, tpool, hdb, rl, persistDir)
	if err := modules.PeekErr(errChanContractor); err != nil {
		errChan <- err
		return nil, errChan
	}
	renter, errChanRenter := NewCustomRenter(g, cs, tpool, hdb, wallet, hc, mux, tus, persistDir, rl, skymodules.SkydProdDependencies)
	if err := modules.PeekErr(errChanRenter); err != nil {
		errChan <- err
		return nil, errChan
	}
	go func() {
		errChan <- errors.Compose(<-errChanHDB, <-errChanContractor, <-errChanRenter)
		close(errChan)
	}()
	return renter, errChan
}<|MERGE_RESOLUTION|>--- conflicted
+++ resolved
@@ -1114,25 +1114,10 @@
 		mu:                   siasync.New(modules.SafeMutexDelay, 1),
 		staticTPool:          tpool,
 	}
-<<<<<<< HEAD
-	r.staticRegistryReadStats = skymodules.NewDistributionTrackerStandard()
-	r.staticRegistryReadStats.AddDataPoint(readRegistryStatsSeed) // Seed the stats so that startup doesn't say 0.
-	r.staticRegWriteStats = skymodules.NewDistributionTrackerStandard()
-	r.staticRegWriteStats.AddDataPoint(5 * time.Second) // Seed the stats so that startup doesn't say 0.
-	r.staticBaseSectorUploadStats = skymodules.NewDistributionTrackerStandard()
-	r.staticBaseSectorUploadStats.AddDataPoint(15 * time.Second) // Seed the stats so that startup doesn't say 0.
-	r.staticChunkUploadStats = skymodules.NewDistributionTrackerStandard()
-	r.staticChunkUploadStats.AddDataPoint(15 * time.Second) // Seed the stats so that startup doesn't say 0.
-	r.staticStreamBufferStats = skymodules.NewDistributionTrackerStandard()
-	r.staticStreamBufferStats.AddDataPoint(5 * time.Second) // Seed the stats so that startup doesn't say 0.
 	r.staticSkynetTUSUploader = newSkynetTUSUploader(r, tus)
 	if err := r.tg.AfterStop(r.staticSkynetTUSUploader.Close); err != nil {
 		return nil, err
 	}
-	r.staticStreamBufferSet = newStreamBufferSet(r.staticStreamBufferStats, &r.tg)
-=======
-	r.staticSkynetTUSUploader = newSkynetTUSUploader(r)
->>>>>>> 3f1ee08e
 	r.staticUploadChunkDistributionQueue = newUploadChunkDistributionQueue(r)
 	close(r.staticUploadHeap.pauseChan)
 
