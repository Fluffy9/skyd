package modules

import (
	"encoding/json"
	"fmt"
	"io"
	"os"
	"time"

	"gitlab.com/NebulousLabs/errors"

	"gitlab.com/NebulousLabs/Sia/build"
	"gitlab.com/NebulousLabs/Sia/crypto"
	"gitlab.com/NebulousLabs/Sia/types"
)

var (
	// DefaultAllowance is the set of default allowance settings that will be
	// used when allowances are not set or not fully set
	DefaultAllowance = Allowance{
		Funds:       types.SiacoinPrecision.Mul64(500),
		Hosts:       uint64(PriceEstimationScope),
		Period:      3 * types.BlocksPerMonth,
		RenewWindow: types.BlocksPerMonth,

		ExpectedStorage:    1e12,                                         // 1 TB
		ExpectedUpload:     uint64(200e9) / uint64(types.BlocksPerMonth), // 200 GB per month
		ExpectedDownload:   uint64(100e9) / uint64(types.BlocksPerMonth), // 100 GB per month
		ExpectedRedundancy: 3.0,                                          // default is 10/30 erasure coding
		MaxPeriodChurn:     uint64(250e9),                                // 250 GB
	}
	// ErrHostFault indicates if an error is the host's fault.
	ErrHostFault = errors.New("host has returned an error")

	// ErrDownloadCancelled is the error set when a download was cancelled
	// manually by the user.
	ErrDownloadCancelled = errors.New("download was cancelled")

	// PriceEstimationScope is the number of hosts that get queried by the
	// renter when providing price estimates. Especially for the 'Standard'
	// variable, there should be congruence with the number of contracts being
	// used in the renter allowance.
	PriceEstimationScope = build.Select(build.Var{
		Standard: int(50),
		Dev:      int(12),
		Testing:  int(4),
	}).(int)
	// BackupKeySpecifier is a specifier that is hashed with the wallet seed to
	// create a key for encrypting backups.
	BackupKeySpecifier = types.Specifier{'b', 'a', 'c', 'k', 'u', 'p', 'k', 'e', 'y'}
)

// FilterMode is the helper type for the enum constants for the HostDB filter
// mode
type FilterMode int

// HostDBFilterError HostDBDisableFilter HostDBActivateBlacklist and
// HostDBActiveWhitelist are the constants used to enable and disable the filter
// mode of the renter's hostdb
const (
	HostDBFilterError FilterMode = iota
	HostDBDisableFilter
	HostDBActivateBlacklist
	HostDBActiveWhitelist
)

// Filesystem related consts.
const (
	// DefaultDirPerm defines the default permissions used for a new dir if no
	// permissions are supplied. Changing this value is a compatibility issue
	// since users expect dirs to have these permissions.
	DefaultDirPerm = 0755
)

// String returns the string value for the FilterMode
func (fm FilterMode) String() string {
	switch fm {
	case HostDBFilterError:
		return "error"
	case HostDBDisableFilter:
		return "disable"
	case HostDBActivateBlacklist:
		return "blacklist"
	case HostDBActiveWhitelist:
		return "whitelist"
	default:
		return ""
	}
}

// FromString assigned the FilterMode from the provide string
func (fm *FilterMode) FromString(s string) error {
	switch s {
	case "disable":
		*fm = HostDBDisableFilter
	case "blacklist":
		*fm = HostDBActivateBlacklist
	case "whitelist":
		*fm = HostDBActiveWhitelist
	default:
		*fm = HostDBFilterError
		return fmt.Errorf("could not assigned FilterMode from string %v", s)
	}
	return nil
}

// IsHostsFault indicates if a returned error is the host's fault.
func IsHostsFault(err error) bool {
	return errors.Contains(err, ErrHostFault)
}

const (
	// RenterDir is the name of the directory that is used to store the
	// renter's persistent data.
	RenterDir = "renter"

	// FileSystemRoot is the name of the directory that is used as the root of
	// the renter's filesystem.
	FileSystemRoot = "fs"

	// HomeFolderRoot is the name of the directory that is used to store all of
	// the user accessible data.
	HomeFolderRoot = "home"

	// UserRoot is the name of the directory that is used to store the
	// renter's siafiles.
	UserRoot = "user"

	// BackupRoot is the name of the directory that is used to store the renter's
	// snapshot siafiles.
	BackupRoot = "snapshots"

	// CombinedChunksRoot is the name of the directory that contains combined
	// chunks consisting of multiple partial chunks.
	CombinedChunksRoot = "combinedchunks"

	// EstimatedFileContractTransactionSetSize is the estimated blockchain size
	// of a transaction set between a renter and a host that contains a file
	// contract. This transaction set will contain a setup transaction from each
	// the host and the renter, and will also contain a file contract and file
	// contract revision that have each been signed by all parties.
	EstimatedFileContractTransactionSetSize = 2048

	// EstimatedFileContractRevisionAndProofTransactionSetSize is the
	// estimated blockchain size of a transaction set used by the host to
	// provide the storage proof at the end of the contract duration.
	EstimatedFileContractRevisionAndProofTransactionSetSize = 5000
)

type (
	// DownloadID is a unique identifier used to identify downloads within the
	// download history.
	DownloadID string

	// CombinedChunkID is a unique identifier for a combined chunk which makes up
	// part of its filename on disk.
	CombinedChunkID string

	// PartialChunk holds some information about a combined chunk
	PartialChunk struct {
		ChunkID        CombinedChunkID // The ChunkID of the combined chunk the partial is in.
		InPartialsFile bool            // 'true' if the combined chunk is already in the partials siafile.
		Length         uint64          // length of the partial chunk within the combined chunk.
		Offset         uint64          // offset of the partial chunk within the combined chunk.
	}
)

type (
	// ErasureCoderType is an identifier for the individual types of erasure
	// coders.
	ErasureCoderType [4]byte

	// ErasureCoderIdentifier is an identifier that only matches another
	// ErasureCoder's identifier if they both are of the same type and settings.
	ErasureCoderIdentifier string

	// An ErasureCoder is an error-correcting encoder and decoder.
	ErasureCoder interface {
		// NumPieces is the number of pieces returned by Encode.
		NumPieces() int

		// MinPieces is the minimum number of pieces that must be present to
		// recover the original data.
		MinPieces() int

		// Encode splits data into equal-length pieces, with some pieces
		// containing parity data.
		Encode(data []byte) ([][]byte, error)

		// Identifier returns the ErasureCoderIdentifier of the ErasureCoder.
		Identifier() ErasureCoderIdentifier

		// EncodeShards encodes the input data like Encode but accepts an already
		// sharded input.
		EncodeShards(data [][]byte) ([][]byte, error)

		// Reconstruct recovers the full set of encoded shards from the provided
		// pieces, of which at least MinPieces must be non-nil.
		Reconstruct(pieces [][]byte) error

		// Recover recovers the original data from pieces and writes it to w.
		// pieces should be identical to the slice returned by Encode (length and
		// order must be preserved), but with missing elements set to nil. n is
		// the number of bytes to be written to w; this is necessary because
		// pieces may have been padded with zeros during encoding.
		Recover(pieces [][]byte, n uint64, w io.Writer) error

		// SupportsPartialEncoding returns true if the ErasureCoder can be used
		// to encode/decode any crypto.SegmentSize bytes of an encoded piece or
		// false otherwise.
		SupportsPartialEncoding() bool

		// Type returns the type identifier of the ErasureCoder.
		Type() ErasureCoderType
	}
)

// An Allowance dictates how much the Renter is allowed to spend in a given
// period. Note that funds are spent on both storage and bandwidth.
type Allowance struct {
	Funds       types.Currency    `json:"funds"`
	Hosts       uint64            `json:"hosts"`
	Period      types.BlockHeight `json:"period"`
	RenewWindow types.BlockHeight `json:"renewwindow"`

	// ExpectedStorage is the amount of data that we expect to have in a contract.
	ExpectedStorage uint64 `json:"expectedstorage"`

	// ExpectedUpload is the expected amount of data uploaded through the API,
	// before redundancy, per block.
	ExpectedUpload uint64 `json:"expectedupload"`

	// ExpectedDownload is the expected amount of data downloaded through the
	// API per block.
	ExpectedDownload uint64 `json:"expecteddownload"`

	// ExpectedRedundancy is the average redundancy of files being uploaded.
	ExpectedRedundancy float64 `json:"expectedredundancy"`

	// MaxPeriodChurn is maximum amount of contract churn allowed in a single
	// period.
	MaxPeriodChurn uint64 `json:"maxperiodchurn"`

	// NOTE: If you are changing the allowance struct, you must change or
	// add compatibility code for the contractor's persistence.
}

// ContractUtility contains metrics internal to the contractor that reflect the
// utility of a given contract.
type ContractUtility struct {
	GoodForUpload bool
	GoodForRenew  bool

	// BadContract will be set to true if there's good reason to believe that
	// the contract is unusuable and will continue to be unusuable. For example,
	// if the host is claiming that the contract does not exist, the contract
	// should be marked as bad.
	BadContract bool
	LastOOSErr  types.BlockHeight // OOS means Out Of Storage

	// If a contract is locked, the utility should not be updated. 'Locked' is a
	// value that gets persisted.
	Locked bool
}

// ContractWatchStatus provides information about the status of a contract in
// the renter's watchdog. If the contract has been double-spent, the fields
// other than DoubleSpendHeight are not up-to-date.
type ContractWatchStatus struct {
	FormationSweepHeight      types.BlockHeight `json:"formationsweepheight"`
	ContractFound             bool              `json:"contractfound"`
	LatestRevisionFound       uint64            `json:"latestrevisionfound"`
	StorageProofFoundAtHeight types.BlockHeight `json:"storageprooffoundatheight"`
	DoubleSpendHeight         types.BlockHeight `json:"doublespentatblockheight"`
}

// DirectoryInfo provides information about a siadir
type DirectoryInfo struct {
	// The following fields are aggregate values of the siadir. These values are
	// the totals of the siadir and any sub siadirs, or are calculated based on
	// all the values in the subtree
	AggregateHealth              float64   `json:"aggregatehealth"`
	AggregateLastHealthCheckTime time.Time `json:"aggregatelasthealthchecktime"`
	AggregateMaxHealth           float64   `json:"aggregatemaxhealth"`
	AggregateMaxHealthPercentage float64   `json:"aggregatemaxhealthpercentage"`
	AggregateMinRedundancy       float64   `json:"aggregateminredundancy"`
	AggregateMostRecentModTime   time.Time `json:"aggregatemostrecentmodtime"`
	AggregateNumFiles            uint64    `json:"aggregatenumfiles"`
	AggregateNumStuckChunks      uint64    `json:"aggregatenumstuckchunks"`
	AggregateNumSubDirs          uint64    `json:"aggregatenumsubdirs"`
	AggregateSize                uint64    `json:"aggregatesize"`
	AggregateStuckHealth         float64   `json:"aggregatestuckhealth"`

	// The following fields are information specific to the siadir that is not
	// an aggregate of the entire sub directory tree
	Health              float64     `json:"health"`
	LastHealthCheckTime time.Time   `json:"lasthealthchecktime"`
	MaxHealthPercentage float64     `json:"maxhealthpercentage"`
	MaxHealth           float64     `json:"maxhealth"`
	MinRedundancy       float64     `json:"minredundancy"`
<<<<<<< HEAD
	DirMode             os.FileMode `json:"mode"`
=======
	DirMode             os.FileMode `json:"mode"` // Field is called DirMode for fuse compatibility
>>>>>>> 1887c376
	MostRecentModTime   time.Time   `json:"mostrecentmodtime"`
	NumFiles            uint64      `json:"numfiles"`
	NumStuckChunks      uint64      `json:"numstuckchunks"`
	NumSubDirs          uint64      `json:"numsubdirs"`
	SiaPath             SiaPath     `json:"siapath"`
	DirSize             uint64      `json:"size"` // Stays as 'size' in json for compatibility
	StuckHealth         float64     `json:"stuckhealth"`
	UID                 uint64      `json:"uid"`
}

// Name implements os.FileInfo.
func (d DirectoryInfo) Name() string { return d.SiaPath.Name() }

// Size implements os.FileInfo.
func (d DirectoryInfo) Size() int64 { return int64(d.DirSize) }

// Mode implements os.FileInfo.
//
// TODO: get the real mode
func (d DirectoryInfo) Mode() os.FileMode { return d.DirMode }

// ModTime implements os.FileInfo.
func (d DirectoryInfo) ModTime() time.Time { return d.MostRecentModTime }

// IsDir implements os.FileInfo.
func (d DirectoryInfo) IsDir() bool { return true }

// Sys implements os.FileInfo.
func (d DirectoryInfo) Sys() interface{} { return nil }

// DownloadInfo provides information about a file that has been requested for
// download.
type DownloadInfo struct {
	Destination     string  `json:"destination"`     // The destination of the download.
	DestinationType string  `json:"destinationtype"` // Can be "file", "memory buffer", or "http stream".
	Length          uint64  `json:"length"`          // The length requested for the download.
	Offset          uint64  `json:"offset"`          // The offset within the siafile requested for the download.
	SiaPath         SiaPath `json:"siapath"`         // The siapath of the file used for the download.

	Completed            bool      `json:"completed"`            // Whether or not the download has completed.
	EndTime              time.Time `json:"endtime"`              // The time when the download fully completed.
	Error                string    `json:"error"`                // Will be the empty string unless there was an error.
	Received             uint64    `json:"received"`             // Amount of data confirmed and decoded.
	StartTime            time.Time `json:"starttime"`            // The time when the download was started.
	StartTimeUnix        int64     `json:"starttimeunix"`        // The time when the download was started in unix format.
	TotalDataTransferred uint64    `json:"totaldatatransferred"` // Total amount of data transferred, including negotiation, etc.
}

// FileUploadParams contains the information used by the Renter to upload a
// file.
type FileUploadParams struct {
	Source              string
	SiaPath             SiaPath
	ErasureCode         ErasureCoder
	Force               bool
	DisablePartialChunk bool
	Repair              bool
}

// FileInfo provides information about a file.
type FileInfo struct {
	AccessTime       time.Time         `json:"accesstime"`
	Available        bool              `json:"available"`
	ChangeTime       time.Time         `json:"changetime"`
	CipherType       string            `json:"ciphertype"`
	CreateTime       time.Time         `json:"createtime"`
	Expiration       types.BlockHeight `json:"expiration"`
	Filesize         uint64            `json:"filesize"`
	Health           float64           `json:"health"`
	LocalPath        string            `json:"localpath"`
	MaxHealth        float64           `json:"maxhealth"`
	MaxHealthPercent float64           `json:"maxhealthpercent"`
	ModificationTime time.Time         `json:"modtime"` // Stays as 'modtime' in json for compatibility
<<<<<<< HEAD
	FileMode         os.FileMode       `json:"mode"`
=======
	FileMode         os.FileMode       `json:"mode"`    // Field is called FileMode for fuse compatibility
>>>>>>> 1887c376
	NumStuckChunks   uint64            `json:"numstuckchunks"`
	OnDisk           bool              `json:"ondisk"`
	Recoverable      bool              `json:"recoverable"`
	Redundancy       float64           `json:"redundancy"`
	Renewing         bool              `json:"renewing"`
	SiaPath          SiaPath           `json:"siapath"`
	Stuck            bool              `json:"stuck"`
	StuckHealth      float64           `json:"stuckhealth"`
	UID              uint64            `json:"uid"`
	UploadedBytes    uint64            `json:"uploadedbytes"`
	UploadProgress   float64           `json:"uploadprogress"`
}

// Name implements os.FileInfo.
func (f FileInfo) Name() string { return f.SiaPath.Name() }

// Size implements os.FileInfo.
func (f FileInfo) Size() int64 { return int64(f.Filesize) }

// Mode implements os.FileInfo.
func (f FileInfo) Mode() os.FileMode { return f.FileMode }

// ModTime implements os.FileInfo.
func (f FileInfo) ModTime() time.Time { return f.ModificationTime }

// IsDir implements os.FileInfo.
func (f FileInfo) IsDir() bool { return false }

// Sys implements os.FileInfo.
func (f FileInfo) Sys() interface{} { return nil }

// A HostDBEntry represents one host entry in the Renter's host DB. It
// aggregates the host's external settings and metrics with its public key.
type HostDBEntry struct {
	HostExternalSettings

	// FirstSeen is the last block height at which this host was announced.
	FirstSeen types.BlockHeight `json:"firstseen"`

	// Measurements that have been taken on the host. The most recent
	// measurements are kept in full detail, historic ones are compressed into
	// the historic values.
	HistoricDowntime time.Duration `json:"historicdowntime"`
	HistoricUptime   time.Duration `json:"historicuptime"`
	ScanHistory      HostDBScans   `json:"scanhistory"`

	// Measurements that are taken whenever we interact with a host.
	HistoricFailedInteractions     float64 `json:"historicfailedinteractions"`
	HistoricSuccessfulInteractions float64 `json:"historicsuccessfulinteractions"`
	RecentFailedInteractions       float64 `json:"recentfailedinteractions"`
	RecentSuccessfulInteractions   float64 `json:"recentsuccessfulinteractions"`

	LastHistoricUpdate types.BlockHeight `json:"lasthistoricupdate"`

	// Measurements related to the IP subnet mask.
	IPNets          []string  `json:"ipnets"`
	LastIPNetChange time.Time `json:"lastipnetchange"`

	// The public key of the host, stored separately to minimize risk of certain
	// MitM based vulnerabilities.
	PublicKey types.SiaPublicKey `json:"publickey"`

	// Filtered says whether or not a HostDBEntry is being filtered out of the
	// filtered hosttree due to the filter mode of the hosttree
	Filtered bool `json:"filtered"`
}

// HostDBScan represents a single scan event.
type HostDBScan struct {
	Timestamp time.Time `json:"timestamp"`
	Success   bool      `json:"success"`
}

// HostScoreBreakdown provides a piece-by-piece explanation of why a host has
// the score that they do.
//
// NOTE: Renters are free to use whatever scoring they feel appropriate for
// hosts. Some renters will outright blacklist or whitelist sets of hosts. The
// results provided by this struct can only be used as a guide, and may vary
// significantly from machine to machine.
type HostScoreBreakdown struct {
	Score          types.Currency `json:"score"`
	ConversionRate float64        `json:"conversionrate"`

	AgeAdjustment              float64 `json:"ageadjustment"`
	BurnAdjustment             float64 `json:"burnadjustment"`
	CollateralAdjustment       float64 `json:"collateraladjustment"`
	DurationAdjustment         float64 `json:"durationadjustment"`
	InteractionAdjustment      float64 `json:"interactionadjustment"`
	PriceAdjustment            float64 `json:"pricesmultiplier"`
	StorageRemainingAdjustment float64 `json:"storageremainingadjustment"`
	UptimeAdjustment           float64 `json:"uptimeadjustment"`
	VersionAdjustment          float64 `json:"versionadjustment"`
}

// MountInfo contains information about a mounted FUSE filesystem.
type MountInfo struct {
	MountPoint string  `json:"mountpoint"`
	SiaPath    SiaPath `json:"siapath"`
}

// RenterPriceEstimation contains a bunch of files estimating the costs of
// various operations on the network.
type RenterPriceEstimation struct {
	// The cost of downloading 1 TB of data.
	DownloadTerabyte types.Currency `json:"downloadterabyte"`

	// The cost of forming a set of contracts using the defaults.
	FormContracts types.Currency `json:"formcontracts"`

	// The cost of storing 1 TB for a month, including redundancy.
	StorageTerabyteMonth types.Currency `json:"storageterabytemonth"`

	// The cost of consuming 1 TB of upload bandwidth from the host, including
	// redundancy.
	UploadTerabyte types.Currency `json:"uploadterabyte"`
}

// RenterSettings control the behavior of the Renter.
type RenterSettings struct {
	Allowance         Allowance `json:"allowance"`
	IPViolationsCheck bool      `json:"ipviolationcheck"`
	MaxUploadSpeed    int64     `json:"maxuploadspeed"`
	MaxDownloadSpeed  int64     `json:"maxdownloadspeed"`
}

// HostDBScans represents a sortable slice of scans.
type HostDBScans []HostDBScan

func (s HostDBScans) Len() int           { return len(s) }
func (s HostDBScans) Less(i, j int) bool { return s[i].Timestamp.Before(s[j].Timestamp) }
func (s HostDBScans) Swap(i, j int)      { s[i], s[j] = s[j], s[i] }

// MerkleRootSet is a set of Merkle roots, and gets encoded more efficiently.
type MerkleRootSet []crypto.Hash

// MarshalJSON defines a JSON encoding for a MerkleRootSet.
func (mrs MerkleRootSet) MarshalJSON() ([]byte, error) {
	// Copy the whole array into a giant byte slice and then encode that.
	fullBytes := make([]byte, crypto.HashSize*len(mrs))
	for i := range mrs {
		copy(fullBytes[i*crypto.HashSize:(i+1)*crypto.HashSize], mrs[i][:])
	}
	return json.Marshal(fullBytes)
}

// UnmarshalJSON attempts to decode a MerkleRootSet, falling back on the legacy
// decoding of a []crypto.Hash if that fails.
func (mrs *MerkleRootSet) UnmarshalJSON(b []byte) error {
	// Decode the giant byte slice, and then split it into separate arrays.
	var fullBytes []byte
	err := json.Unmarshal(b, &fullBytes)
	if err != nil {
		// Encoding the byte slice has failed, try decoding it as a []crypto.Hash.
		var hashes []crypto.Hash
		err := json.Unmarshal(b, &hashes)
		if err != nil {
			return err
		}
		*mrs = MerkleRootSet(hashes)
		return nil
	}

	umrs := make(MerkleRootSet, len(fullBytes)/32)
	for i := range umrs {
		copy(umrs[i][:], fullBytes[i*crypto.HashSize:(i+1)*crypto.HashSize])
	}
	*mrs = umrs
	return nil
}

// MountOptions specify various settings of a FUSE filesystem mount.
type MountOptions struct {
	ReadOnly bool
}

// RecoverableContract is a types.FileContract as it appears on the blockchain
// with additional fields which contain the information required to recover its
// latest revision from a host.
type RecoverableContract struct {
	types.FileContract
	// ID is the FileContract's ID.
	ID types.FileContractID `json:"id"`
	// HostPublicKey is the public key of the host we formed this contract
	// with.
	HostPublicKey types.SiaPublicKey `json:"hostpublickey"`
	// InputParentID is the ParentID of the first SiacoinInput of the
	// transaction that contains this contract.
	InputParentID types.SiacoinOutputID `json:"inputparentid"`
	// StartHeight is the estimated startheight of a recoverable contract.
	StartHeight types.BlockHeight `json:"startheight"`
	// TxnFee of the transaction which contains the contract.
	TxnFee types.Currency `json:"txnfee"`
}

// A RenterContract contains metadata about a file contract. It is read-only;
// modifying a RenterContract does not modify the actual file contract.
type RenterContract struct {
	ID            types.FileContractID
	HostPublicKey types.SiaPublicKey
	Transaction   types.Transaction

	StartHeight types.BlockHeight
	EndHeight   types.BlockHeight

	// RenterFunds is the amount remaining in the contract that the renter can
	// spend.
	RenterFunds types.Currency

	// The FileContract does not indicate what funds were spent on, so we have
	// to track the various costs manually.
	DownloadSpending types.Currency
	StorageSpending  types.Currency
	UploadSpending   types.Currency

	// Utility contains utility information about the renter.
	Utility ContractUtility

	// TotalCost indicates the amount of money that the renter spent and/or
	// locked up while forming a contract. This includes fees, and includes
	// funds which were allocated (but not necessarily committed) to spend on
	// uploads/downloads/storage.
	TotalCost types.Currency

	// ContractFee is the amount of money paid to the host to cover potential
	// future transaction fees that the host may incur, and to cover any other
	// overheads the host may have.
	//
	// TxnFee is the amount of money spent on the transaction fee when putting
	// the renter contract on the blockchain.
	//
	// SiafundFee is the amount of money spent on siafund fees when creating the
	// contract. The siafund fee that the renter pays covers both the renter and
	// the host portions of the contract, and therefore can be unexpectedly high
	// if the the host collateral is high.
	ContractFee types.Currency
	TxnFee      types.Currency
	SiafundFee  types.Currency
}

// ContractorSpending contains the metrics about how much the Contractor has
// spent during the current billing period.
type ContractorSpending struct {
	// ContractFees are the sum of all fees in the contract. This means it
	// includes the ContractFee, TxnFee and SiafundFee
	ContractFees types.Currency `json:"contractfees"`
	// DownloadSpending is the money currently spent on downloads.
	DownloadSpending types.Currency `json:"downloadspending"`
	// StorageSpending is the money currently spent on storage.
	StorageSpending types.Currency `json:"storagespending"`
	// ContractSpending is the total amount of money that the renter has put
	// into contracts, whether it's locked and the renter gets that money
	// back or whether it's spent and the renter won't get the money back.
	TotalAllocated types.Currency `json:"totalallocated"`
	// UploadSpending is the money currently spent on uploads.
	UploadSpending types.Currency `json:"uploadspending"`
	// Unspent is locked-away, unspent money.
	Unspent types.Currency `json:"unspent"`
	// ContractSpendingDeprecated was renamed to TotalAllocated and always has the
	// same value as TotalAllocated.
	ContractSpendingDeprecated types.Currency `json:"contractspending"`
	// WithheldFunds are the funds from the previous period that are tied up
	// in contracts and have not been released yet
	WithheldFunds types.Currency `json:"withheldfunds"`
	// ReleaseBlock is the block at which the WithheldFunds should be
	// released to the renter, based on worst case.
	// Contract End Height + Host Window Size + Maturity Delay
	ReleaseBlock types.BlockHeight `json:"releaseblock"`
	// PreviousSpending is the total spend funds from old contracts
	// that are not included in the current period spending
	PreviousSpending types.Currency `json:"previousspending"`
}

// ContractorChurnStatus contains the current churn budgets for the Contractor's
// churnLimiter and the aggregate churn for the current period.
type ContractorChurnStatus struct {
	// AggregatCurrentePeriodChurn is the total size of files from churned contracts in this
	// period.
	AggregateCurrentPeriodChurn uint64 `json:"aggregatecurrentperiodchurn"`
	// MaxPeriodChurn is the (adjustable) maximum churn allowed per period.
	MaxPeriodChurn uint64 `json:"maxperiodchurn"`
}

// UploadedBackup contains metadata about an uploaded backup.
type UploadedBackup struct {
	Name           string
	UID            [16]byte
	CreationDate   types.Timestamp
	Size           uint64 // size of snapshot .sia file
	UploadProgress float64
}

// A Renter uploads, tracks, repairs, and downloads a set of files for the
// user.
type Renter interface {
	Alerter

	// ActiveHosts provides the list of hosts that the renter is selecting,
	// sorted by preference.
	ActiveHosts() ([]HostDBEntry, error)

	// AllHosts returns the full list of hosts known to the renter.
	AllHosts() ([]HostDBEntry, error)

	// Close closes the Renter.
	Close() error

	// CancelContract cancels a specific contract of the renter.
	CancelContract(id types.FileContractID) error

	// Contracts returns the staticContracts of the renter's hostContractor.
	Contracts() []RenterContract

	// ContractStatus returns the status of the contract with the given ID in the
	// watchdog, and a bool indicating whether or not the watchdog is aware of it.
	ContractStatus(fcID types.FileContractID) (ContractWatchStatus, bool)

	// CreateBackup creates a backup of the renter's siafiles. If a secret is not
	// nil, the backup will be encrypted using the provided secret.
	CreateBackup(dst string, secret []byte) error

	// LoadBackup loads the siafiles of a previously created backup into the
	// renter. If the backup is encrypted, secret will be used to decrypt it.
	// Otherwise the argument is ignored.
	// If a file from the backup would have the same path as an already
	// existing file, a suffix of the form _[num] is appended to the siapath.
	// [num] is incremented until a siapath is found that is not already in
	// use.
	LoadBackup(src string, secret []byte) error

	// InitRecoveryScan starts scanning the whole blockchain for recoverable
	// contracts within a separate thread.
	InitRecoveryScan() error

	// OldContracts returns the oldContracts of the renter's hostContractor.
	OldContracts() []RenterContract

	// ContractorChurnStatus returns contract churn stats for the current period.
	ContractorChurnStatus() ContractorChurnStatus

	// ContractUtility provides the contract utility for a given host key.
	ContractUtility(pk types.SiaPublicKey) (ContractUtility, bool)

	// CurrentPeriod returns the height at which the current allowance period
	// began.
	CurrentPeriod() types.BlockHeight

	// Mount mounts a FUSE filesystem at mountPoint, making the contents of sp
	// available via the local filesystem.
	Mount(mountPoint string, sp SiaPath, opts MountOptions) error

	// MountInfo returns the list of currently mounted FUSE filesystems.
	MountInfo() []MountInfo

	// Unmount unmounts the FUSE filesystem currently mounted at mountPoint.
	Unmount(mountPoint string) error

	// PeriodSpending returns the amount spent on contracts in the current
	// billing period.
	PeriodSpending() (ContractorSpending, error)

	// RecoverableContracts returns the contracts that the contractor deems
	// recoverable. That means they are not expired yet and also not part of the
	// active contracts. Usually this should return an empty slice unless the host
	// isn't available for recovery or something went wrong.
	RecoverableContracts() []RecoverableContract

	// RecoveryScanStatus returns a bool indicating if a scan for recoverable
	// contracts is in progress and if it is, the current progress of the scan.
	RecoveryScanStatus() (bool, types.BlockHeight)

	// RefreshedContract checks if the contract was previously refreshed
	RefreshedContract(fcid types.FileContractID) bool

	// SetFileStuck sets the 'stuck' status of a file.
	SetFileStuck(siaPath SiaPath, stuck bool) error

	// UploadBackup uploads a backup to hosts, such that it can be retrieved
	// using only the seed.
	UploadBackup(src string, name string) error

	// DownloadBackup downloads a backup previously uploaded to hosts.
	DownloadBackup(dst string, name string) error

	// UploadedBackups returns a list of backups previously uploaded to hosts,
	// along with a list of which hosts are storing all known backups.
	UploadedBackups() ([]UploadedBackup, []types.SiaPublicKey, error)

	// BackupsOnHost returns the backups stored on the specified host.
	BackupsOnHost(hostKey types.SiaPublicKey) ([]UploadedBackup, error)

	// DeleteFile deletes a file entry from the renter.
	DeleteFile(siaPath SiaPath) error

	// Download creates a download according to the parameters passed, including
	// downloads of `offset` and `length` type. It returns a method to
	// start the download.
	Download(params RenterDownloadParameters) (DownloadID, func() error, error)

	// DownloadAsync creates a file download using the passed parameters without
	// blocking until the download is finished. The download needs to be started
	// using the method returned by DownloadAsync. DownloadAsync also accepts an
	// optional input function which will be registered to be called when the
	// download is finished.
	DownloadAsync(params RenterDownloadParameters, onComplete func(error) error) (uid DownloadID, start func() error, cancel func(), err error)

	// ClearDownloadHistory clears the download history of the renter
	// inclusive for before and after times.
	ClearDownloadHistory(after, before time.Time) error

	// DownloadByUID returns a download from the download history given its uid.
	DownloadByUID(uid DownloadID) (DownloadInfo, bool)

	// DownloadHistory lists all the files that have been scheduled for download.
	DownloadHistory() []DownloadInfo

	// File returns information on specific file queried by user
	File(siaPath SiaPath) (FileInfo, error)

	// FileList returns information on all of the files stored by the renter at the
	// specified folder. The 'cached' argument specifies whether cached values
	// should be returned or not.
	FileList(siaPath SiaPath, recursive, cached bool) ([]FileInfo, error)

	// Filter returns the renter's hostdb's filterMode and filteredHosts
	Filter() (FilterMode, map[string]types.SiaPublicKey, error)

	// SetFilterMode sets the renter's hostdb filter mode
	SetFilterMode(fm FilterMode, hosts []types.SiaPublicKey) error

	// Host provides the DB entry and score breakdown for the requested host.
	Host(pk types.SiaPublicKey) (HostDBEntry, bool, error)

	// InitialScanComplete returns a boolean indicating if the initial scan of the
	// hostdb is completed.
	InitialScanComplete() (bool, error)

	// PriceEstimation estimates the cost in siacoins of performing various
	// storage and data operations.
	PriceEstimation(allowance Allowance) (RenterPriceEstimation, Allowance, error)

	// RenameFile changes the path of a file.
	RenameFile(siaPath, newSiaPath SiaPath) error

	// RenameDir changes the path of a dir.
	RenameDir(oldPath, newPath SiaPath) error

	// EstimateHostScore will return the score for a host with the provided
	// settings, assuming perfect age and uptime adjustments
	EstimateHostScore(entry HostDBEntry, allowance Allowance) (HostScoreBreakdown, error)

	// ScoreBreakdown will return the score for a host db entry using the
	// hostdb's weighting algorithm.
	ScoreBreakdown(entry HostDBEntry) (HostScoreBreakdown, error)

	// Settings returns the Renter's current settings.
	Settings() (RenterSettings, error)

	// SetSettings sets the Renter's settings.
	SetSettings(RenterSettings) error

	// SetFileTrackingPath sets the on-disk location of an uploaded file to a
	// new value. Useful if files need to be moved on disk.
	SetFileTrackingPath(siaPath SiaPath, newPath string) error

	// Streamer creates a io.ReadSeeker that can be used to stream downloads
	// from the Sia network and also returns the fileName of the streamed
	// resource.
	Streamer(siapath SiaPath, disableLocalFetch bool) (string, Streamer, error)

	// Upload uploads a file using the input parameters.
	Upload(FileUploadParams) error

	// UploadStreamFromReader reads from the provided reader until io.EOF is reached and
	// upload the data to the Sia network.
	UploadStreamFromReader(up FileUploadParams, reader io.Reader) error

	// CreateDir creates a directory for the renter
	CreateDir(siaPath SiaPath, mode os.FileMode) error

	// DeleteDir deletes a directory from the renter
	DeleteDir(siaPath SiaPath) error

	// DirList lists the directories in a siadir
	DirList(siaPath SiaPath) ([]DirectoryInfo, error)
}

// Streamer is the interface implemented by the Renter's streamer type which
// allows for streaming files uploaded to the Sia network.
type Streamer interface {
	io.ReadSeeker
	io.Closer
}

// RenterDownloadParameters defines the parameters passed to the Renter's
// Download method.
type RenterDownloadParameters struct {
	Async            bool
	Httpwriter       io.Writer
	Length           uint64
	Offset           uint64
	SiaPath          SiaPath
	Destination      string
	DisableDiskFetch bool
}

// HealthPercentage returns the health in a more human understandable format out
// of 100%
//
// The percentage is out of 1.25, this is to account for the RepairThreshold of
// 0.25 and assumes that the worst health is 1.5. Since we do not repair until
// the health is worse than the RepairThreshold, a health of 0 - 0.25 is full
// health. Likewise, a health that is greater than 1.25 is essentially 0 health.
func HealthPercentage(health float64) float64 {
	healthPercent := 100 * (1.25 - health)
	if healthPercent > 100 {
		healthPercent = 100
	}
	if healthPercent < 0 {
		healthPercent = 0
	}
	return healthPercent
}<|MERGE_RESOLUTION|>--- conflicted
+++ resolved
@@ -298,11 +298,7 @@
 	MaxHealthPercentage float64     `json:"maxhealthpercentage"`
 	MaxHealth           float64     `json:"maxhealth"`
 	MinRedundancy       float64     `json:"minredundancy"`
-<<<<<<< HEAD
-	DirMode             os.FileMode `json:"mode"`
-=======
 	DirMode             os.FileMode `json:"mode"` // Field is called DirMode for fuse compatibility
->>>>>>> 1887c376
 	MostRecentModTime   time.Time   `json:"mostrecentmodtime"`
 	NumFiles            uint64      `json:"numfiles"`
 	NumStuckChunks      uint64      `json:"numstuckchunks"`
@@ -376,11 +372,7 @@
 	MaxHealth        float64           `json:"maxhealth"`
 	MaxHealthPercent float64           `json:"maxhealthpercent"`
 	ModificationTime time.Time         `json:"modtime"` // Stays as 'modtime' in json for compatibility
-<<<<<<< HEAD
-	FileMode         os.FileMode       `json:"mode"`
-=======
 	FileMode         os.FileMode       `json:"mode"`    // Field is called FileMode for fuse compatibility
->>>>>>> 1887c376
 	NumStuckChunks   uint64            `json:"numstuckchunks"`
 	OnDisk           bool              `json:"ondisk"`
 	Recoverable      bool              `json:"recoverable"`
