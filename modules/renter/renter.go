--- conflicted
+++ resolved
@@ -39,12 +39,7 @@
 	"gitlab.com/NebulousLabs/Sia/modules/renter/contractor"
 	"gitlab.com/NebulousLabs/Sia/modules/renter/filesystem"
 	"gitlab.com/NebulousLabs/Sia/modules/renter/hostdb"
-<<<<<<< HEAD
 	"gitlab.com/NebulousLabs/Sia/modules/renter/proto"
-	"gitlab.com/NebulousLabs/Sia/modules/renter/siadir"
-	"gitlab.com/NebulousLabs/Sia/modules/renter/siafile"
-=======
->>>>>>> bfafcb43
 	"gitlab.com/NebulousLabs/Sia/persist"
 	siasync "gitlab.com/NebulousLabs/Sia/sync"
 	"gitlab.com/NebulousLabs/Sia/types"
@@ -258,27 +253,6 @@
 	clients map[string]proto.RPCClient
 
 	// Utilities.
-<<<<<<< HEAD
-	cs               modules.ConsensusSet
-	deps             modules.Dependencies
-	g                modules.Gateway
-	w                modules.Wallet
-	hostContractor   hostContractor
-	hostDB           hostDB
-	log              *persist.Logger
-	persist          persistence
-	persistDir       string
-	staticFilesDir   string
-	staticBackupsDir string
-	memoryManager    *memoryManager
-	mu               *siasync.RWMutex
-	repairLog        *persist.Logger
-	tg               threadgroup.ThreadGroup
-	tpool            modules.TransactionPool
-	wal              *writeaheadlog.WAL
-	staticWorkerPool *workerPool
-	peerMux          *modules.PeerMux
-=======
 	cs                modules.ConsensusSet
 	deps              modules.Dependencies
 	g                 modules.Gateway
@@ -298,7 +272,7 @@
 	tpool             modules.TransactionPool
 	wal               *writeaheadlog.WAL
 	staticWorkerPool  *workerPool
->>>>>>> bfafcb43
+	peerMux           *modules.PeerMux
 }
 
 // Close closes the Renter and its dependencies
@@ -921,22 +895,6 @@
 		bubbleUpdates:   make(map[string]bubbleStatus),
 		downloadHistory: make(map[modules.DownloadID]*download),
 
-<<<<<<< HEAD
-		cs:               cs,
-		deps:             deps,
-		g:                g,
-		w:                w,
-		hostDB:           hdb,
-		hostContractor:   hc,
-		persistDir:       persistDir,
-		staticAlerter:    modules.NewAlerter("renter"),
-		staticFilesDir:   filepath.Join(persistDir, modules.SiapathRoot),
-		staticBackupsDir: filepath.Join(persistDir, modules.BackupRoot),
-		mu:               siasync.New(modules.SafeMutexDelay, 1),
-		tpool:            tpool,
-		peerMux:          modules.NewPeerMux(), // TODO
-	}
-=======
 		cs:             cs,
 		deps:           deps,
 		g:              g,
@@ -947,9 +905,10 @@
 		staticAlerter:  modules.NewAlerter("renter"),
 		mu:             siasync.New(modules.SafeMutexDelay, 1),
 		tpool:          tpool,
+		peerMux:        modules.NewPeerMux(), // TODO
 	}
 	close(r.uploadHeap.pauseChan)
->>>>>>> bfafcb43
+
 	r.memoryManager = newMemoryManager(defaultMemory, r.tg.StopChan())
 	r.staticFuseManager = newFuseManager(r)
 	r.stuckStack = callNewStuckStack()
