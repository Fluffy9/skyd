package renter

import (
	"fmt"
	"sort"
	"time"

	"gitlab.com/NebulousLabs/errors"
	"gitlab.com/SkynetLabs/skyd/build"
	"gitlab.com/SkynetLabs/skyd/skymodules"
	"go.sia.tech/siad/types"
)

type (
	// downloadWorker is an interface implemented by both the individual and
	// chimera workers that represents a worker that can be used for downloads.
	downloadWorker interface {
		// cost returns the expected job cost for downloading a piece of data
		// with given length from the worker. If the worker has already been
		// launched, its cost will be zero.
		cost(length uint64) types.Currency

		// distribution returns the worker's read distribution, for an already
		// launched worker the distribution will have been shifted by the amount
<<<<<<< HEAD
		// of time since it was launched. If the worker has already been
		// launched, its distribution will have been shifted by the time since
		// it was launched.
		distribution() *skymodules.Distribution

		// pieces returns all piece indices this worker can resolve, chimera
		// workers return nil since we don't know yet what pieces they can
		// resolve
		pieces() []uint64

		// worker returns the underlying worker, chimera workers return nil
		// since it's comprised of multiple workers
=======
		// of time since it was launched.
		distribution() *skymodules.Distribution

		// pieces returns all piece indices this worker can resolve
		pieces() []uint64

		// worker returns the underlying worker
>>>>>>> 2cfeb8e1
		worker() *worker
	}

	// chimeraWorker is a worker that's built from unresolved workers until the
	// chance it has a piece is exactly 1. At that point we can treat a chimera
	// worker exactly the same as a resolved worker in the download algorithm
	// that constructs the best worker set.
	chimeraWorker struct {
		// cachedDistribution contains a distribution that is the weighted
		// combination of all worker distrubtions in this chimera worker, it is
		// cached meaning it will only be calculated the first time the
		// distribution is requested after the chimera worker was finalized.
		cachedDistribution *skymodules.Distribution

		// remaining keeps track of how much "chance" is remaining until the
		// chimeraworker is comprised of enough to workers to be able to resolve
		// a piece. This is a helper field that avoids calculating
		// 1-SUM(weights) over and over again
		remaining float64

		distributions []*skymodules.Distribution
		weights       []float64
		workers       []*worker
	}

	// individualWorker is a struct that represents a single worker object, both
	// resolved and unresolved workers in the pdc can be represented by an
	// individual worker. An individual worker can be used to build a chimera
	// worker with.
	//
	// NOTE: extending this struct requires an update to the `split` method.
	individualWorker struct {
		launchedAt    time.Time
		pieceIndices  []uint64
		resolveChance float64

		staticLookupDistribution *skymodules.Distribution
		staticReadDistribution   *skymodules.Distribution
		staticWorker             *worker
	}

	// workerArray
	workerArray []*individualWorker

	// workerSet is a collection of workers that may or may not have been
	// launched yet in order to fulfil a download.
	workerSet struct {
		workers []downloadWorker

		staticExpectedDuration time.Duration
		staticLength           uint64
		staticMinPieces        int
	}
)

func (w workerArray) Split() (resolved, unresolved []*individualWorker) {
	for _, iw := range w {
		if iw.resolveChance == 1 {
			resolved = append(resolved, iw)
		} else {
			unresolved = append(unresolved, iw)
		}
	}
	return
}

// NewChimeraWorker returns a new chimera worker object.
func NewChimeraWorker() *chimeraWorker {
	return &chimeraWorker{remaining: 1}
}

// addWorker adds the given worker to the chimera worker.
func (cw *chimeraWorker) addWorker(w *individualWorker) *individualWorker {
	// calculate the remaining chance this chimera worker needs to be complete
	if cw.remaining == 0 {
		return w
	}

	// the given worker's chance can be higher than the remaining chance of this
	// chimera worker, in that case we have to split the worker in a part we
	// want to add, and a remainder we'll use to build the next chimera with
	toAdd := w
<<<<<<< HEAD
	if w.resolveChance > remaining {
		toAdd, remainder = w.split(remaining)
=======
	var remainder *individualWorker
	if w.staticResolveChance > cw.remaining {
		toAdd, remainder = w.split(cw.remaining)
>>>>>>> 2cfeb8e1
	}

	// update the remaining chance
	cw.remaining -= toAdd.staticResolveChance

	// add the worker to the chimera
	cw.distributions = append(cw.distributions, toAdd.staticReadDistribution)
	cw.weights = append(cw.weights, toAdd.resolveChance)
	cw.workers = append(cw.workers, toAdd.staticWorker)
	return remainder
}

// cost implements the downloadWorker interface.
func (cw *chimeraWorker) cost(length uint64) types.Currency {
	numWorkers := uint64(len(cw.workers))
	if numWorkers == 0 {
		return types.ZeroCurrency
	}

	var total types.Currency
	for _, w := range cw.workers {
		total = total.Add(w.staticJobReadQueue.callExpectedJobCost(length))
	}
	return total.Div64(numWorkers)
}

// distribution implements the downloadWorker interface.
func (cw *chimeraWorker) distribution() *skymodules.Distribution {
	if cw.remaining != 0 {
		build.Critical("developer error, chimera is not complete")
		return nil
	}

	if cw.cachedDistribution == nil && len(cw.distributions) > 0 {
		halfLife := cw.distributions[0].HalfLife()
		cw.cachedDistribution = skymodules.NewDistribution(halfLife)
		for i, distribution := range cw.distributions {
			cw.cachedDistribution.MergeWith(distribution, cw.weights[i])
		}
	}
	return cw.cachedDistribution
}

// pieces implements the downloadWorker interface, chimera workers return nil
// since we don't know yet what pieces they can resolve
func (cw *chimeraWorker) pieces() []uint64 {
	return nil
}

// worker implements the downloadWorker interface, chimera workers return nil
// since it's comprised of multiple workers
func (cw *chimeraWorker) worker() *worker {
	return nil
}

// cost implements the downloadWorker interface.
func (iw *individualWorker) cost(length uint64) types.Currency {
	// workers that have already been launched have a zero cost
	if iw.isLaunched() {
		return types.ZeroCurrency
	}
	return iw.staticWorker.staticJobReadQueue.callExpectedJobCost(length)
}

// distribution implements the downloadWorker interface.
func (iw *individualWorker) distribution() *skymodules.Distribution {
	// if the worker has been launched already, we want to shift the
	// distribution with the time that elapsed since it was launched
	//
	// NOTE: we always shift on a clone of the original read distribution to
	// avoid shifting the same distribution multiple times
	if iw.isLaunched() {
		clone := iw.staticReadDistribution.Clone()
		clone.Shift(time.Since(iw.launchedAt))
		return clone
	}
	return iw.staticReadDistribution
}

// isLaunched returns true when this workers has been launched.
func (iw *individualWorker) isLaunched() bool {
<<<<<<< HEAD
	return iw.launchedAt != (time.Time{})
=======
	return !iw.staticLaunchedAt.IsZero()
>>>>>>> 2cfeb8e1
}

// pieces implements the downloadWorker interface.
func (iw *individualWorker) pieces() []uint64 {
	return iw.pieceIndices
}

// worker implements the downloadWorker interface.
func (iw *individualWorker) worker() *worker {
	return iw.staticWorker
}

// split will split the download worker into two workers, the first worker will
// have the given chance, the second worker will have the remainder as its
// chance value.
func (iw *individualWorker) split(chance float64) (*individualWorker, *individualWorker) {
	if chance >= iw.resolveChance {
		build.Critical("chance value on which we split should be strictly less than the worker's resolve chance")
		return nil, nil
	}

	main := &individualWorker{
		launchedAt:    iw.launchedAt,
		pieceIndices:  iw.pieceIndices,
		resolveChance: chance,

		staticLookupDistribution: iw.staticLookupDistribution,
		staticReadDistribution:   iw.staticReadDistribution,
		staticWorker:             iw.staticWorker,
	}
	remainder := &individualWorker{
		launchedAt:    iw.launchedAt,
		pieceIndices:  iw.pieceIndices,
		resolveChance: iw.resolveChance - chance,

		staticLookupDistribution: iw.staticLookupDistribution,
		staticReadDistribution:   iw.staticReadDistribution,
		staticWorker:             iw.staticWorker,
	}

	return main, remainder
}

// clone returns a shallow copy of the worker set.
func (ws *workerSet) clone() *workerSet {
	return &workerSet{
		workers: append([]downloadWorker{}, ws.workers...),

		staticExpectedDuration: ws.staticExpectedDuration,
		staticLength:           ws.staticLength,
		staticMinPieces:        ws.staticMinPieces,
	}
}

// cheaperSetFromCandidate returns a new worker set if the given candidate
// worker can improve the cost of the worker set. The worker that is being
// swapped by the candidate is the most expensive worker possible, which is not
// necessarily the most expensive worker in the set because we have to take into
// account the pieces the worker can download.
func (ws *workerSet) cheaperSetFromCandidate(candidate downloadWorker) *workerSet {
	// build a map of what piece is fetched by what worker
	pieces := make(map[uint64]string)
	indices := make(map[string]int)
	for i, w := range ws.workers {
		worker := w.worker().staticHostPubKeyStr
		indices[worker] = i
		for _, piece := range w.pieces() {
			pieces[piece] = worker
		}
	}

	// sort the workers by cost, most expensive to cheapest
	byCostDesc := append([]downloadWorker{}, ws.workers...)
	sort.Slice(byCostDesc, func(i, j int) bool {
		wCostI := byCostDesc[i].cost(ws.staticLength)
		wCostJ := byCostDesc[j].cost(ws.staticLength)
		return wCostI.Cmp(wCostJ) > 0
	})

	// range over the workers
	swapIndex := -1
LOOP:
	for _, expensiveWorker := range byCostDesc {
		expensiveWorkerKey := expensiveWorker.worker().staticHostPubKeyStr

		// if the candidate is not cheaper than this worker we can stop looking
		// to build a cheaper set since the workers are sorted by cost
		if candidate.cost(ws.staticLength).Cmp(expensiveWorker.cost(ws.staticLength)) >= 0 {
			break
		}

		// the candidate is only useful if it can replace a worker and
		// contribute pieces to the worker set for which we don't already have
		// another worker
		for _, piece := range candidate.pieces() {
			existingWorkerKey, exists := pieces[piece]
			if !exists || existingWorkerKey == expensiveWorkerKey {
				swapIndex = indices[expensiveWorkerKey]
				break LOOP
			}
		}
	}

	if swapIndex > -1 {
		cheaperSet := ws.clone()
		cheaperSet.workers[swapIndex] = candidate
		return cheaperSet
	}
	return nil
}

// adjustedDuration returns the cost adjusted expected duration of the worker
// set using the given price per ms.
func (ws *workerSet) adjustedDuration(ppms types.Currency) time.Duration {
	// calculate the total cost of the worker set
	var totalCost types.Currency
	for _, w := range ws.workers {
		totalCost = totalCost.Add(w.cost(ws.staticLength))
	}

	// calculate the cost penalty using the given price per ms and apply it to
	// the worker set's expected duration.
	return addCostPenalty(ws.staticExpectedDuration, totalCost, ppms)
}

// chanceGreaterThanHalf returns whether the total chance this worker set
// completes the download before the given duration is more than 50%.
//
// NOTE: this function abstracts the chance a worker resolves after the given
// duration as a coinflip to make it easier to reason about the problem given
// that the workerset consists out of one or more overdrive workers.
func (ws workerSet) chanceGreaterThanHalf(dur time.Duration) bool {
	// convert every worker into a coinflip
	coinflips := make([]float64, len(ws.workers))
	for i, w := range ws.workers {
		coinflips[i] = w.distribution().ChanceAfter(dur)
	}

	// calculate the chance of all heads
	chanceAllHeads := float64(1)
	for _, flip := range coinflips {
		chanceAllHeads *= flip
	}

	// if we don't have to consider any overdrive workers, the chance it's all
	// heads is the chance that needs to be greater than half
	if ws.numOverdriveWorkers() == 0 {
		return chanceAllHeads > 0.5
	}

	// if there is 1 overdrive worker, meaning that we have 1 worker that can
	// come up as tails essentially, we have to consider the chance that one
	// coin is tails and all others come up as heads as well, and add this to
	// the chance that they're all heads
	if ws.numOverdriveWorkers() == 1 {
		totalChance := chanceAllHeads
		for _, flip := range coinflips {
			totalChance += (chanceAllHeads / flip * (1 - flip))
		}
		return totalChance > 0.5
	}

	// if there are 2 overdrive workers, meaning that we have 2 workers that can
	// up as tails, we have to extend the previous case with the case where
	// every possible coin pair comes up as being the only tails
	if ws.numOverdriveWorkers() == 2 {
		totalChance := chanceAllHeads

		// chance each cone is the only tails
		for _, flip := range coinflips {
			totalChance += chanceAllHeads / flip * (1 - flip)
		}

		// chance each possible coin pair becomes the only tails
		numCoins := len(coinflips)
		for i := 0; i < numCoins-1; i++ {
			chanceITails := 1 - coinflips[i]
			chanceOnlyITails := chanceAllHeads / coinflips[i] * chanceITails
			for jj := i + 1; jj < numCoins; jj++ {
				chanceJTails := 1 - coinflips[jj]
				chanceOnlyIAndJJTails := chanceOnlyITails / coinflips[jj] * chanceJTails
				totalChance += chanceOnlyIAndJJTails
			}
		}
		return totalChance > 0.5
	}

	// if there are a lot of overdrive workers, we use an approximation by
	// summing all coinflips to see whether we are expected to be able to
	// download min pieces within the given duration
	expected := float64(0)
	for _, flip := range coinflips {
		expected += flip
	}
	return expected > float64(ws.staticMinPieces)
}

// numOverdriveWorkers returns the number of overdrive workers in the worker
// set.
func (ws workerSet) numOverdriveWorkers() int {
	numWorkers := len(ws.workers)
	if numWorkers < ws.staticMinPieces {
		return 0
	}
	return numWorkers - ws.staticMinPieces
}

func (pdc *projectDownloadChunk) updateWorkers(workers workerArray) {
	ws := pdc.workerState
	ws.mu.Lock()
	defer ws.mu.Unlock()

	// create two maps to help update the workers
	resolved := make(map[string]struct{})
	unresolved := make(map[string]int)
	for i, w := range workers {
		if w.resolveChance == 1 {
			resolved[w.staticWorker.staticHostPubKeyStr] = struct{}{}
		} else {
			unresolved[w.staticWorker.staticHostPubKeyStr] = i
		}
	}

	// now iterate over all resolved workers, if we did not have that worker as
	// resolved before, it became resolved and we want to update it
	for _, rw := range ws.resolvedWorkers {
		_, known := resolved[rw.worker.staticHostPubKeyStr]
		if known {
			continue
		}

		index, exists := unresolved[rw.worker.staticHostPubKeyStr]
		if !exists {
			build.Critical("unresolved worker not found")
			continue
		}
		if cap(workers[index].pieceIndices) != cap(rw.pieceIndices) {
			fmt.Printf("CAP WRONG %v != %v\n", cap(workers[index].pieceIndices), cap(rw.pieceIndices))
		}

		fmt.Println("before", workers[index].pieceIndices)
		fmt.Println("setting", rw.pieceIndices)
		workers[index].launchedAt = pdc.launchedAt(rw.worker)
		workers[index].pieceIndices = rw.pieceIndices
		fmt.Println("after", workers[index].pieceIndices)
		workers[index].resolveChance = 1
	}
}

// workers returns the resolved and unresolved workers as separate slices
func (pdc *projectDownloadChunk) workers() (workerArray, <-chan struct{}) {
	ws := pdc.workerState
	ws.mu.Lock()
	defer ws.mu.Unlock()

	var workers workerArray

	// convenience variables
	ec := pdc.workerSet.staticErasureCoder
	length := pdc.pieceLength

	for _, rw := range ws.resolvedWorkers {
		// exclude workers that are not useful
		if !isGoodForDownload(rw.worker) {
			continue
		}

		w := rw.worker
		stats := w.staticJobReadQueue.staticStats
		rdt := stats.distributionTrackerForLength(length)
		ldt := w.staticJobHasSectorQueue.staticDT
		workers = append(workers, &individualWorker{
			launchedAt:    pdc.launchedAt(w),
			pieceIndices:  rw.pieceIndices,
			resolveChance: 1,

			staticLookupDistribution: ldt.Distribution(0),
			staticReadDistribution:   rdt.Distribution(0),
			staticWorker:             w,
		})
	}

	for _, uw := range ws.unresolvedWorkers {
		w := uw.staticWorker
		stats := w.staticJobReadQueue.staticStats
		rdt := stats.distributionTrackerForLength(length)
		ldt := w.staticJobHasSectorQueue.staticDT

		// exclude workers that are not useful
		if !isGoodForDownload(w) {
			continue
		}

		// unresolved workers can still have all pieces
		pieceIndices := make([]uint64, ec.MinPieces())
		for i := 0; i < len(pieceIndices); i++ {
			pieceIndices[i] = uint64(i)
		}

		workers = append(workers, &individualWorker{
			pieceIndices:  pieceIndices,
			resolveChance: w.staticJobHasSectorQueue.callAvailabilityRate(ec.NumPieces()),

			staticLookupDistribution: ldt.Distribution(0),
			staticReadDistribution:   rdt.Distribution(0),
			staticWorker:             w,
		})
	}

	return workers, ws.registerForWorkerUpdate()
}

// launchedAt returns the time at which this worker was launched.
func (pdc *projectDownloadChunk) launchedAt(w *worker) time.Time {
	for _, lw := range pdc.launchedWorkers {
		if lw.staticWorker.staticHostPubKeyStr == w.staticHostPubKeyStr {
			return lw.staticLaunchTime
		}
	}
	return time.Time{}
}

// workerIsLaunched returns true if the given worker is launched for the piece
// with given piece index.
func (pdc *projectDownloadChunk) workerIsLaunched(w *worker, pieceIndex uint64) bool {
	for _, lw := range pdc.launchedWorkers {
		if lw.staticWorker.staticHostPubKeyStr == w.staticHostPubKeyStr && lw.staticPieceIndex == pieceIndex {
			return true
		}
	}
	return false
}

// workerIsDownloading returns true if the given worker is launched and has not
// returned yet.
func (pdc *projectDownloadChunk) workerIsDownloading(w *worker) bool {
	for _, lw := range pdc.launchedWorkers {
		lwKey := lw.staticWorker.staticHostPubKeyStr
		if lwKey == w.staticHostPubKeyStr && lw.completeTime == (time.Time{}) {
			return true
		}
	}
	return false
}

// launchWorkerSet will try to launch every wo
func (pdc *projectDownloadChunk) launchWorkerSet(ws *workerSet) {
	// TODO: validate worker set (unique pieces)

	// convenience variables
	minPieces := pdc.workerSet.staticErasureCoder.MinPieces()

	// range over all workers in the set and launch if possible
	for _, w := range ws.workers {
		worker := w.worker()
		if worker == nil {
			continue // chimera worker
		}
		if pdc.workerIsDownloading(worker) {
			continue // in progress (this ensures we can re-use a worker)
		}

		fmt.Printf("worker %v has %v pieces to launch", worker.staticHostPubKeyStr[:46], w.pieces())
		for _, pieceIndex := range w.pieces() {
			if pdc.workerIsLaunched(worker, pieceIndex) {
				fmt.Println("worker already launched for piece", pieceIndex)
				continue
			}
			isOverdrive := len(pdc.launchedWorkers) >= minPieces
			fmt.Println("launch worker for piece", pieceIndex)
			_, launched := pdc.launchWorker(worker, pieceIndex, isOverdrive)
			if launched {
				fmt.Println("LAUNCHED", pieceIndex)
				break // only launch one piece per worker
			}
		}
	}
	return
}

// launchWorkers performs the main download loop, every iteration we update the
// pdc's available pieces, construct a new worker set and launch every worker
// that can be launched from that set. Every iteration we check whether the
// download was finished.
func (pdc *projectDownloadChunk) launchWorkers() {
	pdc.updateAvailablePieces()

	workers, workerUpdateChan := pdc.workers()
	for {
		// create a worker set and launch it
		workerSet, err := pdc.createWorkerSet(workers, maxOverdriveWorkers)
		if err != nil {
			pdc.fail(err)
			return
		}
		if workerSet != nil {
			pdc.launchWorkerSet(workerSet)
		}

		// iterate
		select {
		case <-time.After(20 * time.Millisecond):
			// recreate the workerset every 20ms
		case <-workerUpdateChan:
			// update the available pieces list
			pdc.updateAvailablePieces()
		case jrr := <-pdc.workerResponseChan:
			pdc.handleJobReadResponse(jrr)

			// check whether the download is completed
			completed, err := pdc.finished()
			if completed {
				pdc.finalize()
				return
			}
			if err != nil {
				pdc.fail(err)
				return
			}
		}

		// update the workers on every iteration
		pdc.updateWorkers(workers)
	}
}

// createWorkerSet tries to create a worker set from the pdc's resolved and
// unresolved workers, the maximum amount of overdrive workers in the set is
// defined by the given 'maxOverdriveWorkers' argument.
func (pdc *projectDownloadChunk) createWorkerSet(allWorkers workerArray, maxOverdriveWorkers int) (*workerSet, error) {
	// convenience variables
	ppms := pdc.pricePerMS
	length := pdc.pieceLength
	minPieces := pdc.workerSet.staticErasureCoder.MinPieces()

	// fetch all workers
	resolvedWorkers, unresolvedWorkers := allWorkers.Split()

	// verify we have enough workers to complete the download
	if len(resolvedWorkers)+len(unresolvedWorkers) < minPieces {
		return nil, errors.Compose(ErrRootNotFound, errors.AddContext(errNotEnoughWorkers, fmt.Sprintf("%v < %v", len(resolvedWorkers)+len(unresolvedWorkers), minPieces)))
	}

	// sort unresolved workers by expected resolve time
	sort.Slice(unresolvedWorkers, func(i, j int) bool {
		dI := unresolvedWorkers[i].staticLookupDistribution
		dJ := unresolvedWorkers[j].staticLookupDistribution
		return dI.ExpectedDuration() < dJ.ExpectedDuration()
	})

	// combine unresolved workers into a set of chimera workers
	var chimeraWorkers []*chimeraWorker
	current := NewChimeraWorker()
	for _, uw := range unresolvedWorkers {
		remainder := current.addWorker(uw)
		if remainder != nil {
			if remainder.resolveChance == 0 {
				build.Critical("it's in the remainder")
			}
			// add the current chimera worker to the slice and reset
			chimeraWorkers = append(chimeraWorkers, current)
			current = NewChimeraWorker()
			current.addWorker(remainder)
		}
	}

	// combine all workers
	workers := make([]downloadWorker, len(resolvedWorkers)+len(chimeraWorkers))
	for rwi, rw := range resolvedWorkers {
		workers[rwi] = rw
	}
	for cwi, cw := range chimeraWorkers {
		workers[len(resolvedWorkers)+cwi] = cw
	}
	if len(workers) == 0 {
		return nil, nil
	}

	// grab the first worker's distribution, we only need it to get at the
	// number of buckets and to transform bucket indices to a duration in ms.
	distribution := workers[0].distribution()

	// loop state
	var bestSet *workerSet
	var bestSetFound bool

OUTER:
	for numOverdrive := 0; numOverdrive < maxOverdriveWorkers; numOverdrive++ {
		workersNeeded := minPieces + numOverdrive
		for bI := 0; bI < distribution.NumBuckets(); bI++ {
			bDur := distribution.DurationForIndex(bI)

			// exit early if ppms in combination with the bucket duration
			// already exceeds the adjusted cost of the current best set,
			// workers would be too slow by definition
			if bestSetFound && bDur > bestSet.adjustedDuration(ppms) {
				break OUTER
			}

			// sort the workers by percentage chance they complete after the
			// current bucket duration
			sort.Slice(workers, func(i, j int) bool {
				chanceI := workers[i].distribution().ChanceAfter(bDur)
				chanceJ := workers[j].distribution().ChanceAfter(bDur)
				return chanceI > chanceJ
			})

			// group the most likely workers to complete in the current duration
			// in a way that we ensure no two workers are going after the same
			// piece
			mostLikely := make([]downloadWorker, 0)
			lessLikely := make([]downloadWorker, 0)
			pieces := make(map[uint64]struct{})
			for _, w := range workers {
				for _, pieceIndex := range w.pieces() {
					_, exists := pieces[pieceIndex]
					if exists {
						continue
					}
					pieces[pieceIndex] = struct{}{}

					if len(mostLikely) < workersNeeded {
						mostLikely = append(mostLikely, w)
					} else {
						lessLikely = append(lessLikely, w)
					}
					break // only use a worker once
				}
			}

			mostLikelySet := &workerSet{
				workers: mostLikely,

				staticExpectedDuration: bDur,
				staticLength:           length,
				staticMinPieces:        minPieces,
			}

			// if the chance of the most likely set does not exceed 50%, it is
			// not high enough to continue, no need to continue this iteration,
			// we need to try a slower and thus more likely bucket
			if !mostLikelySet.chanceGreaterThanHalf(bDur) {
				continue
			}

			// now loop the remaining workers and try and swap them with the
			// most expensive workers in the most likely set
			for _, w := range lessLikely {
				cheaperSet := mostLikelySet.cheaperSetFromCandidate(w)
				if cheaperSet == nil {
					continue
				}
				if !cheaperSet.chanceGreaterThanHalf(bDur) {
					break
				}
				mostLikelySet = cheaperSet
			}

			// perform price per ms comparison
			if !bestSetFound {
				bestSet = mostLikelySet
				bestSetFound = true
			} else {
				if mostLikelySet.adjustedDuration(ppms) < bestSet.adjustedDuration(ppms) {
					bestSet = mostLikelySet
				}
			}
		}
	}

	return bestSet, nil
}

// isGoodForDownload is a helper function that returns true if and only if the
// worker meets a certain set of criteria that make it useful for downloads.
// It's only useful if it is not on any type of cooldown, if it's async ready
// and if it's not price gouging.
func isGoodForDownload(w *worker) bool {
	// workers on cooldown or that are non async ready are not useful
	if w.managedOnMaintenanceCooldown() || !w.managedAsyncReady() {
		return false
	}

	// workers with a read queue on cooldown
	hsq := w.staticJobHasSectorQueue
	rjq := w.staticJobReadQueue
	if hsq.onCooldown() || rjq.onCooldown() {
		return false
	}

	// workers that are price gouging are not useful
	pt := w.staticPriceTable().staticPriceTable
	allowance := w.staticCache().staticRenterAllowance
	if err := checkProjectDownloadGouging(pt, allowance); err != nil {
		return false
	}

	return true
}<|MERGE_RESOLUTION|>--- conflicted
+++ resolved
@@ -22,20 +22,6 @@
 
 		// distribution returns the worker's read distribution, for an already
 		// launched worker the distribution will have been shifted by the amount
-<<<<<<< HEAD
-		// of time since it was launched. If the worker has already been
-		// launched, its distribution will have been shifted by the time since
-		// it was launched.
-		distribution() *skymodules.Distribution
-
-		// pieces returns all piece indices this worker can resolve, chimera
-		// workers return nil since we don't know yet what pieces they can
-		// resolve
-		pieces() []uint64
-
-		// worker returns the underlying worker, chimera workers return nil
-		// since it's comprised of multiple workers
-=======
 		// of time since it was launched.
 		distribution() *skymodules.Distribution
 
@@ -43,7 +29,6 @@
 		pieces() []uint64
 
 		// worker returns the underlying worker
->>>>>>> 2cfeb8e1
 		worker() *worker
 	}
 
@@ -126,18 +111,13 @@
 	// chimera worker, in that case we have to split the worker in a part we
 	// want to add, and a remainder we'll use to build the next chimera with
 	toAdd := w
-<<<<<<< HEAD
-	if w.resolveChance > remaining {
-		toAdd, remainder = w.split(remaining)
-=======
 	var remainder *individualWorker
-	if w.staticResolveChance > cw.remaining {
+	if w.resolveChance > cw.remaining {
 		toAdd, remainder = w.split(cw.remaining)
->>>>>>> 2cfeb8e1
 	}
 
 	// update the remaining chance
-	cw.remaining -= toAdd.staticResolveChance
+	cw.remaining -= toAdd.resolveChance
 
 	// add the worker to the chimera
 	cw.distributions = append(cw.distributions, toAdd.staticReadDistribution)
@@ -215,11 +195,7 @@
 
 // isLaunched returns true when this workers has been launched.
 func (iw *individualWorker) isLaunched() bool {
-<<<<<<< HEAD
-	return iw.launchedAt != (time.Time{})
-=======
-	return !iw.staticLaunchedAt.IsZero()
->>>>>>> 2cfeb8e1
+	return !iw.launchedAt.IsZero()
 }
 
 // pieces implements the downloadWorker interface.
