--- conflicted
+++ resolved
@@ -140,16 +140,8 @@
 	// Check if ec was set. If not use defaults.
 	var err error
 	if ec == nil && !repair {
-<<<<<<< HEAD
-		up.ErasureCode, err = modules.NewRSSubCode(modules.DefaultDataPieces, modules.DefaultParityPieces, 64)
-		if err != nil {
-			return nil, err
-		}
-		ec = up.ErasureCode
-=======
 		ec = modules.NewRSSubCodeDefault()
 		up.ErasureCode = ec
->>>>>>> d58f12c8
 	} else if ec != nil && repair {
 		return nil, errors.New("can't provide erasure code settings when doing repairs")
 	}
