--- conflicted
+++ resolved
@@ -880,210 +880,6 @@
 	})
 }
 
-<<<<<<< HEAD
-// serveArchive serves skyfiles as an archive by reading them from r and writing
-// the archive to dst using the given archiveFunc.
-func serveArchive(dst io.Writer, src io.ReadSeeker, md modules.SkyfileMetadata, archiveFunc archiveFunc) error {
-	// Get the files to archive.
-	var files []modules.SkyfileSubfileMetadata
-	for _, file := range md.Subfiles {
-		files = append(files, file)
-	}
-	sort.Slice(files, func(i, j int) bool {
-		return files[i].Offset < files[j].Offset
-	})
-	// If there are no files, it's a single file download. Manually construct a
-	// SkyfileSubfileMetadata from the SkyfileMetadata.
-	if len(files) == 0 {
-		length := md.Length
-		if md.Length == 0 {
-			// v150Compat a missing length is fine for legacy links but new
-			// links should always have the length set.
-			if build.Release == "testing" {
-				build.Critical("SkyfileMetadata is missing length")
-			}
-			// Fetch the length of the file by seeking to the end and then back to
-			// the start.
-			seekLen, err := src.Seek(0, io.SeekEnd)
-			if err != nil {
-				return errors.AddContext(err, "serveArchive: failed to seek to end of skyfile")
-			}
-			_, err = src.Seek(0, io.SeekStart)
-			if err != nil {
-				return errors.AddContext(err, "serveArchive: failed to seek to start of skyfile")
-			}
-			length = uint64(seekLen)
-		}
-		// Construct the SkyfileSubfileMetadata.
-		files = append(files, modules.SkyfileSubfileMetadata{
-			FileMode: md.Mode,
-			Filename: md.Filename,
-			Offset:   0,
-			Len:      length,
-		})
-	}
-	return archiveFunc(dst, src, files)
-}
-
-// serveRaw will log the performance stats for skynet and serve the stream
-// content
-func serveRaw(w http.ResponseWriter, req *http.Request, streamer modules.Streamer, skylink modules.Skylink, startTime time.Time) {
-	// No Metadata to parsed, stop the time here for TTFB.
-	skynetPerformanceStatsMu.Lock()
-	skynetPerformanceStats.TimeToFirstByte.AddRequest(time.Since(startTime))
-	skynetPerformanceStatsMu.Unlock()
-	// Defer a function to record the total performance time.
-	defer func() {
-		skynetPerformanceStatsMu.Lock()
-		defer skynetPerformanceStatsMu.Unlock()
-
-		_, fetchSize, err := skylink.OffsetAndFetchSize()
-		if err != nil {
-			return
-		}
-		if fetchSize <= 64e3 {
-			skynetPerformanceStats.Download64KB.AddRequest(time.Since(startTime))
-			return
-		}
-		if fetchSize <= 1e6 {
-			skynetPerformanceStats.Download1MB.AddRequest(time.Since(startTime))
-			return
-		}
-		if fetchSize <= 4e6 {
-			skynetPerformanceStats.Download4MB.AddRequest(time.Since(startTime))
-			return
-		}
-		skynetPerformanceStats.DownloadLarge.AddRequest(time.Since(startTime))
-	}()
-
-	// Serve the raw download
-	http.ServeContent(w, req, "", time.Time{}, streamer)
-	return
-}
-
-// serveTar is an archiveFunc that implements serving the files from src to dst
-// as a tar.
-func serveTar(dst io.Writer, src io.Reader, files []modules.SkyfileSubfileMetadata) error {
-	tw := tar.NewWriter(dst)
-	for _, file := range files {
-		// Create header.
-		header, err := tar.FileInfoHeader(file, file.Name())
-		if err != nil {
-			return err
-		}
-		// Modify name to match path within skyfile.
-		header.Name = file.Filename
-		// Write header.
-		if err := tw.WriteHeader(header); err != nil {
-			return err
-		}
-		// Write file content.
-		if _, err := io.CopyN(tw, src, header.Size); err != nil {
-			return err
-		}
-	}
-	return tw.Close()
-}
-
-// serveZip is an archiveFunc that implements serving the files from src to dst
-// as a zip.
-func serveZip(dst io.Writer, src io.Reader, files []modules.SkyfileSubfileMetadata) error {
-	zw := zip.NewWriter(dst)
-	for _, file := range files {
-		f, err := zw.Create(file.Filename)
-		if err != nil {
-			return errors.AddContext(err, "serveZip: failed to add the file to the zip")
-		}
-
-		// Write file content.
-		_, err = io.CopyN(f, src, int64(file.Len))
-		if err != nil {
-			return errors.AddContext(err, "serveZip: failed to write file contents to the zip")
-		}
-	}
-	return zw.Close()
-}
-
-// parseTimeout tries to parse the timeout from the query string and validate
-// it. If not present, it will default to DefaultSkynetRequestTimeout.
-func parseTimeout(queryForm url.Values) (time.Duration, error) {
-	timeoutStr := queryForm.Get("timeout")
-	if timeoutStr == "" {
-		return DefaultSkynetRequestTimeout, nil
-	}
-
-	timeoutInt, err := strconv.Atoi(timeoutStr)
-	if err != nil {
-		return 0, errors.AddContext(err, "unable to parse 'timeout'")
-	}
-	if timeoutInt > MaxSkynetRequestTimeout {
-		return 0, errors.AddContext(err, fmt.Sprintf("'timeout' parameter too high, maximum allowed timeout is %ds", MaxSkynetRequestTimeout))
-	}
-	return time.Duration(timeoutInt) * time.Second, nil
-}
-
-// skyfileParseMultiPartRequest parses the given request and returns the
-// subfiles found in the multipart request body, alongside with an io.Reader
-// containing all of the files.
-func skyfileParseMultiPartRequest(req *http.Request) (modules.SkyfileSubfiles, io.Reader, error) {
-	subfiles := make(modules.SkyfileSubfiles)
-
-	// Parse the multipart form
-	err := req.ParseMultipartForm(32 << 20) // 32MB max memory
-	if err != nil {
-		return subfiles, nil, errors.AddContext(err, "failed parsing multipart form")
-	}
-
-	// Parse out all of the multipart file headers
-	mpfHeaders := append(req.MultipartForm.File["file"], req.MultipartForm.File["files[]"]...)
-	if len(mpfHeaders) == 0 {
-		return subfiles, nil, errors.New("could not find multipart file")
-	}
-
-	// If there are multiple, treat the entire upload as one with all separate
-	// files being subfiles. This is used for uploading a directory to Skynet.
-	readers := make([]io.Reader, len(mpfHeaders))
-	var offset uint64
-	for i, fh := range mpfHeaders {
-		f, err := fh.Open()
-		if err != nil {
-			return subfiles, nil, errors.AddContext(err, "could not open multipart file")
-		}
-		readers[i] = f
-
-		// parse mode from multipart header
-		modeStr := fh.Header.Get("Mode")
-		var mode os.FileMode
-		if modeStr != "" {
-			_, err := fmt.Sscanf(modeStr, "%o", &mode)
-			if err != nil {
-				return subfiles, nil, errors.AddContext(err, "failed to parse file mode")
-			}
-		}
-
-		// parse filename from multipart
-		filename := fh.Filename
-		if filename == "" {
-			return subfiles, nil, errors.New("no filename provided")
-		}
-
-		// parse content type from multipart header
-		contentType := fh.Header.Get("Content-Type")
-		subfiles[fh.Filename] = modules.SkyfileSubfileMetadata{
-			FileMode:    mode,
-			Filename:    filename,
-			ContentType: contentType,
-			Offset:      offset,
-			Len:         uint64(fh.Size),
-		}
-		offset += uint64(fh.Size)
-	}
-
-	return subfiles, io.MultiReader(readers...), nil
-}
-
-=======
->>>>>>> 4ed47275
 // skykeyHandlerGET handles the API call to get a Skykey and its ID using its
 // name or ID.
 func (api *API) skykeyHandlerGET(w http.ResponseWriter, req *http.Request, _ httprouter.Params) {
