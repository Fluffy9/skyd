package renter

import (
	"encoding/hex"
	"fmt"
	"testing"
	"time"

	"gitlab.com/NebulousLabs/Sia/build"
	"gitlab.com/NebulousLabs/Sia/crypto"
	"gitlab.com/NebulousLabs/Sia/modules"
	"gitlab.com/NebulousLabs/Sia/modules/renter/siadir"
	"gitlab.com/NebulousLabs/Sia/modules/renter/siafile"
	"gitlab.com/NebulousLabs/Sia/siatest/dependencies"
	"gitlab.com/NebulousLabs/fastrand"
)

// TODO - Adding testing for interruptions

// equalBubbledMetadata is a helper that checks for equality in the siadir
// metadata that gets bubbled
func equalBubbledMetadata(md1, md2 siadir.Metadata) error {
	// Check AggregateHealth
	if md1.AggregateHealth != md2.AggregateHealth {
		return fmt.Errorf("AggregateHealth not equal, %v and %v", md1.AggregateHealth, md2.AggregateHealth)
	}
	// Check AggregateNumFiles
	if md1.AggregateNumFiles != md2.AggregateNumFiles {
		return fmt.Errorf("AggregateNumFiles not equal, %v and %v", md1.AggregateNumFiles, md2.AggregateNumFiles)
	}
	// Check Size
	if md1.AggregateSize != md2.AggregateSize {
		return fmt.Errorf("aggregate sizes not equal, %v and %v", md1.AggregateSize, md2.AggregateSize)
	}
	// Check Health
	if md1.Health != md2.Health {
		return fmt.Errorf("healths not equal, %v and %v", md1.Health, md2.Health)
	}
	// Check LastHealthCheckTimes
	if md2.LastHealthCheckTime != md1.LastHealthCheckTime {
		return fmt.Errorf("LastHealthCheckTimes not equal %v and %v", md2.LastHealthCheckTime, md1.LastHealthCheckTime)
	}
	// Check MinRedundancy
	if md1.MinRedundancy != md2.MinRedundancy {
		return fmt.Errorf("MinRedundancy not equal, %v and %v", md1.MinRedundancy, md2.MinRedundancy)
	}
	// Check Mod Times
	if md2.ModTime != md1.ModTime {
		return fmt.Errorf("ModTimes not equal %v and %v", md2.ModTime, md1.ModTime)
	}
	// Check NumFiles
	if md1.NumFiles != md2.NumFiles {
		return fmt.Errorf("NumFiles not equal, %v and %v", md1.NumFiles, md2.NumFiles)
	}
	// Check NumStuckChunks
	if md1.NumStuckChunks != md2.NumStuckChunks {
		return fmt.Errorf("NumStuckChunks not equal, %v and %v", md1.NumStuckChunks, md2.NumStuckChunks)
	}
	// Check NumSubDirs
	if md1.NumSubDirs != md2.NumSubDirs {
		return fmt.Errorf("NumSubDirs not equal, %v and %v", md1.NumSubDirs, md2.NumSubDirs)
	}
	// Check StuckHealth
	if md1.StuckHealth != md2.StuckHealth {
		return fmt.Errorf("stuck healths not equal, %v and %v", md1.StuckHealth, md2.StuckHealth)
	}
	return nil
}

// TestBubbleHealth tests to make sure that the health of the most in need file
// in a directory is bubbled up to the right levels and probes the supporting
// functions as well
func TestBubbleHealth(t *testing.T) {
	if testing.Short() {
		t.SkipNow()
	}
	t.Parallel()

	// Create test renter
	rt, err := newRenterTesterWithDependency(t.Name(), &dependencies.DependencyDisableRepairAndHealthLoops{})
	if err != nil {
		t.Fatal(err)
	}

	// Check to make sure bubble doesn't error on an empty directory
	err = rt.renter.managedBubbleMetadata(modules.RootSiaPath())
	if err != nil {
		t.Fatal(err)
	}
	defaultMetadata := siadir.Metadata{
		AggregateHealth:     siadir.DefaultDirHealth,
		Health:              siadir.DefaultDirHealth,
		StuckHealth:         siadir.DefaultDirHealth,
		LastHealthCheckTime: time.Now(),
		NumStuckChunks:      0,
	}
	build.Retry(100, 100*time.Millisecond, func() error {
		// Get Root Directory Health
		metadata, err := rt.renter.managedDirectoryMetadata(modules.RootSiaPath())
		if err != nil {
			return err
		}
		// Check Health
		if err = equalBubbledMetadata(metadata, defaultMetadata); err != nil {
			return err
		}
		return nil
	})
	if err != nil {
		t.Fatal(err)
	}

	// Create a test directory with the following healths
	//
	// root/ 1
	// root/SubDir1/ 1
	// root/SubDir1/SubDir1/ 1
	// root/SubDir1/SubDir2/ 4

	// Create directory tree
	subDir1, err := modules.NewSiaPath("SubDir1")
	if err != nil {
		t.Fatal(err)
	}
	subDir2, err := modules.NewSiaPath("SubDir2")
	if err != nil {
		t.Fatal(err)
	}
	subDir1_1, err := subDir1.Join(subDir1.String())
	if err != nil {
		t.Fatal(err)
	}
	subDir1_2, err := subDir1.Join(subDir2.String())
	if err != nil {
		t.Fatal(err)
	}
	if err := rt.renter.CreateDir(subDir1_1); err != nil {
		t.Fatal(err)
	}
	if err := rt.renter.CreateDir(subDir1_2); err != nil {
		t.Fatal(err)
	}

	// Set Healths of all the directories so they are not the defaults
	//
	// NOTE: You cannot set the NumStuckChunks to a non zero number without a
	// file in the directory as this will create a developer error
	var siaPath modules.SiaPath
	checkTime := time.Now()
	metadataUpdate := siadir.Metadata{
		AggregateHealth:     1,
		Health:              1,
		StuckHealth:         0,
		LastHealthCheckTime: checkTime,
	}
	if err := rt.renter.staticDirSet.UpdateMetadata(modules.RootSiaPath(), metadataUpdate); err != nil {
		t.Fatal(err)
	}
	siaPath = subDir1
	if err := rt.renter.staticDirSet.UpdateMetadata(siaPath, metadataUpdate); err != nil {
		t.Fatal(err)
	}
	siaPath = subDir1_1
	if err := rt.renter.staticDirSet.UpdateMetadata(siaPath, metadataUpdate); err != nil {
		t.Fatal(err)
	}
	// Set health of subDir1/subDir2 to be the worst and set the
	siaPath = subDir1_2
	metadataUpdate.Health = 4
	if err := rt.renter.staticDirSet.UpdateMetadata(siaPath, metadataUpdate); err != nil {
		t.Fatal(err)
	}

	// Bubble the health of the directory that has the worst pre set health
	// subDir1/subDir2, the health that gets bubbled should be the health of
	// subDir1/subDir1 since subDir1/subDir2 is empty meaning it's calculated
	// health will return to the default health, even through we set the health
	// to be the worst health
	//
	// Note: this tests the edge case of bubbling an empty directory and
	// directories with no files but do have sub directories since bubble will
	// execute on all the parent directories
	rt.renter.managedBubbleMetadata(siaPath)
	build.Retry(100, 100*time.Millisecond, func() error {
		// Get Root Directory Health
		metadata, err := rt.renter.managedDirectoryMetadata(modules.RootSiaPath())
		if err != nil {
			return err
		}
		// Compare to metadata of subDir1/subDir1
		expectedHealth, err := rt.renter.managedDirectoryMetadata(subDir1_1)
		if err != nil {
			return err
		}
		if err = equalBubbledMetadata(metadata, expectedHealth); err != nil {
			return err
		}
		return nil
	})
	if err != nil {
		t.Fatal(err)
	}

	// Add a file to the lowest level
	//
	// Worst health with current erasure coding is 2 = (1 - (0-1)/1)
	rsc, _ := siafile.NewRSCode(1, 1)
	siaPath, err = subDir1_2.Join("test")
	if err != nil {
		t.Fatal(err)
	}
	up := modules.FileUploadParams{
		Source:      "",
		SiaPath:     siaPath,
		ErasureCode: rsc,
	}
	f, err := rt.renter.staticFileSet.NewSiaFile(up, crypto.GenerateSiaKey(crypto.RandomCipherType()), 100, 0777)
	if err != nil {
		t.Fatal(err)
	}
	// Since we are just adding the file, no chunks will have been uploaded
	// meaning the health of the file should be the worst case health. Now the
	// health that is bubbled up should be the health of the file added to
	// subDir1/subDir2
	//
	// Note: this tests the edge case of bubbling a directory with a file
	// but no sub directories
	offline, goodForRenew, _ := rt.renter.managedRenterContractsAndUtilities([]*siafile.SiaFileSetEntry{f})
	fileHealth, _, _ := f.Health(offline, goodForRenew)
	if fileHealth != 2 {
		t.Fatalf("Expected heath to be 2, got %v", fileHealth)
	}

	// Mark the file as stuck by marking one of its chunks as stuck
	f.SetStuck(0, true)

	// Now when we bubble the health and check for the worst health we should still see
	// that the health is the health of subDir1/subDir1 which was set to 1 again
	// and the stuck health will be the health of the stuck file
	rt.renter.managedBubbleMetadata(siaPath)
	build.Retry(100, 100*time.Millisecond, func() error {
		// Get Root Directory Health
		metadata, err := rt.renter.managedDirectoryMetadata(modules.RootSiaPath())
		if err != nil {
			return err
		}
		// Compare to metadata of subDir1/subDir1
		expectedHealth, err := rt.renter.managedDirectoryMetadata(subDir1_1)
		if err != nil {
			return err
		}
		expectedHealth.StuckHealth = 2
		expectedHealth.NumStuckChunks++
		if err = equalBubbledMetadata(metadata, expectedHealth); err != nil {
			return err
		}
		return nil
	})
	if err != nil {
		t.Fatal(err)
	}

	// Mark the file as un-stuck
	f.SetStuck(0, false)

	// Now if we bubble the health and check for the worst health we should see
	// that the health is the health of the file
	rt.renter.managedBubbleMetadata(siaPath)
	expectedHealth := siadir.Metadata{
		Health:      2,
		StuckHealth: 0,
	}
	build.Retry(100, 100*time.Millisecond, func() error {
		// Get Root Directory Health
		health, err := rt.renter.managedDirectoryMetadata(modules.RootSiaPath())
		if err != nil {
			return err
		}
		// Check Health
		if err = equalBubbledMetadata(health, expectedHealth); err != nil {
			return err
		}
		return nil
	})
	if err != nil {
		t.Fatal(err)
	}

	// Update the RecentRepairTime of the file and confirm that the file's
	// health is now ignored
	if err := f.UpdateRecentRepairTime(); err != nil {
		t.Fatal(err)
	}
	expectedHealth.AggregateHealth = 0
	rt.renter.managedBubbleMetadata(siaPath)
	build.Retry(100, 100*time.Millisecond, func() error {
		// Get Root Directory Health
		health, err := rt.renter.managedDirectoryMetadata(modules.RootSiaPath())
		if err != nil {
			return err
		}
		// Check Health
		if err = equalBubbledMetadata(health, expectedHealth); err != nil {
			return err
		}
		return nil
	})
	if err != nil {
		t.Fatal(err)
	}

	// Add a sub directory to the directory that contains the file that has a
	// worst health than the file and confirm that health gets bubbled up.
	//
	// Note: this tests the edge case of bubbling a directory that has both a
	// file and a sub directory
	subDir1_2_1, err := subDir1_2.Join(subDir1.String())
	if err != nil {
		t.Fatal(err)
	}
	if err := rt.renter.CreateDir(subDir1_2_1); err != nil {
		t.Fatal(err)
	}
	// Reset metadataUpdate with expected values
	expectedHealth = siadir.Metadata{
		AggregateHealth:     4,
		Health:              4,
		StuckHealth:         0,
		LastHealthCheckTime: time.Now(),
	}
	if err := rt.renter.staticDirSet.UpdateMetadata(subDir1_2_1, expectedHealth); err != nil {
		t.Fatal(err)
	}
	rt.renter.managedBubbleMetadata(siaPath)
	build.Retry(100, 100*time.Millisecond, func() error {
		// Get Root Directory Health
		health, err := rt.renter.managedDirectoryMetadata(modules.RootSiaPath())
		if err != nil {
			return err
		}
		// Check Health
		if err = equalBubbledMetadata(health, expectedHealth); err != nil {
			return err
		}
		return nil
	})
	if err != nil {
		t.Fatal(err)
	}
}

// TestOldestHealthCheckTime probes managedOldestHealthCheckTime to verify that
// the directory with the oldest LastHealthCheckTime is returned
func TestOldestHealthCheckTime(t *testing.T) {
	if testing.Short() {
		t.SkipNow()
	}
	t.Parallel()

	// Create a test directory with sub folders
	//
	// root/ 1
	// root/SubDir1/
	// root/SubDir1/SubDir2/
	// root/SubDir2/

	// Create test renter
	rt, err := newRenterTesterWithDependency(t.Name(), &dependencies.DependencyDisableRepairAndHealthLoops{})
	if err != nil {
		t.Fatal(err)
	}

	// Create directory tree
	subDir1, err := modules.NewSiaPath("SubDir1")
	if err != nil {
		t.Fatal(err)
	}
	subDir2, err := modules.NewSiaPath("SubDir2")
	if err != nil {
		t.Fatal(err)
	}
	if err := rt.renter.CreateDir(subDir1); err != nil {
		t.Fatal(err)
	}
	if err := rt.renter.CreateDir(subDir2); err != nil {
		t.Fatal(err)
	}
	subDir1_2, err := subDir1.Join(subDir2.String())
	if err != nil {
		t.Fatal(err)
	}
	if err := rt.renter.CreateDir(subDir1_2); err != nil {
		t.Fatal(err)
	}

	// Set the LastHealthCheckTime of SubDir1/SubDir2 to be the oldest
	oldestCheckTime := time.Now().AddDate(0, 0, -1)
	oldestHealthCheckUpdate := siadir.Metadata{
		Health:              1,
		StuckHealth:         0,
		LastHealthCheckTime: oldestCheckTime,
	}
	if err := rt.renter.staticDirSet.UpdateMetadata(subDir1_2, oldestHealthCheckUpdate); err != nil {
		t.Fatal(err)
	}

	// Bubble the health of SubDir1 so that the oldest LastHealthCheckTime of
	// SubDir1/SubDir2 gets bubbled up
	rt.renter.managedBubbleMetadata(subDir1)

	// Find the oldest directory, should be SubDir1/SubDir2
	build.Retry(100, 100*time.Millisecond, func() error {
		dir, lastCheck, err := rt.renter.managedOldestHealthCheckTime()
		if err != nil {
			return err
		}
		if dir.Equals(subDir1_2) {
			return fmt.Errorf("Expected to find %v but found %v", subDir1_2.String(), dir.String())
		}
		if !lastCheck.Equal(oldestCheckTime) {
			return fmt.Errorf("Expected to find time of %v but found %v", oldestCheckTime, lastCheck)
		}
		return nil
	})
	if err != nil {
		t.Fatal(err)
	}
}

<<<<<<< HEAD
=======
// TestWorstHealthDirectory verifies that managedWorstHealthDirectory returns
// the correct directory
func TestWorstHealthDirectory(t *testing.T) {
	if testing.Short() {
		t.SkipNow()
	}
	t.Parallel()

	// Create a test directory with sub folders
	//
	// root/ 1
	// root/SubDir1/
	// root/SubDir1/SubDir2/
	// root/SubDir2/

	// Create test renter
	rt, err := newRenterTesterWithDependency(t.Name(), &dependencies.DependencyDisableRepairAndHealthLoops{})
	if err != nil {
		t.Fatal(err)
	}

	// Create directory tree
	subDir1, err := modules.NewSiaPath("SubDir1")
	if err != nil {
		t.Fatal(err)
	}
	subDir2, err := modules.NewSiaPath("SubDir2")
	if err != nil {
		t.Fatal(err)
	}
	if err := rt.renter.CreateDir(subDir1); err != nil {
		t.Fatal(err)
	}
	if err := rt.renter.CreateDir(subDir2); err != nil {
		t.Fatal(err)
	}
	subDir1_2, err := subDir1.Join(subDir2.String())
	if err != nil {
		t.Fatal(err)
	}
	if err := rt.renter.CreateDir(subDir1_2); err != nil {
		t.Fatal(err)
	}

	// Confirm worst health directory is the top level directory since all
	// directories should be at the default health which is 0 or full health
	rt.renter.managedBubbleMetadata(subDir1)
	build.Retry(100, 100*time.Millisecond, func() error {
		dir, health, err := rt.renter.managedWorstHealthDirectory()
		if err != nil {
			return err
		}
		if dir.Equals(modules.RootSiaPath()) {
			return fmt.Errorf("Expected to find top level directory but found %v", dir.String())
		}
		if health != 0 {
			return fmt.Errorf("Expected to find health of %v but found %v", 0, health)
		}
		return nil
	})
	if err != nil {
		t.Fatal(err)
	}

	// Set the Health of SubDir1/SubDir2 to be the worst
	worstHealth := float64(10)
	worstHealthUpdate := siadir.Metadata{
		Health:              worstHealth,
		StuckHealth:         0,
		LastHealthCheckTime: time.Now(),
	}
	if err := rt.renter.staticDirSet.UpdateMetadata(subDir1_2, worstHealthUpdate); err != nil {
		t.Fatal(err)
	}

	// Bubble the health of SubDir1 so that the worst health of
	// SubDir1/SubDir2 gets bubbled up
	rt.renter.managedBubbleMetadata(subDir1)

	// Find the worst health directory, should be SubDir1/SubDir2
	build.Retry(100, 100*time.Millisecond, func() error {
		dir, health, err := rt.renter.managedWorstHealthDirectory()
		if err != nil {
			return err
		}
		if dir.Equals(subDir1_2) {
			return fmt.Errorf("Expected to find %v but found %v", subDir1_2.String(), dir.String())
		}
		if health != worstHealth {
			return fmt.Errorf("Expected to find health of %v but found %v", worstHealth, health)
		}
		return nil
	})
	if err != nil {
		t.Fatal(err)
	}

	// Add file to SubDir1/SubDir2
	rsc, _ := siafile.NewRSCode(1, 1)
	siaPath, err := subDir1_2.Join("test")
	if err != nil {
		t.Fatal(err)
	}
	up := modules.FileUploadParams{
		Source:      "",
		SiaPath:     siaPath,
		ErasureCode: rsc,
	}
	f, err := rt.renter.staticFileSet.NewSiaFile(up, crypto.GenerateSiaKey(crypto.RandomCipherType()), 100, 0777)
	if err != nil {
		t.Fatal(err)
	}

	// Bubble health, confirm that the health worst directory is still
	// SubDir1/SubDir2
	rt.renter.managedBubbleMetadata(subDir1_2)

	// Worst health with current erasure coding is 2 = (1 - (0-1)/1)
	worstHealth = float64(2)
	build.Retry(100, 100*time.Millisecond, func() error {
		dir, health, err := rt.renter.managedWorstHealthDirectory()
		if err != nil {
			return err
		}
		if dir.Equals(subDir1_2) {
			return fmt.Errorf("Expected to find %v but found %v", subDir1_2.String(), dir.String())
		}
		if health != worstHealth {
			return fmt.Errorf("Expected to find health of %v but found %v", worstHealth, health)
		}
		return nil
	})
	if err != nil {
		t.Fatal(err)
	}

	// Update file's recent repair time
	if err := f.UpdateRecentRepairTime(); err != nil {
		t.Fatal(err)
	}

	// Bubble Health and confirm that the worst directory is now the top level
	// directory
	rt.renter.managedBubbleMetadata(siaPath)
	build.Retry(100, 100*time.Millisecond, func() error {
		dir, health, err := rt.renter.managedWorstHealthDirectory()
		if err != nil {
			return err
		}
		if dir != siaPath {
			return fmt.Errorf("Expected to find %v but found %v", siaPath, dir)
		}
		if health != float64(0) {
			return fmt.Errorf("Expected to find health of %v but found %v", float64(0), health)
		}
		return nil
	})
	if err != nil {
		t.Fatal(err)
	}
}

>>>>>>> b0ea6f46
// TestNumFiles verifies that the number of files and aggregate number of files
// is accurately reported
func TestNumFiles(t *testing.T) {
	if testing.Short() {
		t.SkipNow()
	}
	t.Parallel()

	// Create a test directory with sub folders
	//
	// root/ file
	// root/SubDir1/
	// root/SubDir1/SubDir2/ file

	// Create test renter
	rt, err := newRenterTesterWithDependency(t.Name(), &dependencies.DependencyDisableRepairAndHealthLoops{})
	if err != nil {
		t.Fatal(err)
	}

	// Create directory tree
	subDir1, err := modules.NewSiaPath("SubDir1")
	if err != nil {
		t.Fatal(err)
	}
	subDir2, err := modules.NewSiaPath("SubDir2")
	if err != nil {
		t.Fatal(err)
	}
	if err := rt.renter.CreateDir(subDir1); err != nil {
		t.Fatal(err)
	}
	subDir1_2, err := subDir1.Join(subDir2.String())
	if err != nil {
		t.Fatal(err)
	}
	if err := rt.renter.CreateDir(subDir1_2); err != nil {
		t.Fatal(err)
	}
	// Add files
	rsc, _ := siafile.NewRSCode(1, 1)
	up := modules.FileUploadParams{
		Source:      "",
		SiaPath:     modules.RandomSiaPath(),
		ErasureCode: rsc,
	}
	_, err = rt.renter.staticFileSet.NewSiaFile(up, crypto.GenerateSiaKey(crypto.RandomCipherType()), 100, 0777)
	if err != nil {
		t.Fatal(err)
	}
	up.SiaPath, err = subDir1_2.Join(hex.EncodeToString(fastrand.Bytes(8)))
	if err != nil {
		t.Fatal(err)
	}
	_, err = rt.renter.staticFileSet.NewSiaFile(up, crypto.GenerateSiaKey(crypto.RandomCipherType()), 100, 0777)
	if err != nil {
		t.Fatal(err)
	}

	// Call bubble on lowest lever and confirm top level reports accurate number
	// of files and aggregate number of files
	rt.renter.managedBubbleMetadata(subDir1_2)
	build.Retry(100, 100*time.Millisecond, func() error {
		dirInfo, err := rt.renter.DirInfo(modules.RootSiaPath())
		if err != nil {
			return err
		}
		if dirInfo.NumFiles != 1 {
			return fmt.Errorf("NumFiles incorrect, got %v expected %v", dirInfo.NumFiles, 1)
		}
		if dirInfo.AggregateNumFiles != 2 {
			return fmt.Errorf("AggregateNumFiles incorrect, got %v expected %v", dirInfo.AggregateNumFiles, 2)
		}
		return nil
	})
	if err != nil {
		t.Fatal(err)
	}
}

// TestDirectorySize verifies that the Size of a directory is accurately
// reported
func TestDirectorySize(t *testing.T) {
	if testing.Short() {
		t.SkipNow()
	}
	t.Parallel()

	// Create a test directory with sub folders
	//
	// root/ file
	// root/SubDir1/
	// root/SubDir1/SubDir2/ file

	// Create test renter
	rt, err := newRenterTesterWithDependency(t.Name(), &dependencies.DependencyDisableRepairAndHealthLoops{})
	if err != nil {
		t.Fatal(err)
	}

	// Create directory tree
	subDir1, err := modules.NewSiaPath("SubDir1")
	if err != nil {
		t.Fatal(err)
	}
	subDir2, err := modules.NewSiaPath("SubDir2")
	if err != nil {
		t.Fatal(err)
	}
	if err := rt.renter.CreateDir(subDir1); err != nil {
		t.Fatal(err)
	}
	subDir1_2, err := subDir1.Join(subDir2.String())
	if err != nil {
		t.Fatal(err)
	}
	if err := rt.renter.CreateDir(subDir1_2); err != nil {
		t.Fatal(err)
	}
	// Add files
	rsc, _ := siafile.NewRSCode(1, 1)
	up := modules.FileUploadParams{
		Source:      "",
		SiaPath:     modules.RandomSiaPath(),
		ErasureCode: rsc,
	}
	fileSize := uint64(100)
	_, err = rt.renter.staticFileSet.NewSiaFile(up, crypto.GenerateSiaKey(crypto.RandomCipherType()), fileSize, 0777)
	if err != nil {
		t.Fatal(err)
	}
	up.SiaPath, err = subDir1_2.Join(hex.EncodeToString(fastrand.Bytes(8)))
	if err != nil {
		t.Fatal(err)
	}
	_, err = rt.renter.staticFileSet.NewSiaFile(up, crypto.GenerateSiaKey(crypto.RandomCipherType()), 2*fileSize, 0777)
	if err != nil {
		t.Fatal(err)
	}

	// Call bubble on lowest lever and confirm top level reports accurate size
	rt.renter.managedBubbleMetadata(subDir1_2)
	build.Retry(100, 100*time.Millisecond, func() error {
		dirInfo, err := rt.renter.DirInfo(modules.RootSiaPath())
		if err != nil {
			return err
		}
		if dirInfo.AggregateSize != 3*fileSize {
			return fmt.Errorf("AggregateSize incorrect, got %v expected %v", dirInfo.AggregateSize, 3*fileSize)
		}
		return nil
	})
	if err != nil {
		t.Fatal(err)
	}
}

// TestDirectoryModTime verifies that the last update time of a directory is
// accurately reported
func TestDirectoryModTime(t *testing.T) {
	if testing.Short() {
		t.SkipNow()
	}
	t.Parallel()

	// Create a test directory with sub folders
	//
	// root/ file
	// root/SubDir1/
	// root/SubDir1/SubDir2/ file

	// Create test renter
	rt, err := newRenterTesterWithDependency(t.Name(), &dependencies.DependencyDisableRepairAndHealthLoops{})
	if err != nil {
		t.Fatal(err)
	}

	// Create directory tree
	subDir1, err := modules.NewSiaPath("SubDir1")
	if err != nil {
		t.Fatal(err)
	}
	subDir2, err := modules.NewSiaPath("SubDir2")
	if err != nil {
		t.Fatal(err)
	}
	if err := rt.renter.CreateDir(subDir1); err != nil {
		t.Fatal(err)
	}
	subDir1_2, err := subDir1.Join(subDir2.String())
	if err != nil {
		t.Fatal(err)
	}
	if err := rt.renter.CreateDir(subDir1_2); err != nil {
		t.Fatal(err)
	}
	// Add files
	rsc, _ := siafile.NewRSCode(1, 1)
	up := modules.FileUploadParams{
		Source:      "",
		SiaPath:     modules.RandomSiaPath(),
		ErasureCode: rsc,
	}
	fileSize := uint64(100)
	_, err = rt.renter.staticFileSet.NewSiaFile(up, crypto.GenerateSiaKey(crypto.RandomCipherType()), fileSize, 0777)
	if err != nil {
		t.Fatal(err)
	}
	up.SiaPath, err = subDir1_2.Join(hex.EncodeToString(fastrand.Bytes(8)))
	if err != nil {
		t.Fatal(err)
	}
	f, err := rt.renter.staticFileSet.NewSiaFile(up, crypto.GenerateSiaKey(crypto.RandomCipherType()), fileSize, 0777)
	if err != nil {
		t.Fatal(err)
	}

	// Call bubble on lowest lever and confirm top level reports accurate last
	// update time
	rt.renter.managedBubbleMetadata(subDir1_2)
	build.Retry(100, 100*time.Millisecond, func() error {
		dirInfo, err := rt.renter.DirInfo(modules.RootSiaPath())
		if err != nil {
			return err
		}
		if dirInfo.MostRecentModTime != f.ModTime() {
			return fmt.Errorf("ModTime is incorrect, got %v expected %v", dirInfo.MostRecentModTime, f.ModTime())
		}
		return nil
	})
	if err != nil {
		t.Fatal(err)
	}
}

// TestRandomStuckDirectory probes managedStuckDirectory to make sure it
// randomly picks a correct directory
func TestRandomStuckDirectory(t *testing.T) {
	if testing.Short() {
		t.SkipNow()
	}
	t.Parallel()

	// Create test renter
	rt, err := newRenterTesterWithDependency(t.Name(), &dependencies.DependencyDisableRepairAndHealthLoops{})
	if err != nil {
		t.Fatal(err)
	}

	// Create a test directory with sub folders
	//
	// root/
	// root/SubDir1/
	// root/SubDir1/SubDir2/
	// root/SubDir2/
	subDir1, err := modules.NewSiaPath("SubDir1")
	if err != nil {
		t.Fatal(err)
	}
	subDir2, err := modules.NewSiaPath("SubDir2")
	if err != nil {
		t.Fatal(err)
	}
	if err := rt.renter.CreateDir(subDir1); err != nil {
		t.Fatal(err)
	}
	if err := rt.renter.CreateDir(subDir2); err != nil {
		t.Fatal(err)
	}
	subDir1_2, err := subDir1.Join(subDir2.String())
	if err != nil {
		t.Fatal(err)
	}
	if err := rt.renter.CreateDir(subDir1_2); err != nil {
		t.Fatal(err)
	}

	// Add a file to root and SubDir1/SubDir2 and mark the first chunk as stuck
	// in each file
	//
	// This will test the edge case of continuing to find stuck files when a
	// directory has no files only directories
	rsc, _ := siafile.NewRSCode(1, 1)
	up := modules.FileUploadParams{
		Source:      "",
		SiaPath:     modules.RandomSiaPath(),
		ErasureCode: rsc,
	}
	f, err := rt.renter.staticFileSet.NewSiaFile(up, crypto.GenerateSiaKey(crypto.RandomCipherType()), 100, 0777)
	if err != nil {
		t.Fatal(err)
	}
	if err = f.SetStuck(uint64(0), true); err != nil {
		t.Fatal(err)
	}
	if err = f.Close(); err != nil {
		t.Fatal(err)
	}
	up.SiaPath, err = subDir1_2.Join(hex.EncodeToString(fastrand.Bytes(8)))
	if err != nil {
		t.Fatal(err)
	}
	f, err = rt.renter.staticFileSet.NewSiaFile(up, crypto.GenerateSiaKey(crypto.RandomCipherType()), 100, 0777)
	if err != nil {
		t.Fatal(err)
	}
	if err = f.SetStuck(uint64(0), true); err != nil {
		t.Fatal(err)
	}
	if err = f.Close(); err != nil {
		t.Fatal(err)
	}

	// Bubble directory information so NumStuckChunks is updated, there should
	// be at least 2 stuck chunks because of the two we manually marked as
	// stuck, but the repair loop could have marked the rest as stuck so we just
	// want to ensure that the root directory reflects at least the two we
	// marked as stuck
	rt.renter.managedBubbleMetadata(subDir1_2)
	build.Retry(100, 100*time.Millisecond, func() error {
		// Get Root Directory Health
		metadata, err := rt.renter.managedDirectoryMetadata(modules.RootSiaPath())
		if err != nil {
			return err
		}
		// Check Health
		if metadata.NumStuckChunks < uint64(2) {
			return fmt.Errorf("Incorrect number of stuck chunks, should be at least 2")
		}
		return nil
	})
	if err != nil {
		t.Fatal(err)
	}

	// Create map of stuck directories that contain files. These are the only
	// directories that should be returned.
	stuckDirectories := make(map[modules.SiaPath]struct{})
	stuckDirectories[modules.RootSiaPath()] = struct{}{}
	stuckDirectories[subDir1_2] = struct{}{}

	// Find random directory several times, confirm that it finds a stuck
	// directory and there it finds unique directories
	var unique bool
	var previousDir modules.SiaPath
	for i := 0; i < 10; i++ {
		dir, err := rt.renter.managedStuckDirectory()
		if err != nil {
			t.Log("Error with Directory", dir)
			t.Fatal(err)
		}
		_, ok := stuckDirectories[dir]
		if !ok {
			t.Fatal("Found non stuck directory:", dir)
		}
		if !dir.Equals(previousDir) {
			unique = true
		}
		previousDir = dir
	}
	if !unique {
		t.Fatal("No unique directories found")
	}
}

// TestCalculateFileMetadata checks that the values returned from
// managedCalculateFileMetadata make sense
func TestCalculateFileMetadata(t *testing.T) {
	if testing.Short() {
		t.SkipNow()
	}
	t.Parallel()

	// Create renter
	rt, err := newRenterTester(t.Name())
	if err != nil {
		t.Fatal(err)
	}

	// Create a file
	rsc, _ := siafile.NewRSCode(1, 1)
	siaPath, err := modules.NewSiaPath("rootFile")
	if err != nil {
		t.Fatal(err)
	}
	up := modules.FileUploadParams{
		Source:      "",
		SiaPath:     siaPath,
		ErasureCode: rsc,
	}
	fileSize := uint64(100)
	sf, err := rt.renter.staticFileSet.NewSiaFile(up, crypto.GenerateSiaKey(crypto.RandomCipherType()), fileSize, 0777)
	if err != nil {
		t.Fatal(err)
	}

	// Grab initial metadata values
	offline, goodForRenew, _ := rt.renter.managedRenterContractsAndUtilities([]*siafile.SiaFileSetEntry{sf})
	health, stuckHealth, numStuckChunks := sf.Health(offline, goodForRenew)
	redundancy := sf.Redundancy(offline, goodForRenew)
	lastHealthCheckTime := sf.LastHealthCheckTime()
	modTime := sf.ModTime()
	recentRepairTime := sf.RecentRepairTime()

	// Check calculated metadata
	fileMetadata, err := rt.renter.managedCalculateFileMetadata(up.SiaPath)
	if err != nil {
		t.Fatal(err)
	}

	// Check siafile calculated metadata
	if fileMetadata.Health != health {
		t.Fatalf("health incorrect, expected %v got %v", health, fileMetadata.Health)
	}
	if fileMetadata.StuckHealth != stuckHealth {
		t.Fatalf("stuckHealth incorrect, expected %v got %v", stuckHealth, fileMetadata.StuckHealth)
	}
	if fileMetadata.Redundancy != redundancy {
		t.Fatalf("redundancy incorrect, expected %v got %v", redundancy, fileMetadata.Redundancy)
	}
	if fileMetadata.Size != fileSize {
		t.Fatalf("size incorrect, expected %v got %v", fileSize, fileMetadata.Size)
	}
	if fileMetadata.NumStuckChunks != numStuckChunks {
		t.Fatalf("numstuckchunks incorrect, expected %v got %v", numStuckChunks, fileMetadata.NumStuckChunks)
	}
	if !fileMetadata.RecentRepairTime.Equal(recentRepairTime) {
		t.Fatalf("Unexpected recentrepairtime, expected %v got %v", recentRepairTime, fileMetadata.RecentRepairTime)
	}
	if fileMetadata.LastHealthCheckTime.Equal(lastHealthCheckTime) || fileMetadata.LastHealthCheckTime.IsZero() {
		t.Log("Initial lasthealthchecktime", lastHealthCheckTime)
		t.Log("Calculated lasthealthchecktime", fileMetadata.LastHealthCheckTime)
		t.Fatal("Expected lasthealthchecktime to have updated and be non zero")
	}
	if !fileMetadata.ModTime.Equal(modTime) {
		t.Fatalf("Unexpected modtime, expected %v got %v", modTime, fileMetadata.ModTime)
	}
}<|MERGE_RESOLUTION|>--- conflicted
+++ resolved
@@ -427,171 +427,6 @@
 	}
 }
 
-<<<<<<< HEAD
-=======
-// TestWorstHealthDirectory verifies that managedWorstHealthDirectory returns
-// the correct directory
-func TestWorstHealthDirectory(t *testing.T) {
-	if testing.Short() {
-		t.SkipNow()
-	}
-	t.Parallel()
-
-	// Create a test directory with sub folders
-	//
-	// root/ 1
-	// root/SubDir1/
-	// root/SubDir1/SubDir2/
-	// root/SubDir2/
-
-	// Create test renter
-	rt, err := newRenterTesterWithDependency(t.Name(), &dependencies.DependencyDisableRepairAndHealthLoops{})
-	if err != nil {
-		t.Fatal(err)
-	}
-
-	// Create directory tree
-	subDir1, err := modules.NewSiaPath("SubDir1")
-	if err != nil {
-		t.Fatal(err)
-	}
-	subDir2, err := modules.NewSiaPath("SubDir2")
-	if err != nil {
-		t.Fatal(err)
-	}
-	if err := rt.renter.CreateDir(subDir1); err != nil {
-		t.Fatal(err)
-	}
-	if err := rt.renter.CreateDir(subDir2); err != nil {
-		t.Fatal(err)
-	}
-	subDir1_2, err := subDir1.Join(subDir2.String())
-	if err != nil {
-		t.Fatal(err)
-	}
-	if err := rt.renter.CreateDir(subDir1_2); err != nil {
-		t.Fatal(err)
-	}
-
-	// Confirm worst health directory is the top level directory since all
-	// directories should be at the default health which is 0 or full health
-	rt.renter.managedBubbleMetadata(subDir1)
-	build.Retry(100, 100*time.Millisecond, func() error {
-		dir, health, err := rt.renter.managedWorstHealthDirectory()
-		if err != nil {
-			return err
-		}
-		if dir.Equals(modules.RootSiaPath()) {
-			return fmt.Errorf("Expected to find top level directory but found %v", dir.String())
-		}
-		if health != 0 {
-			return fmt.Errorf("Expected to find health of %v but found %v", 0, health)
-		}
-		return nil
-	})
-	if err != nil {
-		t.Fatal(err)
-	}
-
-	// Set the Health of SubDir1/SubDir2 to be the worst
-	worstHealth := float64(10)
-	worstHealthUpdate := siadir.Metadata{
-		Health:              worstHealth,
-		StuckHealth:         0,
-		LastHealthCheckTime: time.Now(),
-	}
-	if err := rt.renter.staticDirSet.UpdateMetadata(subDir1_2, worstHealthUpdate); err != nil {
-		t.Fatal(err)
-	}
-
-	// Bubble the health of SubDir1 so that the worst health of
-	// SubDir1/SubDir2 gets bubbled up
-	rt.renter.managedBubbleMetadata(subDir1)
-
-	// Find the worst health directory, should be SubDir1/SubDir2
-	build.Retry(100, 100*time.Millisecond, func() error {
-		dir, health, err := rt.renter.managedWorstHealthDirectory()
-		if err != nil {
-			return err
-		}
-		if dir.Equals(subDir1_2) {
-			return fmt.Errorf("Expected to find %v but found %v", subDir1_2.String(), dir.String())
-		}
-		if health != worstHealth {
-			return fmt.Errorf("Expected to find health of %v but found %v", worstHealth, health)
-		}
-		return nil
-	})
-	if err != nil {
-		t.Fatal(err)
-	}
-
-	// Add file to SubDir1/SubDir2
-	rsc, _ := siafile.NewRSCode(1, 1)
-	siaPath, err := subDir1_2.Join("test")
-	if err != nil {
-		t.Fatal(err)
-	}
-	up := modules.FileUploadParams{
-		Source:      "",
-		SiaPath:     siaPath,
-		ErasureCode: rsc,
-	}
-	f, err := rt.renter.staticFileSet.NewSiaFile(up, crypto.GenerateSiaKey(crypto.RandomCipherType()), 100, 0777)
-	if err != nil {
-		t.Fatal(err)
-	}
-
-	// Bubble health, confirm that the health worst directory is still
-	// SubDir1/SubDir2
-	rt.renter.managedBubbleMetadata(subDir1_2)
-
-	// Worst health with current erasure coding is 2 = (1 - (0-1)/1)
-	worstHealth = float64(2)
-	build.Retry(100, 100*time.Millisecond, func() error {
-		dir, health, err := rt.renter.managedWorstHealthDirectory()
-		if err != nil {
-			return err
-		}
-		if dir.Equals(subDir1_2) {
-			return fmt.Errorf("Expected to find %v but found %v", subDir1_2.String(), dir.String())
-		}
-		if health != worstHealth {
-			return fmt.Errorf("Expected to find health of %v but found %v", worstHealth, health)
-		}
-		return nil
-	})
-	if err != nil {
-		t.Fatal(err)
-	}
-
-	// Update file's recent repair time
-	if err := f.UpdateRecentRepairTime(); err != nil {
-		t.Fatal(err)
-	}
-
-	// Bubble Health and confirm that the worst directory is now the top level
-	// directory
-	rt.renter.managedBubbleMetadata(siaPath)
-	build.Retry(100, 100*time.Millisecond, func() error {
-		dir, health, err := rt.renter.managedWorstHealthDirectory()
-		if err != nil {
-			return err
-		}
-		if dir != siaPath {
-			return fmt.Errorf("Expected to find %v but found %v", siaPath, dir)
-		}
-		if health != float64(0) {
-			return fmt.Errorf("Expected to find health of %v but found %v", float64(0), health)
-		}
-		return nil
-	})
-	if err != nil {
-		t.Fatal(err)
-	}
-}
-
->>>>>>> b0ea6f46
 // TestNumFiles verifies that the number of files and aggregate number of files
 // is accurately reported
 func TestNumFiles(t *testing.T) {
