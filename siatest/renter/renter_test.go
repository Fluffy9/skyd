package renter

import (
	"encoding/json"
	"fmt"
	"io/ioutil"
	"math"
	"net/url"
	"os"
	"path/filepath"
	"reflect"
	"sort"
	"strconv"
	"strings"
	"sync"
	"testing"
	"time"

	"gitlab.com/NebulousLabs/errors"
	"gitlab.com/NebulousLabs/fastrand"

	"gitlab.com/NebulousLabs/Sia/build"
	"gitlab.com/NebulousLabs/Sia/crypto"
	"gitlab.com/NebulousLabs/Sia/modules"
	"gitlab.com/NebulousLabs/Sia/modules/host/contractmanager"
	"gitlab.com/NebulousLabs/Sia/modules/renter"
	"gitlab.com/NebulousLabs/Sia/modules/renter/contractor"
	"gitlab.com/NebulousLabs/Sia/modules/renter/proto"
	"gitlab.com/NebulousLabs/Sia/node"
	"gitlab.com/NebulousLabs/Sia/node/api"
	"gitlab.com/NebulousLabs/Sia/node/api/client"
	"gitlab.com/NebulousLabs/Sia/persist"
	"gitlab.com/NebulousLabs/Sia/siatest"
	"gitlab.com/NebulousLabs/Sia/siatest/dependencies"
	"gitlab.com/NebulousLabs/Sia/types"
)

// TestRenterOne executes a number of subtests using the same TestGroup to save
// time on initialization
func TestRenterOne(t *testing.T) {
	if testing.Short() {
		t.SkipNow()
	}
	t.Parallel()

	// Create a group for the subtests
	groupParams := siatest.GroupParams{
		Hosts:   5,
		Renters: 1,
		Miners:  1,
	}
	groupDir := renterTestDir(t.Name())

	// Specify subtests to run
	subTests := []siatest.SubTest{
		{Name: "TestDownloadMultipleLargeSectors", Test: testDownloadMultipleLargeSectors},
		{Name: "TestLocalRepair", Test: testLocalRepair},
		{Name: "TestClearDownloadHistory", Test: testClearDownloadHistory},
		{Name: "TestDownloadAfterRenew", Test: testDownloadAfterRenew},
		{Name: "TestDownloadAfterLegacyRenewAndClear", Test: testDownloadAfterLegacyRenewAndClear},
		{Name: "TestDirectories", Test: testDirectories},
		{Name: "TestAlertsSorted", Test: testAlertsSorted},
		{Name: "TestPriceTablesUpdated", Test: testPriceTablesUpdated},
	}

	// Run tests
	if err := siatest.RunSubTests(t, groupParams, groupDir, subTests); err != nil {
		t.Fatal(err)
	}
}

// TestRenterTwo executes a number of subtests using the same TestGroup to
// save time on initialization
func TestRenterTwo(t *testing.T) {
	if testing.Short() {
		t.SkipNow()
	}
	t.Parallel()

	// Create a group for the subtests
	groupParams := siatest.GroupParams{
		Hosts:   5,
		Renters: 1,
		Miners:  1,
	}
	groupDir := renterTestDir(t.Name())

	// Specify subtests to run
	subTests := []siatest.SubTest{
		{Name: "TestReceivedFieldEqualsFileSize", Test: testReceivedFieldEqualsFileSize},
		{Name: "TestRemoteRepair", Test: testRemoteRepair},
		{Name: "TestSingleFileGet", Test: testSingleFileGet},
		{Name: "TestSiaFileTimestamps", Test: testSiafileTimestamps},
		{Name: "TestZeroByteFile", Test: testZeroByteFile},
		{Name: "TestUploadWithAndWithoutForceParameter", Test: testUploadWithAndWithoutForceParameter},
	}

	// Run tests
	if err := siatest.RunSubTests(t, groupParams, groupDir, subTests); err != nil {
		t.Fatal(err)
	}
}

// testSiafileTimestamps tests if timestamps are set correctly when creating,
// uploading, downloading and modifying a file.
func testSiafileTimestamps(t *testing.T, tg *siatest.TestGroup) {
	if len(tg.Hosts()) < 2 {
		t.Fatal("This test requires at least 2 hosts")
	}
	// Grab the renter.
	r := tg.Renters()[0]

	// Get the current time.
	beforeUploadTime := time.Now()

	// Upload a new file.
	_, rf, err := r.UploadNewFileBlocking(100+siatest.Fuzz(), 1, 1, false)
	if err != nil {
		t.Fatal(err)
	}

	// Get the time again.
	afterUploadTime := time.Now()

	// Get the timestamps using the API.
	fi, err := r.File(rf)
	if err != nil {
		t.Fatal(err)
	}

	// The timestamps should all be between beforeUploadTime and
	// afterUploadTime.
	if fi.CreateTime.Before(beforeUploadTime) || fi.CreateTime.After(afterUploadTime) {
		t.Fatal("CreateTime was not within the correct interval")
	}
	if fi.AccessTime.Before(beforeUploadTime) || fi.AccessTime.After(afterUploadTime) {
		t.Fatal("AccessTime was not within the correct interval")
	}
	if fi.ChangeTime.Before(beforeUploadTime) || fi.ChangeTime.After(afterUploadTime) {
		t.Fatal("ChangeTime was not within the correct interval")
	}
	if fi.ModificationTime.Before(beforeUploadTime) || fi.ModificationTime.After(afterUploadTime) {
		t.Fatal("ModificationTime was not within the correct interval")
	}

	// After uploading a file the AccessTime, ChangeTime and ModificationTime should be
	// the same.
	if fi.AccessTime != fi.ChangeTime || fi.ChangeTime != fi.ModificationTime {
		t.Fatal("AccessTime, ChangeTime and ModificationTime are not the same")
	}

	// The CreateTime should precede the other timestamps.
	if fi.CreateTime.After(fi.AccessTime) {
		t.Fatal("CreateTime should before other timestamps")
	}

	// Get the time before starting the download.
	beforeDownloadTime := time.Now()

	// Download the file.
	_, _, err = r.DownloadByStream(rf)
	if err != nil {
		t.Fatal(err)
	}

	// Get the time after the download is done.
	afterDownloadTime := time.Now()

	// Get the timestamps using the API.
	fi2, err := r.File(rf)
	if err != nil {
		t.Fatal(err)
	}

	// Only the AccessTime should have changed.
	if fi2.AccessTime.Before(beforeDownloadTime) || fi2.AccessTime.After(afterDownloadTime) {
		t.Fatal("AccessTime was not within the correct interval")
	}
	if fi.CreateTime != fi2.CreateTime {
		t.Fatal("CreateTime changed after download")
	}
	if fi.ChangeTime != fi2.ChangeTime {
		t.Fatal("ChangeTime changed after download")
	}
	if fi.ModificationTime != fi2.ModificationTime {
		t.Fatal("ModificationTime changed after download")
	}

	// TODO Once we can change the localPath using the API, check that it only
	// changes the ChangeTime to do so.

	// Get the time before renaming.
	beforeRenameTime := time.Now()

	newSiaPath, err := modules.NewSiaPath("newsiapath")
	if err != nil {
		t.Fatal(err)
	}
	// Rename the file and check that only the ChangeTime changed.
	rf, err = r.Rename(rf, newSiaPath)
	if err != nil {
		t.Fatal(err)
	}

	// Get the time after renaming.
	afterRenameTime := time.Now()

	// Get the timestamps using the API.
	fi3, err := r.File(rf)
	if err != nil {
		t.Fatal(err)
	}

	// Only the ChangeTime should have changed.
	if fi3.ChangeTime.Before(beforeRenameTime) || fi3.ChangeTime.After(afterRenameTime) {
		t.Fatal("ChangeTime was not within the correct interval")
	}
	if fi2.CreateTime != fi3.CreateTime {
		t.Fatal("CreateTime changed after download")
	}
	if fi2.AccessTime != fi3.AccessTime {
		t.Fatal("AccessTime changed after download")
	}
	if fi2.ModificationTime != fi3.ModificationTime {
		t.Fatal("ModificationTime changed after download")
	}
}

// TestRenterThree executes a number of subtests using the same TestGroup to
// save time on initialization
func TestRenterThree(t *testing.T) {
	if testing.Short() {
		t.SkipNow()
	}
	t.Parallel()

	// Create a group for the subtests
	groupParams := siatest.GroupParams{
		Hosts:   5,
		Renters: 1,
		Miners:  1,
	}
	groupDir := renterTestDir(t.Name())

	// Specify subtests to run
	subTests := []siatest.SubTest{
		{Name: "TestAllowanceDefaultSet", Test: testAllowanceDefaultSet},
		{Name: "TestFileAvailableAndRecoverable", Test: testFileAvailableAndRecoverable},
		{Name: "TestSetFileStuck", Test: testSetFileStuck},
		{Name: "TestCancelAsyncDownload", Test: testCancelAsyncDownload},
		{Name: "TestUploadDownload", Test: testUploadDownload}, // Needs to be last as it impacts hosts
	}

	// Run tests
	if err := siatest.RunSubTests(t, groupParams, groupDir, subTests); err != nil {
		t.Fatal(err)
	}
}

// TestRenterFour executes a number of subtests using the same TestGroup to
// save time on initialization
func TestRenterFour(t *testing.T) {
	if testing.Short() {
		t.SkipNow()
	}
	t.Parallel()

	// Create a group for the subtests
	groupParams := siatest.GroupParams{
		Hosts:   5,
		Renters: 1,
		Miners:  1,
	}
	groupDir := renterTestDir(t.Name())

	// Specify subtests to run
	subTests := []siatest.SubTest{
		{Name: "TestValidateSiaPath", Test: testValidateSiaPath},
		{Name: "TestNextPeriod", Test: testNextPeriod},
		{Name: "TestPauseAndResumeRepairAndUploads", Test: testPauseAndResumeRepairAndUploads},
		{Name: "TestDownloadServedFromDisk", Test: testDownloadServedFromDisk},
		{Name: "TestDirMode", Test: testDirMode},
		{Name: "TestEscapeSiaPath", Test: testEscapeSiaPath}, // Runs last because it uploads many files
	}

	// Run tests
	if err := siatest.RunSubTests(t, groupParams, groupDir, subTests); err != nil {
		t.Fatal(err)
	}
}

// testAllowanceDefaultSet tests that a renter's allowance is correctly set to
// the defaults after creating it and therefore confirming that the API
// endpoint and siatest package both work.
func testAllowanceDefaultSet(t *testing.T, tg *siatest.TestGroup) {
	if len(tg.Renters()) == 0 {
		t.Fatal("Test requires at least 1 renter")
	}
	// Get allowance.
	r := tg.Renters()[0]
	rg, err := r.RenterGet()
	if err != nil {
		t.Fatal(err)
	}
	// Make sure that the allowance was set correctly.
	if !reflect.DeepEqual(rg.Settings.Allowance, siatest.DefaultAllowance) {
		expected, _ := json.Marshal(siatest.DefaultAllowance)
		was, _ := json.Marshal(rg.Settings.Allowance)
		t.Log("Expected", string(expected))
		t.Log("Was", string(was))
		t.Fatal("Renter's allowance doesn't match siatest.DefaultAllowance")
	}
}

// testReceivedFieldEqualsFileSize tests that the bug that caused finished
// downloads to stall in the UI and siac is gone.
func testReceivedFieldEqualsFileSize(t *testing.T, tg *siatest.TestGroup) {
	// Make sure the test has enough hosts.
	if len(tg.Hosts()) < 4 {
		t.Fatal("testReceivedFieldEqualsFileSize requires at least 4 hosts")
	}
	// Grab the first of the group's renters
	r := tg.Renters()[0]

	// Clear the download history to make sure it's empty before we start the test.
	err := r.RenterClearAllDownloadsPost()
	if err != nil {
		t.Fatal(err)
	}

	// Upload a file.
	dataPieces := uint64(3)
	parityPieces := uint64(1)
	fileSize := int(modules.SectorSize)
	lf, rf, err := r.UploadNewFileBlocking(fileSize, dataPieces, parityPieces, false)
	if err != nil {
		t.Fatal("Failed to upload a file for testing: ", err)
	}

	// This code sums up the 'received' variable in a similar way the renter
	// does it. We use it to find a fetchLen for which received != fetchLen due
	// to the implicit rounding of the unsigned integers.
	var fetchLen uint64
	for fetchLen = uint64(100); ; fetchLen++ {
		received := uint64(0)
		for piecesCompleted := uint64(1); piecesCompleted <= dataPieces; piecesCompleted++ {
			received += fetchLen / dataPieces
		}
		if received != fetchLen {
			break
		}
	}

	// Download fetchLen bytes of the file.
	_, _, err = r.DownloadToDiskPartial(rf, lf, false, 0, fetchLen)
	if err != nil {
		t.Fatal(err)
	}

	// Get the download.
	rdg, err := r.RenterDownloadsGet()
	if err != nil {
		t.Fatal(err)
	}
	d := rdg.Downloads[0]

	// Make sure that 'Received' matches the amount of data we fetched.
	if !d.Completed {
		t.Error("Download should be completed but wasn't")
	}
	if d.Received != fetchLen {
		t.Errorf("Received was %v but should be %v", d.Received, fetchLen)
	}
	// Compare siapaths.
	rdgr, err := r.RenterDownloadsRootGet()
	if err != nil {
		t.Fatal(err)
	}
	if !d.SiaPath.Equals(rf.SiaPath()) {
		t.Fatal(d.SiaPath.String(), rf.SiaPath().String())
	}
	sp, err := rf.SiaPath().Rebase(modules.RootSiaPath(), modules.UserFolder)
	if err != nil {
		t.Fatal(err)
	}
	if !rdgr.Downloads[0].SiaPath.Equals(sp) {
		t.Fatal(d.SiaPath.String(), rf.SiaPath().String())
	}
}

// testClearDownloadHistory makes sure that the download history is
// properly cleared when called through the API
func testClearDownloadHistory(t *testing.T, tg *siatest.TestGroup) {
	// Grab the first of the group's renters
	r := tg.Renters()[0]

	rdg, err := r.RenterDownloadsGet()
	if err != nil {
		t.Fatal("Could not get download history:", err)
	}
	numDownloads := 10
	if len(rdg.Downloads) < numDownloads {
		remainingDownloads := numDownloads - len(rdg.Downloads)
		rf, err := r.RenterFilesGet(false)
		if err != nil {
			t.Fatal(err)
		}
		// Check if the renter has any files
		// Upload a file if none
		if len(rf.Files) == 0 {
			dataPieces := uint64(1)
			parityPieces := uint64(1)
			fileSize := 100 + siatest.Fuzz()
			_, _, err := r.UploadNewFileBlocking(fileSize, dataPieces, parityPieces, false)
			if err != nil {
				t.Fatal("Failed to upload a file for testing: ", err)
			}
			rf, err = r.RenterFilesGet(false)
			if err != nil {
				t.Fatal(err)
			}
		}
		// Download files to build download history
		dest := filepath.Join(siatest.SiaTestingDir, strconv.Itoa(fastrand.Intn(math.MaxInt32)))
		for i := 0; i < remainingDownloads; i++ {
			_, err = r.RenterDownloadGet(rf.Files[0].SiaPath, dest, 0, rf.Files[0].Filesize, false, false, false)
			if err != nil {
				t.Fatal("Could not Download file:", err)
			}
		}
		rdg, err = r.RenterDownloadsGet()
		if err != nil {
			t.Fatal("Could not get download history:", err)
		}
		// Confirm download history is not empty
		if len(rdg.Downloads) != numDownloads {
			t.Fatalf("Not all downloads added to download history: only %v downloads added, expected %v", len(rdg.Downloads), numDownloads)
		}
	}
	numDownloads = len(rdg.Downloads)

	// Check removing one download from history
	// Remove First Download
	timestamp := rdg.Downloads[0].StartTime
	err = r.RenterClearDownloadsRangePost(timestamp, timestamp)
	if err != nil {
		t.Fatal("Error in API endpoint to remove download from history:", err)
	}
	numDownloads--
	rdg, err = r.RenterDownloadsGet()
	if err != nil {
		t.Fatal("Could not get download history:", err)
	}
	if len(rdg.Downloads) != numDownloads {
		t.Fatalf("Download history not reduced: history has %v downloads, expected %v", len(rdg.Downloads), numDownloads)
	}
	i := sort.Search(len(rdg.Downloads), func(i int) bool { return rdg.Downloads[i].StartTime.Equal(timestamp) })
	if i < len(rdg.Downloads) {
		t.Fatal("Specified download not removed from history")
	}
	// Remove Last Download
	timestamp = rdg.Downloads[len(rdg.Downloads)-1].StartTime
	err = r.RenterClearDownloadsRangePost(timestamp, timestamp)
	if err != nil {
		t.Fatal("Error in API endpoint to remove download from history:", err)
	}
	numDownloads--
	rdg, err = r.RenterDownloadsGet()
	if err != nil {
		t.Fatal("Could not get download history:", err)
	}
	if len(rdg.Downloads) != numDownloads {
		t.Fatalf("Download history not reduced: history has %v downloads, expected %v", len(rdg.Downloads), numDownloads)
	}
	i = sort.Search(len(rdg.Downloads), func(i int) bool { return rdg.Downloads[i].StartTime.Equal(timestamp) })
	if i < len(rdg.Downloads) {
		t.Fatal("Specified download not removed from history")
	}

	// Check Clear Before
	timestamp = rdg.Downloads[len(rdg.Downloads)-2].StartTime
	err = r.RenterClearDownloadsBeforePost(timestamp)
	if err != nil {
		t.Fatal("Error in API endpoint to clear download history before timestamp:", err)
	}
	rdg, err = r.RenterDownloadsGet()
	if err != nil {
		t.Fatal("Could not get download history:", err)
	}
	i = sort.Search(len(rdg.Downloads), func(i int) bool { return rdg.Downloads[i].StartTime.Before(timestamp) })
	if i < len(rdg.Downloads) {
		t.Fatal("Download found that was before given time")
	}

	// Check Clear After
	timestamp = rdg.Downloads[1].StartTime
	err = r.RenterClearDownloadsAfterPost(timestamp)
	if err != nil {
		t.Fatal("Error in API endpoint to clear download history after timestamp:", err)
	}
	rdg, err = r.RenterDownloadsGet()
	if err != nil {
		t.Fatal("Could not get download history:", err)
	}
	i = sort.Search(len(rdg.Downloads), func(i int) bool { return rdg.Downloads[i].StartTime.After(timestamp) })
	if i < len(rdg.Downloads) {
		t.Fatal("Download found that was after given time")
	}

	// Check clear range
	before := rdg.Downloads[1].StartTime
	after := rdg.Downloads[len(rdg.Downloads)-1].StartTime
	err = r.RenterClearDownloadsRangePost(after, before)
	if err != nil {
		t.Fatal("Error in API endpoint to remove range of downloads from history:", err)
	}
	rdg, err = r.RenterDownloadsGet()
	if err != nil {
		t.Fatal("Could not get download history:", err)
	}
	i = sort.Search(len(rdg.Downloads), func(i int) bool {
		return rdg.Downloads[i].StartTime.Before(before) && rdg.Downloads[i].StartTime.After(after)
	})
	if i < len(rdg.Downloads) {
		t.Fatal("Not all downloads from range removed from history")
	}

	// Check clearing download history
	err = r.RenterClearAllDownloadsPost()
	if err != nil {
		t.Fatal("Error in API endpoint to clear download history:", err)
	}
	rdg, err = r.RenterDownloadsGet()
	if err != nil {
		t.Fatal("Could not get download history:", err)
	}
	if len(rdg.Downloads) != 0 {
		t.Fatalf("Download history not cleared: history has %v downloads, expected 0", len(rdg.Downloads))
	}
}

// testDirectories checks the functionality of directories in the Renter
func testDirectories(t *testing.T, tg *siatest.TestGroup) {
	// Grab Renter
	r := tg.Renters()[0]

	// Test Directory endpoint for creating empty directory
	rd, err := r.UploadNewDirectory()
	if err != nil {
		t.Fatal(err)
	}

	// Check directory
	rgd, err := r.RenterDirGet(rd.SiaPath())
	if err != nil {
		t.Fatal(err)
	}
	// Directory should return 0 FileInfos and 1 DirectoryInfo with would belong
	// to the directory itself
	if len(rgd.Directories) != 1 {
		t.Fatal("Expected 1 DirectoryInfo to be returned but got:", len(rgd.Directories))
	}
	if rgd.Directories[0].SiaPath != rd.SiaPath() {
		t.Fatalf("SiaPaths do not match %v and %v", rgd.Directories[0].SiaPath, rd.SiaPath())
	}
	if len(rgd.Files) != 0 {
		t.Fatal("Expected no files in directory but found:", len(rgd.Files))
	}

	// Check uploading file to new subdirectory
	// Create local file
	size := 100 + siatest.Fuzz()
	fd := r.FilesDir()
	ld, err := fd.CreateDir("subDir1/subDir2/subDir3-" + persist.RandomSuffix())
	if err != nil {
		t.Fatal(err)
	}
	lf, err := ld.NewFile(size)
	if err != nil {
		t.Fatal(err)
	}

	// Upload file
	dataPieces := uint64(1)
	parityPieces := uint64(1)
	rf, err := r.UploadBlocking(lf, dataPieces, parityPieces, false)
	if err != nil {
		t.Fatal(err)
	}

	// Check directory that file was uploaded to
	siaPath, err := rf.SiaPath().Dir()
	if err != nil {
		t.Fatal(err)
	}
	rgd, err = r.RenterDirGet(siaPath)
	if err != nil {
		t.Fatal(err)
	}
	// Directory should have 1 file and 0 sub directories
	if len(rgd.Directories) != 1 {
		t.Fatal("Expected 1 DirectoryInfo to be returned but got:", len(rgd.Directories))
	}
	if len(rgd.Files) != 1 {
		t.Fatal("Expected 1 file in directory but found:", len(rgd.Files))
	}

	// Check parent directory
	siaPath, err = siaPath.Dir()
	if err != nil {
		t.Fatal(err)
	}
	rgd, err = r.RenterDirGet(siaPath)
	if err != nil {
		t.Fatal(err)
	}
	// Directory should have 0 files and 1 sub directory
	if len(rgd.Directories) != 2 {
		t.Fatal("Expected 2 DirectoryInfos to be returned but got:", len(rgd.Directories))
	}
	if len(rgd.Files) != 0 {
		t.Fatal("Expected 0 files in directory but found:", len(rgd.Files))
	}

	// Test renaming subdirectory
	subDir1, err := modules.NewSiaPath("subDir1")
	if err != nil {
		t.Fatal(err)
	}
	newSiaPath := modules.RandomSiaPath()
	if err = r.RenterDirRenamePost(subDir1, newSiaPath); err != nil {
		t.Fatal(err)
	}
	// Renamed directory should have 0 files and 1 sub directory.
	rgd, err = r.RenterDirGet(newSiaPath)
	if err != nil {
		t.Fatal(err)
	}
	if len(rgd.Files) != 0 {
		t.Fatalf("Renamed dir should have 0 files but had %v", len(rgd.Files))
	}
	if len(rgd.Directories) != 2 {
		t.Fatalf("Renamed dir should have 1 sub directory but had %v",
			len(rgd.Directories)-1)
	}
	// Subdir of renamed dir should have 0 files and 1 sub directory.
	rgd, err = r.RenterDirGet(rgd.Directories[1].SiaPath)
	if err != nil {
		t.Fatal(err)
	}
	if len(rgd.Files) != 0 {
		t.Fatalf("Renamed dir should have 0 files but had %v", len(rgd.Files))
	}
	if len(rgd.Directories) != 2 {
		t.Fatalf("Renamed dir should have 1 sub directory but had %v",
			len(rgd.Directories)-1)
	}
	// SubSubdir of renamed dir should have 1 file and 0 sub directories.
	rgd, err = r.RenterDirGet(rgd.Directories[1].SiaPath)
	if err != nil {
		t.Fatal(err)
	}
	if len(rgd.Files) != 1 {
		t.Fatalf("Renamed dir should have 1 file but had %v", len(rgd.Files))
	}
	if len(rgd.Directories) != 1 {
		t.Fatalf("Renamed dir should have 0 sub directories but had %v",
			len(rgd.Directories)-1)
	}
	// Try downloading the renamed file.
	if _, _, err := r.RenterDownloadHTTPResponseGet(rgd.Files[0].SiaPath, 0, uint64(size), true, false); err != nil {
		t.Fatal(err)
	}

	// Check that the old siadir was deleted from disk
	_, err = os.Stat(subDir1.SiaDirSysPath(r.RenterFilesDir()))
	if !os.IsNotExist(err) {
		t.Fatal("Expected IsNotExist err, but got err:", err)
	}

	// create a file to test file deletion
	lf1, err := ld.NewFile(size)
	if err != nil {
		t.Fatal(err)
	}
	rf1, err := r.UploadBlocking(lf1, dataPieces, parityPieces, false)
	if err != nil {
		t.Fatal(err)
	}

	// Test deleting a file by its relative path
	err = r.RenterFileDeletePost(rf1.SiaPath())
	if err != nil {
		t.Fatal(err)
	}

	// Test deleting directory
	if err = r.RenterDirDeletePost(rd.SiaPath()); err != nil {
		t.Fatal(err)
	}

	// Create a new set of remote files and dirs, so we can test deleting with a
	// root path
	rd2, err := r.UploadNewDirectory()
	if err != nil {
		t.Fatal(err)
	}
	ld2, err := fd.CreateDir("subDir1a/subDir2a/subDir3a-" + persist.RandomSuffix())
	if err != nil {
		t.Fatal(err)
	}
	lf2, err := ld2.NewFile(size)
	if err != nil {
		t.Fatal(err)
	}
	rf2, err := r.UploadBlocking(lf2, dataPieces, parityPieces, false)
	if err != nil {
		t.Fatal(err)
	}

	// Test deleting a file by its root path
	rf2RootPath, err := modules.NewSiaPath("/home/user/" + rf2.SiaPath().Path)
	err = r.RenterFileDeleteRootPost(rf2RootPath)
	if err != nil {
		t.Fatal(fmt.Errorf(err.Error() + " => " + rf2RootPath.Path))
	}

	// Test deleting directory by its root path
	rd2RootPath, err := modules.NewSiaPath("/home/user/" + rd2.SiaPath().Path)
	if err = r.RenterDirDeleteRootPost(rd2RootPath); err != nil {
		t.Fatal(fmt.Errorf(err.Error() + " => " + rd2RootPath.Path))
	}

	// Check that siadir was deleted from disk
	_, err = os.Stat(rd.SiaPath().SiaDirSysPath(r.RenterFilesDir()))
	if !os.IsNotExist(err) {
		t.Fatal("Expected IsNotExist err, but got err:", err)
	}
	// Check that siadir was deleted from disk by root path
	_, err = os.Stat(rd2.SiaPath().SiaDirSysPath(r.RenterFilesDir()))
	if !os.IsNotExist(err) {
		t.Fatal("Expected IsNotExist err, but got err:", err)
	}
}

// testAlertsSorted checks that the alerts returned by the /daemon/alerts
// endpoint are sorted by severity.
func testAlertsSorted(t *testing.T, tg *siatest.TestGroup) {
	// Grab Renter
	r := tg.Renters()[0]
	dag, err := r.DaemonAlertsGet()
	if err != nil {
		t.Fatal(err)
	}
	if len(dag.Alerts) < 3 {
		t.Fatalf("renter should have at least %v alerts registered but was %v", 3, len(dag.Alerts))
	}
	sorted := sort.SliceIsSorted(dag.Alerts, func(i, j int) bool {
		return dag.Alerts[i].Severity > dag.Alerts[j].Severity
	})
	if !sorted {
		t.Log("alerts:", dag.Alerts)
		t.Fatal("alerts are not sorted by severity")
	}
}

// testDownloadAfterRenew makes sure that we can still download a file
// after the contract period has ended.
func testDownloadAfterRenew(t *testing.T, tg *siatest.TestGroup) {
	// Grab the first of the group's renters
	renter := tg.Renters()[0]
	// Upload file, creating a piece for each host in the group
	dataPieces := uint64(1)
	parityPieces := uint64(len(tg.Hosts())) - dataPieces
	fileSize := 100 + siatest.Fuzz()
	_, remoteFile, err := renter.UploadNewFileBlocking(fileSize, dataPieces, parityPieces, false)
	if err != nil {
		t.Fatal("Failed to upload a file for testing: ", err)
	}
	// Mine enough blocks for the next period to start. This means the
	// contracts should be renewed and the data should still be available for
	// download.
	miner := tg.Miners()[0]
	for i := types.BlockHeight(0); i < siatest.DefaultAllowance.Period; i++ {
		if err := miner.MineBlock(); err != nil {
			t.Fatal(err)
		}
	}
	// Download the file synchronously directly into memory.
	_, _, err = renter.DownloadByStream(remoteFile)
	if err != nil {
		t.Fatal(err)
	}
}

// testDownloadAfterRenew makes sure that we can't download a file after
// finalizing the contract and dropping the void output. This is also a
// regression test for a index-out-of-bounds panic in siad.
func testDownloadAfterLegacyRenewAndClear(t *testing.T, tg *siatest.TestGroup) {
	// Create a node with the right dependency.
	params := node.Renter(renterTestDir(t.Name()))
	params.ContractorDeps = &dependencies.DependencySkipDeleteContractAfterRenewal{}

	// Add the node and remove it at the end of the test.
	nodes, err := tg.AddNodes(params)
	renter := nodes[0]
	defer func() {
		if err := tg.RemoveNode(renter); err != nil {
			t.Fatal(err)
		}
	}()

	// Upload file, creating a piece for each host in the group
	dataPieces := uint64(1)
	parityPieces := uint64(len(tg.Hosts())) - dataPieces
	fileSize := 100 + siatest.Fuzz()
	_, remoteFile, err := renter.UploadNewFileBlocking(fileSize, dataPieces, parityPieces, false)
	if err != nil {
		t.Fatal("Failed to upload a file for testing: ", err)
	}
	// Mine enough blocks for the next period to start. This means the
	// contracts should be renewed and the data should still be available for
	// download.
	miner := tg.Miners()[0]
	for i := types.BlockHeight(0); i < siatest.DefaultAllowance.Period; i++ {
		if err := miner.MineBlock(); err != nil {
			t.Fatal(err)
		}
	}
	// Download the file synchronously directly into memory.
	_, _, err = renter.DownloadByStream(remoteFile)
	if err == nil {
		t.Fatal("download should fail due to contract being finalized")
	}
}

// testDownloadMultipleLargeSectors downloads multiple large files (>5 Sectors)
// in parallel and makes sure that the downloads are blocking each other.
func testDownloadMultipleLargeSectors(t *testing.T, tg *siatest.TestGroup) {
	// parallelDownloads is the number of downloads that are run in parallel.
	parallelDownloads := 10
	// fileSize is the size of the downloaded file.
	fileSize := siatest.Fuzz()
	if build.VLONG {
		fileSize += int(50 * modules.SectorSize)
	} else {
		fileSize += int(10 * modules.SectorSize)
	}
	// set download limits and reset them after test.
	// uniqueRemoteFiles is the number of files that will be uploaded to the
	// network. Downloads will choose the remote file to download randomly.
	uniqueRemoteFiles := 5
	// Create a custom renter with a dependency and remove it again after the test
	// is done.
	renterParams := node.Renter(filepath.Join(renterTestDir(t.Name()), "renter"))
	renterParams.RenterDeps = &dependencies.DependencyPostponeWritePiecesRecovery{}
	nodes, err := tg.AddNodes(renterParams)
	if err != nil {
		t.Fatal(err)
	}
	renter := nodes[0]
	defer func() {
		if err := tg.RemoveNode(renter); err != nil {
			t.Fatal(err)
		}
	}()

	// Upload files
	dataPieces := uint64(len(tg.Hosts())) - 1
	parityPieces := uint64(1)
	remoteFiles := make([]*siatest.RemoteFile, 0, uniqueRemoteFiles)
	for i := 0; i < uniqueRemoteFiles; i++ {
		_, remoteFile, err := renter.UploadNewFileBlocking(fileSize, dataPieces, parityPieces, false)
		if err != nil {
			t.Fatal("Failed to upload a file for testing: ", err)
		}
		remoteFiles = append(remoteFiles, remoteFile)
	}

	// set download limits and reset them after test.
	if err := renter.RenterRateLimitPost(int64(fileSize)*2, 0); err != nil {
		t.Fatal("failed to set renter bandwidth limit", err)
	}
	defer func() {
		if err := renter.RenterRateLimitPost(0, 0); err != nil {
			t.Error("failed to reset renter bandwidth limit", err)
		}
	}()

	// Randomly download using download to file and download to stream methods.
	wg := new(sync.WaitGroup)
	for i := 0; i < parallelDownloads; i++ {
		wg.Add(1)
		go func() {
			var err error
			var rf = remoteFiles[fastrand.Intn(len(remoteFiles))]
			if fastrand.Intn(2) == 0 {
				_, _, err = renter.DownloadByStream(rf)
			} else {
				_, _, err = renter.DownloadToDisk(rf, false)
			}
			if err != nil {
				t.Error("Download failed:", err)
			}
			wg.Done()
		}()
	}
	wg.Wait()
}

// testLocalRepair tests if a renter correctly repairs a file from disk
// after a host goes offline.
func testLocalRepair(t *testing.T, tg *siatest.TestGroup) {
	// Grab the first of the group's renters
	renterNode := tg.Renters()[0]

	// Check that we have enough hosts for this test.
	if len(tg.Hosts()) < 2 {
		t.Fatal("This test requires at least 2 hosts")
	}

	// Set fileSize and redundancy for upload
	fileSize := int(modules.SectorSize)
	dataPieces := uint64(2)
	parityPieces := uint64(len(tg.Hosts())) - dataPieces

	// Upload file
	_, remoteFile, err := renterNode.UploadNewFileBlocking(fileSize, dataPieces, parityPieces, false)
	if err != nil {
		t.Fatal(err)
	}

	// Take down hosts until enough are missing that the chunks get marked as
	// stuck after repairs.
	var hostsRemoved uint64
	for hostsRemoved = 0; float64(hostsRemoved)/float64(parityPieces) < renter.AlertSiafileLowRedundancyThreshold; hostsRemoved++ {
		if err := tg.RemoveNode(tg.Hosts()[0]); err != nil {
			t.Fatal("Failed to shutdown host", err)
		}
	}
	expectedRedundancy := float64(dataPieces+parityPieces-hostsRemoved) / float64(dataPieces)
	if err := renterNode.WaitForDecreasingRedundancy(remoteFile, expectedRedundancy); err != nil {
		t.Fatal("Redundancy isn't decreasing", err)
	}
	// We should still be able to download
	if _, _, err := renterNode.DownloadByStream(remoteFile); err != nil {
		t.Fatal("Failed to download file", err)
	}
	// Check that the alert for low redundancy was set.
	err = build.Retry(100, 100*time.Millisecond, func() error {
		dag, err := renterNode.DaemonAlertsGet()
		if err != nil {
			return errors.AddContext(err, "Failed to get alerts")
		}
		f, err := renterNode.File(remoteFile)
		if err != nil {
			return err
		}
		var found bool
		for _, alert := range dag.Alerts {
			expectedCause := fmt.Sprintf("Siafile 'home/user/%v' has a health of %v and redundancy of %v", remoteFile.SiaPath().String(), f.MaxHealth, f.Redundancy)
			if alert.Msg == renter.AlertMSGSiafileLowRedundancy &&
				alert.Cause == expectedCause {
				found = true
			}
		}
		if !found {
			return fmt.Errorf("Correct alert wasn't registered (#alerts: %v)", len(dag.Alerts))
		}
		return nil
	})
	if err != nil {
		t.Fatal(err)
	}
	// Bring up hosts to replace the ones that went offline.
	for hostsRemoved > 0 {
		hostsRemoved--
		_, err = tg.AddNodes(node.HostTemplate)
		if err != nil {
			t.Fatal("Failed to create a new host", err)
		}
	}
	if err := renterNode.WaitForUploadHealth(remoteFile); err != nil {
		t.Fatal("File wasn't repaired", err)
	}
	// Check to see if a chunk got repaired and marked as unstuck
	err = renterNode.WaitForStuckChunksToRepair()
	if err != nil {
		t.Fatal(err)
	}
	// We should be able to download
	if _, _, err := renterNode.DownloadByStream(remoteFile); err != nil {
		t.Fatal("Failed to download file", err)
	}
}

// TestLocalRepairCorrupted tests if a renter repairs a file from disk after the
// file on disk got corrupted.
//
// The test has certain timing contraints, in particular we wait 20 seconds at
// the end to ensure that a file cannot be repaired. Because of these timing
// constraints, the test is run standalone and without t.Parallel().
func TestLocalRepairCorrupted(t *testing.T) {
	if testing.Short() {
		t.SkipNow()
	}
	t.Parallel()

	// Create a group for the subtests
	gp := siatest.GroupParams{
		Hosts:   3,
		Renters: 1,
		Miners:  1,
	}
	tg, err := siatest.NewGroupFromTemplate(renterTestDir(t.Name()), gp)
	if err != nil {
		t.Fatal(err)
	}

	// Grab the first of the group's renters
	renterNode := tg.Renters()[0]

	// Set fileSize and redundancy for upload
	fileSize := int(modules.SectorSize) + siatest.Fuzz()
	dataPieces := uint64(2)
	parityPieces := uint64(len(tg.Hosts())) - dataPieces

	// Upload file
	localFile, remoteFile, err := renterNode.UploadNewFileBlocking(fileSize, dataPieces, parityPieces, false)
	if err != nil {
		t.Fatal(err)
	}

	// Take down hosts until the file is unable to be repaired from remote. This
	// will check that the local repair process is working.
	var hostsRemoved uint64
	hostsToRemove := parityPieces + 1
	for hostsRemoved = 0; hostsRemoved < hostsToRemove; hostsRemoved++ {
		hostToRemove := tg.Hosts()[0]
		err := tg.RemoveNode(hostToRemove)
		if err != nil {
			t.Fatal("Failed to shutdown host", err)
		}
	}
	expectedRedundancy := float64(dataPieces-1) / float64(dataPieces)
	if err := renterNode.WaitForDecreasingRedundancy(remoteFile, expectedRedundancy); err != nil {
		t.Fatal("Redundancy isn't decreasing", err)
	}
	// Download should fail, there are not enough hosts online.
	if _, _, err := renterNode.DownloadByStream(remoteFile); err == nil {
		t.Fatal("download is succeeding even though there are not enough hosts to carry the file.")
		t.Log(err)
	}
	// Bring a host back up and see that the file completes a local repair.
	_, err = tg.AddNodes(node.HostTemplate)
	if err != nil {
		t.Fatal(err)
	}
	hostsRemoved--
	err = renterNode.WaitForFileAvailable(remoteFile)
	if err != nil {
		t.Fatal(err)
	}
	if _, _, err := renterNode.DownloadByStream(remoteFile); err != nil {
		t.Fatal(err)
	}

	// Corrupt the local file, so that repairs will cause problems.
	b, err := localFile.Data()
	if err != nil {
		t.Fatal(err)
	}
	if err := ioutil.WriteFile(localFile.Path(), fastrand.Bytes(len(b)), 0600); err != nil {
		t.Fatal(err)
	}

	// Bring more hosts online, check that repair will failover to remote
	// repair.
	for hostsRemoved > 0 {
		hostsRemoved--
		_, err = tg.AddNodes(node.HostTemplate)
		if err != nil {
			t.Fatal("Failed to create a new host", err)
		}
	}
	// File should get back to full health.
	err = renterNode.WaitForUploadHealth(remoteFile)
	if err != nil {
		t.Fatal(err)
	}
	// Verify that a download works.
	if _, _, err := renterNode.DownloadByStream(remoteFile); err != nil {
		t.Fatal(err)
	}

	// Bring hosts offline again. Now that the local file is corrupted,
	// repairing should be impossible.
	for hostsRemoved = 0; hostsRemoved < hostsToRemove; hostsRemoved++ {
		if err := tg.RemoveNode(tg.Hosts()[0]); err != nil {
			t.Fatal("Failed to shutdown host", err)
		}
	}
	// Wait for the redundancy to drop.
	if err := renterNode.WaitForDecreasingRedundancy(remoteFile, expectedRedundancy); err != nil {
		t.Fatal("Redundancy isn't decreasing", err)
	}
	// Bring a host back online so that the file can be repaired to be
	// available. Because the local file is corrupt, the repair should be
	// blocked.
	_, err = tg.AddNodes(node.HostTemplate)
	if err != nil {
		t.Fatal(err)
	}
	hostsRemoved--

	// Give the renter some time to complete the repair. I'm not really sure if
	// there's a better way than waiting to ensure that the repair loop has had
	// a couple of iterations to attempt the repair.
	time.Sleep(time.Second * 20)
	file, err := renterNode.File(remoteFile)
	if err != nil {
		t.Fatal(err)
	}
	if file.Available {
		t.Fatal("file should not be available when its only source of repair data is corrupt")
	}
}

// testPriceTablesUpdated verfies the workers' price tables are updated and stay
// recent with the host
func testPriceTablesUpdated(t *testing.T, tg *siatest.TestGroup) {
	r := tg.Renters()[0]

	// Get the worker status
	rwg, err := r.RenterWorkersGet()
	if err != nil {
		t.Fatal(err)
	}

	// Get a random worker
	var host types.SiaPublicKey
	for _, worker := range rwg.Workers {
		host = worker.HostPubKey
		break
	}

	// Wait until that worker has been able to update its price table, when that
	// is the case we save its current update and expiry time.
	var ut, et time.Time
	err = build.Retry(100, 100*time.Millisecond, func() error {
		rwg, err := r.RenterWorkersGet()
		if err != nil {
			return err
		}

		var ws *modules.WorkerStatus
		for i := range rwg.Workers {
			worker := rwg.Workers[i]
			if worker.HostPubKey.Equals(host) {
				ws = &worker
				break
			}
		}
		if ws == nil {
			return errors.New("worker not found")
		}

		if !ws.PriceTableStatus.Active {
			return errors.New("worker has no valid price table")
		}

		ut = ws.PriceTableStatus.UpdateTime
		et = ws.PriceTableStatus.ExpiryTime
		return nil
	})
	if err != nil {
		t.Fatal(err)
	}

	// Wait until after the price table is set to update, note we don't gain
	// anything by waiting for this inside the build.Retry as we know when it
	// won't trigger before the update time.
	time.Sleep(time.Until(ut))

	// Verify in a retry that the price table's updateTime and expiryTime have
	// been set to new dates in the future, indicating a successful price table
	// update.
	err = build.Retry(100, 100*time.Millisecond, func() error {
		rwg, err := r.RenterWorkersGet()
		if err != nil {
			return err
		}

		var ws *modules.WorkerStatus
		for i := range rwg.Workers {
			worker := rwg.Workers[i]
			if worker.HostPubKey.Equals(host) {
				ws = &worker
				break
			}
		}
		if ws == nil {
			return errors.New("worker not found")
		}

		if !(ws.PriceTableStatus.UpdateTime.After(ut) && ws.PriceTableStatus.ExpiryTime.After(et)) {
			return errors.New("updatedTime and expiryTime have not been updated yet, indicating the price table has not been renewed")
		}

		return nil
	})
	if err != nil {
		t.Fatal(err)
	}
}

// testRemoteRepair tests if a renter correctly repairs a file by
// downloading it after a host goes offline.
//
// This test was extended to also support testing the download cooldowns.
func testRemoteRepair(t *testing.T, tg *siatest.TestGroup) {
	// Grab the first of the group's renters
	r := tg.Renters()[0]

	// Check that we have enough hosts for this test.
	if len(tg.Hosts()) < 2 {
		t.Fatal("This test requires at least 2 hosts")
	}

	// Choose a filesize for the upload. To hit a wide range of cases,
	// siatest.Fuzz is used.
	fuzz := siatest.Fuzz()
	fileSize := int(modules.SectorSize) + fuzz
	// One out of three times, add an extra sector.
	if siatest.Fuzz() == 0 {
		fileSize += int(modules.SectorSize)
	}
	// One out of three times, add a random amount of extra data.
	if siatest.Fuzz() == 0 {
		fileSize += fastrand.Intn(int(modules.SectorSize))
	}
	t.Log("testRemoteRepair fileSize choice:", fileSize)

	// Set fileSize and redundancy for upload
	dataPieces := uint64(1)
	parityPieces := uint64(len(tg.Hosts())) - dataPieces

	// Upload file
	localFile, remoteFile, err := r.UploadNewFileBlocking(fileSize, dataPieces, parityPieces, false)
	if err != nil {
		t.Fatal(err)
	}
	// Get the file info of the fully uploaded file. Tha way we can compare the
	// redundancies later.
	_, err = r.File(remoteFile)
	if err != nil {
		t.Fatal("failed to get file info", err)
	}

	// Delete the file locally.
	if err := localFile.Delete(); err != nil {
		t.Fatal("failed to delete local file", err)
	}

	// Take down all of the parity hosts and check if redundancy decreases.
	for i := uint64(0); i < parityPieces; i++ {
		if err := tg.RemoveNode(tg.Hosts()[0]); err != nil {
			t.Fatal("Failed to shutdown host", err)
		}
	}
	expectedRedundancy := float64(dataPieces+parityPieces-1) / float64(dataPieces)
	if err := r.WaitForDecreasingRedundancy(remoteFile, expectedRedundancy); err != nil {
		t.Fatal("Redundancy isn't decreasing", err)
	}
	// We should still be able to download
	if _, _, err := r.DownloadByStream(remoteFile); err != nil {
		t.Error("Failed to download file", err)
	}
	// Bring up new parity hosts and check if redundancy increments again.
	_, err = tg.AddNodeN(node.HostTemplate, int(parityPieces))
	if err != nil {
		t.Fatal("Failed to create a new host", err)
	}
	// Wait for the file to be healthy.
	if err := r.WaitForUploadHealth(remoteFile); err != nil {
		t.Fatal("File wasn't repaired", err)
	}
	// Check to see if a chunk got repaired and marked as unstuck
	err = r.WaitForStuckChunksToRepair()
	if err != nil {
		t.Fatal(err)
	}
	// We should be able to download
	start := time.Now()
	_, _, err = r.DownloadByStream(remoteFile)
	if err != nil {
		t.Error("Failed to download file", err)
	}

	// Check that the worker is not on cooldown.
	err = build.Retry(50, 100*time.Millisecond, func() error {
		rwg, err := r.RenterWorkersGet()
		if err != nil {
			t.Fatal(err)
		}
		if rwg.TotalDownloadCoolDown == 0 {
			// Do the download again to reset any cooldowns. Especially on CI,
			// the amount of time between DownloadByStream and RenterWorkersGet
			// can be longer than the base cooldown, but the cooldown eventually
			// reaches 24 seconds, which should be enough time.
			t.Log("Performing another download, because no workers are on cooldown:", time.Since(start))
			_, _, err = r.DownloadByStream(remoteFile)
			if err != nil {
				t.Fatal("Failed to download file", err)
			}
			t.Log(rwg.NumWorkers, time.Since(start))
			return errors.New("there should be workers on download cooldown because we took their hosts offline")
		}
		if rwg.NumWorkers-rwg.TotalDownloadCoolDown == 0 {
			return errors.New("there should be hosts that are not on cooldown")
		}
		return nil
	})
	if err != nil {
		t.Error(err)
	}
	// The workers should eventually come off of cooldown.
	err = build.Retry(500, 100*time.Millisecond, func() error {
		rwg, err := r.RenterWorkersGet()
		if err != nil {
			t.Fatal(err)
		}
		if rwg.TotalDownloadCoolDown != 0 {
			return errors.New("worker still on cooldown")
		}
		return nil
	})
	if err != nil {
		t.Error(err)
	}
}

// testSingleFileGet is a subtest that uses an existing TestGroup to test if
// using the single file API endpoint works
func testSingleFileGet(t *testing.T, tg *siatest.TestGroup) {
	if len(tg.Hosts()) < 2 {
		t.Fatal("This test requires at least 2 hosts")
	}
	// Grab the first of the group's renters
	renter := tg.Renters()[0]
	// Upload file, creating a piece for each host in the group
	dataPieces := uint64(2)
	parityPieces := uint64(len(tg.Hosts())) - dataPieces
	fileSize := 100 + siatest.Fuzz()
	_, _, err := renter.UploadNewFileBlocking(fileSize, dataPieces, parityPieces, false)
	if err != nil {
		t.Fatal("Failed to upload a file for testing: ", err)
	}

	// Get all files from Renter
	files, err := renter.Files(false)
	if err != nil {
		t.Fatal("Failed to get renter files: ", err)
	}

	// Loop over files and compare against single file endpoint
	for i := range files {
		// Get Single File
		rf, err := renter.RenterFileGet(files[i].SiaPath)
		if err != nil {
			t.Fatal(err)
		}
		// Compare File result and Files Results, check the fields which are
		// expected to be stable between accesses of the file.
		if files[i].Available != rf.File.Available {
			t.Error("mismatch")
		}
		if files[i].CipherType != rf.File.CipherType {
			t.Error("mismatch")
		}
		if files[i].CreateTime != rf.File.CreateTime {
			t.Error("mismatch")
		}
		if files[i].Filesize != rf.File.Filesize {
			t.Error("mismatch")
		}
		if files[i].LocalPath != rf.File.LocalPath {
			t.Error("mismatch")
		}
		if files[i].FileMode != rf.File.FileMode {
			t.Error("mismatch")
		}
		if files[i].NumStuckChunks != rf.File.NumStuckChunks {
			t.Error("mismatch")
		}
		if files[i].OnDisk != rf.File.OnDisk {
			t.Error("mismatch")
		}
		if files[i].Recoverable != rf.File.Recoverable {
			t.Error("mismatch")
		}
		if files[i].Renewing != rf.File.Renewing {
			t.Error("mismatch")
		}
		if files[i].SiaPath != rf.File.SiaPath {
			t.Error("mismatch")
		}
		if files[i].Stuck != rf.File.Stuck {
			t.Error("mismatch")
		}
	}
}

// testCancelAsyncDownload tests that cancelling an async download aborts the
// download and sets the correct fields.
func testCancelAsyncDownload(t *testing.T, tg *siatest.TestGroup) {
	// Grab the first of the group's renters
	renter := tg.Renters()[0]
	// Upload file, creating a piece for each host in the group
	dataPieces := uint64(1)
	parityPieces := uint64(len(tg.Hosts())) - dataPieces
	fileSize := 10 * modules.SectorSize
	_, remoteFile, err := renter.UploadNewFileBlocking(int(fileSize), dataPieces, parityPieces, false)
	if err != nil {
		t.Fatal("Failed to upload a file for testing: ", err)
	}
	// Set a ratelimit that only allows for downloading a sector every second.
	if err := renter.RenterRateLimitPost(int64(modules.SectorSize), 0); err != nil {
		t.Fatal(err)
	}
	defer func() {
		if err := renter.RenterRateLimitPost(0, 0); err != nil {
			t.Fatal(err)
		}
	}()
	// Download the file asynchronously.
	dst := filepath.Join(renter.FilesDir().Path(), "canceled_download.dat")
	cancelID, err := renter.RenterDownloadGet(remoteFile.SiaPath(), dst, 0, fileSize, true, true, false)
	if err != nil {
		t.Fatal(err)
	}
	// Sometimes wait a second to not always cancel the download right
	// away.
	time.Sleep(time.Second * time.Duration(fastrand.Intn(2)))
	// Cancel the download.
	if err := renter.RenterCancelDownloadPost(cancelID); err != nil {
		t.Fatal(err)
	}
	// Get the download info.
	rdg, err := renter.RenterDownloadsGet()
	if err != nil {
		t.Fatal(err)
	}
	var di *api.DownloadInfo
	for i := range rdg.Downloads {
		d := rdg.Downloads[i]
		if remoteFile.SiaPath() == d.SiaPath && dst == d.Destination {
			di = &d
			break
		}
	}
	if di == nil {
		t.Fatal("couldn't find download")
	}
	// Make sure the download was cancelled.
	if !di.Completed {
		t.Fatal("download is not marked as completed")
	}
	if di.Received >= fileSize {
		t.Fatal("the download finished successfully")
	}
	if di.Error != modules.ErrDownloadCancelled.Error() {
		t.Fatal("error message doesn't match ErrDownloadCancelled")
	}
}

// testUploadDownload is a subtest that uses an existing TestGroup to test if
// uploading and downloading a file works
func testUploadDownload(t *testing.T, tg *siatest.TestGroup) {
	// Grab the first of the group's renters
	renter := tg.Renters()[0]
	// Upload file, creating a piece for each host in the group
	dataPieces := uint64(1)
	parityPieces := uint64(len(tg.Hosts())) - dataPieces
	fileSize := fastrand.Intn(2*int(modules.SectorSize)) + siatest.Fuzz() + 2 // between 1 and 2*SectorSize + 3 bytes
	localFile, remoteFile, err := renter.UploadNewFileBlocking(fileSize, dataPieces, parityPieces, false)
	if err != nil {
		t.Fatal("Failed to upload a file for testing: ", err)
	}
	// Download the file synchronously directly into memory
	_, _, err = renter.DownloadByStream(remoteFile)
	if err != nil {
		t.Fatal(err)
	}
	// Download the file synchronously to a file on disk
	_, _, err = renter.DownloadToDisk(remoteFile, false)
	if err != nil {
		t.Fatal(err)
	}
	// Download the file asynchronously and wait for the download to finish.
	_, localFile, err = renter.DownloadToDisk(remoteFile, true)
	if err != nil {
		t.Error(err)
	}
	if err := renter.WaitForDownload(localFile, remoteFile); err != nil {
		t.Error(err)
	}
	// Stream the file.
	_, err = renter.Stream(remoteFile)
	if err != nil {
		t.Fatal(err)
	}
	// Stream the file partially a few times. At least 1 byte is streamed.
	for i := 0; i < 5; i++ {
		from := fastrand.Intn(fileSize - 1)             // [0..fileSize-2]
		to := from + 1 + fastrand.Intn(fileSize-from-1) // [from+1..fileSize-1]
		_, err = renter.StreamPartial(remoteFile, localFile, uint64(from), uint64(to))
		if err != nil {
			t.Fatal(err)
		}
	}
	// Download the file again with root set.
	rootPath, err := remoteFile.SiaPath().Rebase(modules.RootSiaPath(), modules.UserFolder)
	if err != nil {
		t.Fatal(err)
	}
	dst := filepath.Join(renter.FilesDir().Path(), "root.dat")
	_, err = renter.RenterDownloadGet(rootPath, dst, 0, uint64(fileSize), false, true, true)
	if err != nil {
		t.Fatal(err)
	}
	dst = filepath.Join(renter.FilesDir().Path(), "root2.dat")
	_, err = renter.RenterDownloadFullGet(rootPath, dst, false, true)
	if err != nil {
		t.Fatal(err)
	}
	_, _, err = renter.RenterDownloadHTTPResponseGet(rootPath, 0, uint64(fileSize), true, true)
	if err != nil {
		t.Fatal(err)
	}
	_, err = renter.RenterStreamGet(rootPath, false, true)
	if err != nil {
		t.Fatal(err)
	}
	_, err = renter.RenterStreamPartialGet(rootPath, 0, uint64(fileSize), false, true)
	if err != nil {
		t.Fatal(err)
	}
}

// testUploadWithAndWithoutForceParameter is a subtest that uses an existing TestGroup to test if
// uploading an existing file is successful when setting 'force' to 'true' and 'force' set to 'false'
func testUploadWithAndWithoutForceParameter(t *testing.T, tg *siatest.TestGroup) {
	if len(tg.Hosts()) < 2 {
		t.Fatal("This test requires at least 2 hosts")
	}
	// Grab the first of the group's renters
	renter := tg.Renters()[0]

	// Upload a file, then try to overwrite the file with the force flag set.
	dataPieces := uint64(1)
	parityPieces := uint64(len(tg.Hosts())) - dataPieces
	fileSize := 100 + siatest.Fuzz()
	localFile, _, err := renter.UploadNewFileBlocking(fileSize, dataPieces, parityPieces, false)
	if err != nil {
		t.Fatal("Failed to upload a file for testing: ", err)
	}
	_, err = renter.UploadBlocking(localFile, dataPieces, parityPieces, true)
	if err != nil {
		t.Fatal("Failed to force overwrite a file when specifying 'force=true': ", err)
	}

	// Upload file, then try to overwrite the file without the force flag set.
	dataPieces = uint64(1)
	parityPieces = uint64(len(tg.Hosts())) - dataPieces
	fileSize = 100 + siatest.Fuzz()
	localFile, _, err = renter.UploadNewFileBlocking(fileSize, dataPieces, parityPieces, false)
	if err != nil {
		t.Fatal("Failed to upload a file for testing: ", err)
	}
	_, err = renter.UploadBlocking(localFile, dataPieces, parityPieces, false)
	if err == nil {
		t.Fatal("File overwritten without specifying 'force=true'")
	}

	// Try to upload a file with the force flag set.
	dataPieces = uint64(1)
	parityPieces = uint64(len(tg.Hosts())) - dataPieces
	fileSize = 100 + siatest.Fuzz()
	localFile, _, err = renter.UploadNewFileBlocking(fileSize, dataPieces, parityPieces, true)
	if err != nil {
		t.Fatal("Failed to upload a file for testing: ", err)
	}
	_, err = renter.UploadBlocking(localFile, dataPieces, parityPieces, false)
	if err == nil {
		t.Fatal("File overwritten without specifying 'force=true'")
	}

	// Try to upload a file with the force flag set.
	dataPieces = uint64(1)
	parityPieces = uint64(len(tg.Hosts())) - dataPieces
	fileSize = 100 + siatest.Fuzz()
	localFile, _, err = renter.UploadNewFileBlocking(fileSize, dataPieces, parityPieces, true)
	if err != nil {
		t.Fatal("Failed to upload a file for testing: ", err)
	}
	_, err = renter.UploadBlocking(localFile, dataPieces, parityPieces, true)
	if err != nil {
		t.Fatal("Failed to force overwrite a file when specifying 'force=true': ", err)
	}
}

// TestRenterInterrupt executes a number of subtests using the same TestGroup to
// save time on initialization
func TestRenterInterrupt(t *testing.T) {
	if !build.VLONG {
		t.SkipNow()
	}
	t.Parallel()

	// Create a group for the subtests
	groupParams := siatest.GroupParams{
		Hosts:  5,
		Miners: 1,
	}
	groupDir := renterTestDir(t.Name())

	// Specify sub tests
	subTests := []siatest.SubTest{
		{Name: "TestContractInterruptedSaveToDiskAfterDeletion", Test: testContractInterruptedSaveToDiskAfterDeletion},
		{Name: "TestDownloadInterruptedAfterSendingRevision", Test: testDownloadInterruptedAfterSendingRevision},
		{Name: "TestDownloadInterruptedBeforeSendingRevision", Test: testDownloadInterruptedBeforeSendingRevision},
		{Name: "TestUploadInterruptedAfterSendingRevision", Test: testUploadInterruptedAfterSendingRevision},
		{Name: "TestUploadInterruptedBeforeSendingRevision", Test: testUploadInterruptedBeforeSendingRevision},
	}

	// Run tests
	if err := siatest.RunSubTests(t, groupParams, groupDir, subTests); err != nil {
		t.Fatal(err)
	}
}

// testContractInterruptedSaveToDiskAfterDeletion runs testDownloadInterrupted with
// a dependency that interrupts the download after sending the signed revision
// to the host.
func testContractInterruptedSaveToDiskAfterDeletion(t *testing.T, tg *siatest.TestGroup) {
	testContractInterrupted(t, tg, dependencies.NewDependencyInterruptContractSaveToDiskAfterDeletion())
}

// testDownloadInterruptedAfterSendingRevision runs testDownloadInterrupted with
// a dependency that interrupts the download after sending the signed revision
// to the host.
func testDownloadInterruptedAfterSendingRevision(t *testing.T, tg *siatest.TestGroup) {
	testDownloadInterrupted(t, tg, dependencies.NewDependencyInterruptDownloadAfterSendingRevision())
}

// testDownloadInterruptedBeforeSendingRevision runs testDownloadInterrupted
// with a dependency that interrupts the download before sending the signed
// revision to the host.
func testDownloadInterruptedBeforeSendingRevision(t *testing.T, tg *siatest.TestGroup) {
	testDownloadInterrupted(t, tg, dependencies.NewDependencyInterruptDownloadBeforeSendingRevision())
}

// testUploadInterruptedAfterSendingRevision runs testUploadInterrupted with a
// dependency that interrupts the upload after sending the signed revision to
// the host.
func testUploadInterruptedAfterSendingRevision(t *testing.T, tg *siatest.TestGroup) {
	testUploadInterrupted(t, tg, dependencies.NewDependencyInterruptUploadAfterSendingRevision())
}

// testUploadInterruptedBeforeSendingRevision runs testUploadInterrupted with a
// dependency that interrupts the upload before sending the signed revision to
// the host.
func testUploadInterruptedBeforeSendingRevision(t *testing.T, tg *siatest.TestGroup) {
	testUploadInterrupted(t, tg, dependencies.NewDependencyInterruptUploadBeforeSendingRevision())
}

// testContractInterrupted interrupts a download using the provided dependencies.
func testContractInterrupted(t *testing.T, tg *siatest.TestGroup, deps *dependencies.DependencyInterruptOnceOnKeyword) {
	// Add Renter
	testDir := renterTestDir(t.Name())
	renterTemplate := node.Renter(testDir + "/renter")
	renterTemplate.ContractorDeps = deps
	renterTemplate.Allowance = siatest.DefaultAllowance
	renterTemplate.Allowance.Period = 100
	renterTemplate.Allowance.RenewWindow = 75
	nodes, err := tg.AddNodes(renterTemplate)
	if err != nil {
		t.Fatal(err)
	}
	renter := nodes[0]
	numHosts := len(tg.Hosts())

	// Call fail on the dependency every 10 ms.
	cancel := make(chan struct{})
	wg := new(sync.WaitGroup)
	wg.Add(1)
	go func() {
		for {
			// Cause the contract renewal to fail
			deps.Fail()
			select {
			case <-cancel:
				wg.Done()
				return
			case <-time.After(10 * time.Millisecond):
			}
		}
	}()

	// Renew contracts.
	if err = siatest.RenewContractsByRenewWindow(renter, tg); err != nil {
		t.Fatal(err)
	}

	// Disrupt statement should prevent contracts from being renewed properly.
	// This means that both old and new contracts will be staticContracts which
	// are exported through the API via RenterContracts.Contracts
	err = build.Retry(50, 100*time.Millisecond, func() error {
		rc, err := renter.RenterContractsGet()
		if err != nil {
			return err
		}
		// Need to use old contract endpoint field as it is pulling from the
		// Contractor's staticContracts field which is where the bug was seen
		if len(rc.Contracts) != numHosts*2 {
			return fmt.Errorf("Incorrect number of staticContracts: have %v expected %v", len(rc.Contracts), numHosts*2)
		}
		return nil
	})
	if err != nil {
		renter.PrintDebugInfo(t, true, false, true)
		t.Fatal(err)
	}

	// By mining blocks to trigger threadContractMaintenance,
	// managedCheckForDuplicates should move renewed contracts from
	// staticContracts to oldContracts even though disrupt statement is still
	// interrupting renew code.
	m := tg.Miners()[0]
	if err = m.MineBlock(); err != nil {
		t.Fatal(err)
	}
	if err = tg.Sync(); err != nil {
		t.Fatal(err)
	}
	err = build.Retry(70, 100*time.Millisecond, func() error {
		// Check for older compatibility fields.
		// If we don't check this fields we are not checking the right conditions.
		rc, err := renter.RenterExpiredContractsGet()
		if err != nil {
			return err
		}
		if len(rc.InactiveContracts) != 0 {
			return fmt.Errorf("Incorrect number of inactive contracts: have %v expected %v", len(rc.InactiveContracts), 0)
		}
		if len(rc.ActiveContracts) != numHosts {
			return fmt.Errorf("Incorrect number of active contracts: have %v expected %v", len(rc.ActiveContracts), numHosts)
		}
		if len(rc.Contracts) != numHosts {
			return fmt.Errorf("Incorrect number of staticContracts: have %v expected %v", len(rc.Contracts), numHosts)
		}
		if len(rc.ExpiredContracts) != numHosts {
			return fmt.Errorf("Incorrect number of expired contracts: have %v expected %v", len(rc.ExpiredContracts), numHosts)
		}

		if err = m.MineBlock(); err != nil {
			return err
		}
		return nil
	})
	if err != nil {
		renter.PrintDebugInfo(t, true, false, true)
		t.Fatal(err)
	}

	// Stop calling fail on the dependency.
	close(cancel)
	wg.Wait()
	deps.Disable()
}

// testDownloadInterrupted interrupts a download using the provided dependencies.
func testDownloadInterrupted(t *testing.T, tg *siatest.TestGroup, deps *dependencies.DependencyInterruptOnceOnKeyword) {
	// Add Renter
	testDir := renterTestDir(t.Name())
	renterTemplate := node.Renter(testDir + "/renter")
	renterTemplate.ContractSetDeps = deps
	nodes, err := tg.AddNodes(renterTemplate)
	if err != nil {
		t.Fatal(err)
	}

	// Set the bandwidth limit to 1 chunk per second.
	renter := nodes[0]
	ct := crypto.TypeDefaultRenter
	dataPieces := uint64(len(tg.Hosts())) - 1
	parityPieces := uint64(1)
	chunkSize := siatest.ChunkSize(dataPieces, ct)
	_, remoteFile, err := renter.UploadNewFileBlocking(int(chunkSize), dataPieces, parityPieces, false)
	if err != nil {
		t.Fatal(err)
	}
	if err := renter.RenterRateLimitPost(int64(chunkSize), int64(chunkSize)); err != nil {
		t.Fatal(err)
	}
	defer func() {
		if err := renter.RenterRateLimitPost(0, 0); err != nil {
			t.Fatal(err)
		}
	}()

	// Call fail on the dependency every 10 ms.
	cancel := make(chan struct{})
	wg := new(sync.WaitGroup)
	wg.Add(1)
	go func() {
		for {
			// Cause the next download to fail.
			deps.Fail()
			select {
			case <-cancel:
				wg.Done()
				return
			case <-time.After(10 * time.Millisecond):
			}
		}
	}()
	// Try downloading the file 5 times.
	for i := 0; i < 5; i++ {
		if _, _, err := renter.DownloadByStream(remoteFile); err == nil {
			t.Fatal("Download shouldn't succeed since it was interrupted")
		}
	}
	// Stop calling fail on the dependency.
	close(cancel)
	wg.Wait()
	deps.Disable()
	// Download the file once more successfully
	if _, _, err := renter.DownloadByStream(remoteFile); err != nil {
		t.Fatal("Failed to download the file", err)
	}
}

// testUploadInterrupted let's the upload fail using the provided dependencies
// and makes sure that this doesn't corrupt the contract.
func testUploadInterrupted(t *testing.T, tg *siatest.TestGroup, deps *dependencies.DependencyInterruptOnceOnKeyword) {
	// Add Renter
	testDir := renterTestDir(t.Name())
	renterTemplate := node.Renter(testDir + "/renter")
	renterTemplate.ContractSetDeps = deps
	nodes, err := tg.AddNodes(renterTemplate)
	if err != nil {
		t.Fatal(err)
	}

	// Set the bandwidth limit to 1 chunk per second.
	ct := crypto.TypeDefaultRenter
	renter := nodes[0]
	dataPieces := uint64(len(tg.Hosts())) - 1
	parityPieces := uint64(1)
	chunkSize := siatest.ChunkSize(dataPieces, ct)
	if err := renter.RenterRateLimitPost(int64(chunkSize), int64(chunkSize)); err != nil {
		t.Fatal(err)
	}
	defer func() {
		if err := renter.RenterRateLimitPost(0, 0); err != nil {
			t.Fatal(err)
		}
	}()

	// Call fail on the dependency every two seconds to allow some uploads to
	// finish.
	cancel := make(chan struct{})
	done := make(chan struct{})
	wg := new(sync.WaitGroup)
	wg.Add(1)
	go func() {
		defer close(done)
		// Loop until cancel was closed or we reach 5 iterations. Otherwise we
		// might end up blocking the upload for too long.
		for i := 0; i < 10; i++ {
			// Cause the next upload to fail.
			deps.Fail()
			select {
			case <-cancel:
				wg.Done()
				return
			case <-time.After(100 * time.Millisecond):
			}
		}
		wg.Done()
	}()

	// Upload a file that's 1 chunk large.
	_, remoteFile, err := renter.UploadNewFileBlocking(int(chunkSize), dataPieces, parityPieces, false)
	if err != nil {
		t.Fatal(err)
	}
	// Make sure that the upload does not finish before the interrupting go
	// routine is finished
	select {
	case <-done:
	default:
		t.Fatal("Upload finished before interrupt signal is done")
	}
	// Stop calling fail on the dependency.
	close(cancel)
	wg.Wait()
	deps.Disable()
	// Download the file.
	if _, _, err := renter.DownloadByStream(remoteFile); err != nil {
		t.Fatal("Failed to download the file", err)
	}
}

// TestRenterAddNodes runs a subset of tests that require adding their own renter
func TestRenterAddNodes(t *testing.T) {
	if testing.Short() {
		t.SkipNow()
	}
	t.Parallel()

	// Create a group for testing
	groupParams := siatest.GroupParams{
		Hosts:   5,
		Renters: 1,
		Miners:  1,
	}
	groupDir := renterTestDir(t.Name())

	// Specify subtests to run
	subTests := []siatest.SubTest{
		{Name: "TestRedundancyReporting", Test: testRedundancyReporting}, // Put first because it pulls the original tg renter
		{Name: "TestUploadReady", Test: testUploadReady},
		{Name: "TestOverspendAllowance", Test: testOverspendAllowance},
		{Name: "TestRenterAllowanceCancel", Test: testRenterAllowanceCancel},
	}

	// Run tests
	if err := siatest.RunSubTests(t, groupParams, groupDir, subTests); err != nil {
		t.Fatal(err)
	}
}

// TestRenterAddNodes2 runs a subset of tests that require adding their own
// renter. TestRenterPostCancelAllowance was split into its own test to improve
// reliability - it was flaking previously.
func TestRenterAddNodes2(t *testing.T) {
	if testing.Short() {
		t.SkipNow()
	}
	t.Parallel()

	// Create a group for testing
	groupParams := siatest.GroupParams{
		Hosts:   5,
		Renters: 1,
		Miners:  1,
	}
	groupDir := renterTestDir(t.Name())

	// Specify subtests to run
	subTests := []siatest.SubTest{
		{Name: "TestRenterPostCancelAllowance", Test: testRenterPostCancelAllowance},
	}

	// Run tests
	if err := siatest.RunSubTests(t, groupParams, groupDir, subTests); err != nil {
		t.Fatal(err)
	}
}

// testRedundancyReporting verifies that redundancy reporting is accurate if
// contracts become offline.
func testRedundancyReporting(t *testing.T, tg *siatest.TestGroup) {
	// Upload a file.
	dataPieces := uint64(1)
	parityPieces := uint64(len(tg.Hosts()) - 1)

	renter := tg.Renters()[0]
	_, rf, err := renter.UploadNewFileBlocking(100, dataPieces, parityPieces, false)
	if err != nil {
		t.Fatal(err)
	}

	// Stop a host.
	host := tg.Hosts()[0]
	if err := tg.StopNode(host); err != nil {
		t.Fatal(err)
	}

	// Mine a block to trigger contract maintenance.
	miner := tg.Miners()[0]
	if err := miner.MineBlock(); err != nil {
		t.Fatal(err)
	}

	// Redundancy should decrease.
	expectedRedundancy := float64(dataPieces+parityPieces-1) / float64(dataPieces)
	if err := renter.WaitForDecreasingRedundancy(rf, expectedRedundancy); err != nil {
		t.Fatal("Redundancy isn't decreasing", err)
	}

	// Restart the host.
	if err := tg.StartNode(host); err != nil {
		t.Fatal(err)
	}

	// Wait until the host shows up as active again.
	pk, err := host.HostPublicKey()
	if err != nil {
		t.Fatal(err)
	}
	err = build.Retry(60, time.Second, func() error {
		hdag, err := renter.HostDbActiveGet()
		if err != nil {
			return err
		}
		for _, h := range hdag.Hosts {
			if reflect.DeepEqual(h.PublicKey, pk) {
				return nil
			}
		}
		// If host is not active, announce it again and mine a block.
		if err := host.HostAnnouncePost(); err != nil {
			return (err)
		}
		miner := tg.Miners()[0]
		if err := miner.MineBlock(); err != nil {
			return (err)
		}
		if err := tg.Sync(); err != nil {
			return (err)
		}
		hg, err := host.HostGet()
		if err != nil {
			return err
		}
		return fmt.Errorf("host with address %v not active", hg.InternalSettings.NetAddress)
	})
	if err != nil {
		t.Fatal(err)
	}

	if err := miner.MineBlock(); err != nil {
		t.Fatal(err)
	}

	// File should be repaired.
	if err := renter.WaitForUploadHealth(rf); err != nil {
		t.Fatal("File is not being repaired", err)
	}
}

// TestRenewFailing checks if a contract gets marked as !goodForRenew after
// failing multiple times in a row.
func TestRenewFailing(t *testing.T) {
	if testing.Short() {
		t.SkipNow()
	}
	t.Parallel()

	// Create a group for testing
	groupParams := siatest.GroupParams{
		Hosts:  4,
		Miners: 1,
	}
	testDir := renterTestDir(t.Name())
	tg, err := siatest.NewGroupFromTemplate(testDir, groupParams)
	if err != nil {
		t.Fatal("Failed to create group:", err)
	}
	defer func() {
		if err := tg.Close(); err != nil {
			t.Fatal(err)
		}
	}()

	// Add a host that can't renew.
	hostParams := node.HostTemplate
	hostParams.HostDeps = &dependencies.DependencyRenewFail{}
	nodes, err := tg.AddNodes(hostParams)
	if err != nil {
		t.Fatal(err)
	}
	failHost := nodes[0]
	lockedHostPK, err := failHost.HostPublicKey()
	if err != nil {
		t.Fatal(err)
	}

	// Add a regular renter.
	nodes, err = tg.AddNodes(node.RenterTemplate)
	if err != nil {
		t.Fatal(err)
	}
	renter := nodes[0]

	// All the contracts of the renter should be goodForRenew. So there should
	// be no inactive contracts, only active contracts
	err = siatest.CheckExpectedNumberOfContracts(renter, len(tg.Hosts()), 0, 0, 0, 0, 0)
	if err != nil {
		t.Fatal(err)
	}

	// Create a map of the hosts in the group.
	hostMap := make(map[string]*siatest.TestNode)
	for _, host := range tg.Hosts() {
		pk, err := host.HostPublicKey()
		if err != nil {
			t.Fatal(err)
		}
		hostMap[pk.String()] = host
	}

	// Get the contracts
	rcg, err := renter.RenterAllContractsGet()
	if err != nil {
		t.Fatal(err)
	}

	// Wait until the contract is supposed to be renewed.
	cg, err := renter.ConsensusGet()
	if err != nil {
		t.Fatal(err)
	}
	rg, err := renter.RenterGet()
	if err != nil {
		t.Fatal(err)
	}
	miner := tg.Miners()[0]
	blockHeight := cg.Height
	renewWindow := rg.Settings.Allowance.RenewWindow
	for blockHeight+renewWindow+1 < rcg.ActiveContracts[0].EndHeight {
		if err := miner.MineBlock(); err != nil {
			t.Fatal(err)
		}
		blockHeight++
	}

	// There should be no inactive contracts, only active contracts since we are
	// 1 block before the renewWindow/s second half. Do this in a retry to give
	// the contractor some time to catch up.
	err = build.Retry(int(renewWindow/2), time.Second, func() error {
		return siatest.CheckExpectedNumberOfContracts(renter, len(tg.Hosts()), 0, 0, 0, 0, 0)
	})
	if err != nil {
		t.Fatal(err)
	}

	// mine enough blocks to reach the second half of the renew window.
	for ; blockHeight+rg.Settings.Allowance.RenewWindow/2+1 < rcg.ActiveContracts[0].EndHeight; blockHeight++ {
		if err := miner.MineBlock(); err != nil {
			t.Fatal(err)
		}
		blockHeight++
	}

	// We should be within the second half of the renew window now. We keep
	// mining blocks until the host with the locked wallet has been replaced.
	// This should happen before we reach the endHeight of the contracts. This
	// means we should have number of hosts - 1 active contracts, number of
	// hosts - 1 renewed contracts, and one of the disabled contract which will
	// be the host that has the locked wallet
	err = build.Retry(int(rcg.ActiveContracts[0].EndHeight-blockHeight), time.Second, func() error {
		if err := miner.MineBlock(); err != nil {
			return err
		}
		// contract should be !goodForRenew now.
		// Assert number of contracts.
		err = siatest.CheckExpectedNumberOfContracts(renter, len(tg.Hosts())-1, 0, 0, 1, len(tg.Hosts())-1, 0)
		if err != nil {
			return err
		}
		// If the host is the host in the disabled contract, then the test has
		// passed.
		rc, err := renter.RenterDisabledContractsGet()
		if err != nil {
			return err
		}
		if !rc.DisabledContracts[0].HostPublicKey.Equals(lockedHostPK) {
			return errors.New("Disbled contract host not the locked host")
		}
		return nil
	})
	if err != nil {
		renter.PrintDebugInfo(t, true, true, true)
		t.Fatal(err)
	}
}

// testRenterAllowanceCancel tests that setting an empty allowance causes
// uploads, downloads, and renewals to cease as well as tests that resetting the
// allowance after the allowance was cancelled will trigger the correct contract
// formation.
func testRenterAllowanceCancel(t *testing.T, tg *siatest.TestGroup) {
	renterParams := node.Renter(filepath.Join(renterTestDir(t.Name()), "renter"))
	nodes, err := tg.AddNodes(renterParams)
	if err != nil {
		t.Fatal(err)
	}
	renter := nodes[0]

	// Grab the number of hosts
	numHosts := len(tg.Hosts())

	// Test Resetting allowance
	// Cancel the allowance
	if err := renter.RenterAllowanceCancelPost(); err != nil {
		renter.PrintDebugInfo(t, true, true, true)
		t.Fatal(err)
	}

	// Mark sure contracts have been updated
	err = build.Retry(200, 100*time.Millisecond, func() error {
		return siatest.CheckExpectedNumberOfContracts(renter, 0, 0, 0, numHosts, 0, 0)
	})
	if err != nil {
		renter.PrintDebugInfo(t, true, true, true)
		t.Fatal(err)
	}

	// Set the allowance again.
	if err := renter.RenterPostAllowance(siatest.DefaultAllowance); err != nil {
		renter.PrintDebugInfo(t, true, true, true)
		t.Fatal(err)
	}

	// Mine a block to start the threadedContractMaintenance.
	m := tg.Miners()[0]
	if err := m.MineBlock(); err != nil {
		t.Fatal(err)
	}

	// Give it some time to mark the contracts as goodForUpload and
	// goodForRenew again.
	tries := 0
	err = build.Retry(100, 100*time.Millisecond, func() error {
		if tries%20 == 0 {
			err := m.MineBlock()
			if err != nil {
				return err
			}
		}
		return siatest.CheckExpectedNumberOfContracts(renter, numHosts, 0, 0, 0, 0, 0)
	})
	if err != nil {
		renter.PrintDebugInfo(t, true, true, true)
		t.Fatal(err)
	}

	// Test Canceling allowance
	// Upload a file.
	dataPieces := uint64(1)
	parityPieces := uint64(len(tg.Hosts()) - 1)
	_, rf, err := renter.UploadNewFileBlocking(100, dataPieces, parityPieces, false)
	if err != nil {
		renter.PrintDebugInfo(t, true, true, true)
		t.Fatal(err)
	}

	// Cancel the allowance
	if err := renter.RenterAllowanceCancelPost(); err != nil {
		renter.PrintDebugInfo(t, true, true, true)
		t.Fatal(err)
	}

	// Give it some time to mark the contracts as !goodForUpload and
	// !goodForRenew.
	err = build.Retry(100, 100*time.Millisecond, func() error {
		return siatest.CheckExpectedNumberOfContracts(renter, 0, 0, 0, numHosts, 0, 0)
	})
	if err != nil {
		renter.PrintDebugInfo(t, true, true, true)
		t.Fatal(err)
	}

	// Try downloading the file; should succeed.
	if _, _, err := renter.DownloadByStream(rf); err != nil {
		renter.PrintDebugInfo(t, true, true, true)
		t.Fatal("downloading file failed", err)
	}

	// Wait for a few seconds to make sure that the upload heap is rebuilt.
	// The rebuilt interval is 3 seconds. Sleep for 5 to be safe.
	time.Sleep(5 * time.Second)

	// Try to upload a file after the allowance was cancelled. Should succeed.
	_, rf2, err := renter.UploadNewFile(100, dataPieces, parityPieces, false)
	if err != nil {
		renter.PrintDebugInfo(t, true, true, true)
		t.Fatal(err)
	}

	// Give it some time to upload.
	time.Sleep(time.Second)

	// Redundancy should still be 0.
	renterFiles, err := renter.RenterFilesGet(false)
	if err != nil {
		renter.PrintDebugInfo(t, true, true, true)
		t.Fatal("Failed to get files")
	}
	if len(renterFiles.Files) != 2 {
		t.Fatal("There should be exactly 2 tracked files")
	}
	fileInfo, err := renter.File(rf2)
	if err != nil {
		renter.PrintDebugInfo(t, true, true, true)
		t.Fatal(err)
	}
	if fileInfo.UploadProgress > 0 || fileInfo.UploadedBytes > 0 || fileInfo.Redundancy > 0 {
		t.Fatal("Uploading a file after canceling the allowance should fail")
	}

	// Mine enough blocks for the period to pass and the contracts to expire.
	for i := types.BlockHeight(0); i < siatest.DefaultAllowance.Period; i++ {
		if err := m.MineBlock(); err != nil {
			t.Fatal(err)
		}
	}

	// All contracts should be expired.
	tries = 0
	err = build.Retry(100, 100*time.Millisecond, func() error {
		if tries%20 == 0 {
			err := m.MineBlock()
			if err != nil {
				return err
			}
		}
		return siatest.CheckExpectedNumberOfContracts(renter, 0, 0, 0, 0, numHosts, 0)
	})
	if err != nil {
		renter.PrintDebugInfo(t, true, true, true)
		t.Fatal(err)
	}

	// Try downloading the file; should fail.
	if _, _, err := renter.DownloadByStream(rf2); err == nil {
		renter.PrintDebugInfo(t, true, true, true)
		t.Fatal("downloading file succeeded even though it shouldnt", err)
	}

	// The uploaded files should have 0x redundancy now.
	err = build.Retry(200, 100*time.Millisecond, func() error {
		rf, err := renter.RenterFilesGet(false)
		if err != nil {
			return errors.New("Failed to get files")
		}
		if len(rf.Files) != 2 || rf.Files[0].Redundancy != 0 || rf.Files[1].Redundancy != 0 {
			return errors.New("file redundancy should be 0 now")
		}
		return nil
	})
	if err != nil {
		renter.PrintDebugInfo(t, true, true, true)
		t.Fatal(err)
	}
}

// testUploadReady tests that the RenterUploadReady endpoint returns as expected
func testUploadReady(t *testing.T, tg *siatest.TestGroup) {
	// Add a renter that skips setting the allowance
	renterParams := node.Renter(filepath.Join(renterTestDir(t.Name()), "renter"))
	renterParams.SkipSetAllowance = true
	nodes, err := tg.AddNodes(renterParams)
	if err != nil {
		t.Fatal(err)
	}
	renter := nodes[0]

	// Renter should not be ready for upload
	rur, err := renter.RenterUploadReadyDefaultGet()
	if err != nil {
		t.Fatal(err)
	}
	if rur.Ready {
		t.Fatal("Renter should not be ready for upload")
	}

	// Check submitting only 1 variable set
	_, err = renter.RenterUploadReadyGet(1, 0)
	if err == nil {
		t.Fatal("Err should have been returned for only setting datapieces")
	}
	_, err = renter.RenterUploadReadyGet(0, 1)
	if err == nil {
		t.Fatal("Err should have been returned for only setting paritypieces")
	}

	// Set the allowance
	if err := renter.RenterPostAllowance(siatest.DefaultAllowance); err != nil {
		t.Fatal(err)
	}

	// Mine a block to start the threadedContractMaintenance.
	if err := tg.Miners()[0].MineBlock(); err != nil {
		t.Fatal(err)
	}

	// Confirm there are enough contracts
	err = build.Retry(100, 100*time.Millisecond, func() error {
		rc, err := renter.RenterContractsGet()
		if err != nil {
			return err
		}
		if len(rc.ActiveContracts) != len(tg.Hosts()) {
			return fmt.Errorf("Not enough contracts, have %v expected %v", len(rc.ActiveContracts), len(tg.Hosts()))
		}
		return nil
	})
	if err != nil {
		t.Fatal(err)
	}

	// Renter should be ready for upload
	rur, err = renter.RenterUploadReadyDefaultGet()
	if err != nil {
		t.Fatal(err)
	}
	if !rur.Ready {
		t.Fatal("Renter is not ready for upload", rur)
	}

	// Renter should not be viewed as ready if data and parity pieces are larger
	// than defaults
	rur, err = renter.RenterUploadReadyGet(15, 35)
	if err != nil {
		t.Fatal(err)
	}
	if rur.Ready {
		t.Fatal("Expected renter to not be ready for upload", rur)
	}
}

// testOverspendAllowance tests that setting a small allowance and trying to
// form contracts will not result in overspending the allowance
func testOverspendAllowance(t *testing.T, tg *siatest.TestGroup) {
	renterParams := node.Renter(filepath.Join(renterTestDir(t.Name()), "renter"))
	renterParams.SkipSetAllowance = true
	nodes, err := tg.AddNodes(renterParams)
	if err != nil {
		t.Fatal(err)
	}
	renter := nodes[0]

	// Set the allowance with only 4SC
	allowance := siatest.DefaultAllowance
	allowance.Funds = types.SiacoinPrecision.Mul64(4)
	if err := renter.RenterPostAllowance(allowance); err != nil {
		t.Fatal(err)
	}

	// Mine a block to start the threadedContractMaintenance.
	if err := tg.Miners()[0].MineBlock(); err != nil {
		t.Fatal(err)
	}

	// Try and form multiple sets of contracts by canceling any contracts that
	// form
	count := 0
	times := 0
	err = build.Retry(200, 100*time.Millisecond, func() error {
		// Mine Blocks every 5 iterations to ensure that contracts are
		// continually trying to be created
		count++
		if count%5 == 0 {
			if err := tg.Miners()[0].MineBlock(); err != nil {
				return err
			}
		}
		// Get contracts
		rc, err := renter.RenterContractsGet()
		if err != nil {
			return err
		}
		// Check if any contracts have formed
		if len(rc.ActiveContracts) == 0 {
			times++
			// Return if there have been 20 consecutive iterations with no new
			// contracts
			if times > 20 {
				return nil
			}
			return errors.New("no contracts to cancel")
		}
		times = 0
		// Cancel any active contracts
		for _, contract := range rc.ActiveContracts {
			err = renter.RenterContractCancelPost(contract.ID)
			if err != nil {
				return err
			}
		}
		return errors.New("contracts still forming")
	})
	if err != nil {
		t.Fatal(err)
	}
	// Confirm that contracts were formed
	rc, err := renter.RenterInactiveContractsGet()
	if err != nil {
		t.Fatal(err)
	}
	if len(rc.ActiveContracts) == 0 && len(rc.InactiveContracts) == 0 {
		t.Fatal("No Contracts formed")
	}

	// Confirm that the total allocated did not exceed the allowance funds
	rg, err := renter.RenterGet()
	if err != nil {
		t.Fatal(err)
	}
	funds := rg.Settings.Allowance.Funds
	allocated := rg.FinancialMetrics.TotalAllocated
	if funds.Cmp(allocated) < 0 {
		t.Fatalf("%v allocated exceeds allowance of %v", allocated, funds)
	}
}

// TestRenterLosingHosts tests that hosts will be replaced if they go offline
// and downloads will succeed with hosts going offline until the redundancy
// drops below 1
func TestRenterLosingHosts(t *testing.T) {
	if testing.Short() {
		t.SkipNow()
	}
	t.Parallel()

	// Create a testgroup without a renter so renter can be added with custom
	// allowance
	groupParams := siatest.GroupParams{
		Hosts:  4,
		Miners: 1,
	}
	testDir := renterTestDir(t.Name())
	tg, err := siatest.NewGroupFromTemplate(testDir, groupParams)
	if err != nil {
		t.Fatal("Failed to create group:", err)
	}
	defer func() {
		if err := tg.Close(); err != nil {
			t.Fatal(err)
		}
	}()

	// Add renter to the group
	renterParams := node.Renter(filepath.Join(testDir, "renter"))
	renterParams.Allowance = siatest.DefaultAllowance
	renterParams.Allowance.Hosts = 3 // hosts-1
	nodes, err := tg.AddNodes(renterParams)
	if err != nil {
		t.Fatal("Failed to add renter:", err)
	}
	r := nodes[0]

	// Remember hosts with whom there are contracts
	rc, err := r.RenterContractsGet()
	if err != nil {
		t.Fatal(err)
	}
	contractHosts := make(map[string]struct{})
	for _, c := range rc.ActiveContracts {
		contractHosts[c.HostPublicKey.String()] = struct{}{}
	}

	// Upload a file
	_, rf, err := r.UploadNewFileBlocking(100, 2, 1, false)
	if err != nil {
		t.Fatal(err)
	}

	// File should be at redundancy of 1.5
	file, err := r.RenterFileGet(rf.SiaPath())
	if err != nil {
		t.Fatal(err)
	}
	if file.File.Redundancy != 1.5 {
		t.Fatal("Expected filed redundancy to be 1.5 but was", file.File.Redundancy)
	}

	// Verify we can download the file
	_, _, err = r.DownloadToDisk(rf, false)
	if err != nil {
		t.Fatal(err)
	}

	// Stop one of the hosts that the renter has a contract with
	var pk types.SiaPublicKey
	for _, h := range tg.Hosts() {
		pk, err = h.HostPublicKey()
		if err != nil {
			t.Fatal(err)
		}
		if _, ok := contractHosts[pk.String()]; !ok {
			continue
		}
		if err = tg.StopNode(h); err != nil {
			t.Fatal(err)
		}
		break
	}

	// Wait for contract to be replaced
	loop := 0
	m := tg.Miners()[0]
	err = build.Retry(600, 100*time.Millisecond, func() error {
		if loop%10 == 0 {
			if err := m.MineBlock(); err != nil {
				return err
			}
		}
		loop++
		rc, err = r.RenterContractsGet()
		if err != nil {
			return err
		}
		err = siatest.CheckExpectedNumberOfContracts(r, int(renterParams.Allowance.Hosts), 0, 0, 1, 0, 0)
		if err != nil {
			return err
		}
		for _, c := range rc.ActiveContracts {
			if _, ok := contractHosts[c.HostPublicKey.String()]; !ok {
				contractHosts[c.HostPublicKey.String()] = struct{}{}
				return nil
			}
		}
		return errors.New("Contract not formed with new host")
	})
	if err != nil {
		t.Fatal(err)
	}

	// Remove stopped host for map
	delete(contractHosts, pk.String())

	// Since there is another host, another contract should form and the
	// redundancy should stay at 1.5
	err = build.Retry(100, 200*time.Millisecond, func() error {
		file, err := r.RenterFileGet(rf.SiaPath())
		if err != nil {
			return err
		}
		if file.File.Redundancy != 1.5 {
			return fmt.Errorf("Expected redundancy to be 1.5 but was %v", file.File.Redundancy)
		}
		return nil
	})
	if err != nil {
		t.Fatal(err)
	}

	// Verify that renter can still download file
	_, _, err = r.DownloadToDisk(rf, false)
	if err != nil {
		t.Fatal(err)
	}

	// Stop another one of the hosts that the renter has a contract with
	for _, h := range tg.Hosts() {
		pk, err = h.HostPublicKey()
		if err != nil {
			t.Fatal(err)
		}
		if _, ok := contractHosts[pk.String()]; !ok {
			continue
		}
		if err = tg.StopNode(h); err != nil {
			t.Fatal(err)
		}
		break
	}
	// Remove stopped host for map
	delete(contractHosts, pk.String())

	// Now that the renter has fewer hosts online than needed the redundancy
	// should drop to 1
	err = build.Retry(100, 100*time.Millisecond, func() error {
		file, err := r.RenterFileGet(rf.SiaPath())
		if err != nil {
			return err
		}
		if file.File.Redundancy != 1 {
			return fmt.Errorf("Expected redundancy to be 1 but was %v", file.File.Redundancy)
		}
		return nil
	})
	if err != nil {
		t.Fatal(err)
	}

	// Verify that renter can still download file
	if _, _, err = r.DownloadToDisk(rf, false); err != nil {
		r.PrintDebugInfo(t, true, true, true)
		t.Fatal(err)
	}

	// Stop another one of the hosts that the renter has a contract with
	for _, h := range tg.Hosts() {
		pk, err = h.HostPublicKey()
		if err != nil {
			t.Fatal(err)
		}
		if _, ok := contractHosts[pk.String()]; !ok {
			continue
		}
		if err = tg.StopNode(h); err != nil {
			t.Fatal(err)
		}
		break
	}
	// Remove stopped host for map
	delete(contractHosts, pk.String())

	// Now that the renter only has one host online the redundancy should be 0.5
	err = build.Retry(100, 100*time.Millisecond, func() error {
		files, err := r.RenterFilesGet(false)
		if err != nil {
			return err
		}
		if files.Files[0].Redundancy != 0.5 {
			return fmt.Errorf("Expected redundancy to be 0.5 but was %v", files.Files[0].Redundancy)
		}
		return nil
	})
	if err != nil {
		t.Fatal(err)
	}

	// Verify that the download will now fail because the file is less than a
	// redundancy of 1
	_, _, err = r.DownloadToDisk(rf, false)
	if err == nil {
		t.Fatal("Expected download to fail")
	}
}

// TestRenterFailingStandbyDownload checks a very specific edge case regarding
// standby workers. It uploads a file with a 2/3 redundancy to 4 hosts, causes
// a single piece to be stored on 2 hosts. Then it will take 3 hosts offline,
// Since 4 hosts are in the worker pool but only 2 are needed, Sia will put 2
// of them on standby and try to download from the other 2. Since only 1 worker
// can succeed, Sia should wake up one worker after another until it finally
// realizes that it doesn't have enough workers and the download fails.
func TestRenterFailingStandbyDownload(t *testing.T) {
	if !build.VLONG {
		t.SkipNow()
	}
	t.Parallel()

	// Create a testgroup without a renter so renter can be added with custom
	// allowance
	groupParams := siatest.GroupParams{
		Hosts:  4,
		Miners: 1,
	}
	testDir := renterTestDir(t.Name())
	tg, err := siatest.NewGroupFromTemplate(testDir, groupParams)
	if err != nil {
		t.Fatal("Failed to create group:", err)
	}
	defer func() {
		if err := tg.Close(); err != nil {
			t.Fatal(err)
		}
	}()

	// Add renter to the group
	renterParams := node.Renter(filepath.Join(testDir, "renter"))
	renterParams.Allowance = siatest.DefaultAllowance
	renterParams.Allowance.Hosts = 3
	nodes, err := tg.AddNodes(renterParams)
	if err != nil {
		t.Fatal("Failed to add renter:", err)
	}
	r := nodes[0]

	// Remember hosts with whom there are contracts
	rc, err := r.RenterContractsGet()
	if err != nil {
		t.Fatal(err)
	}
	contractHosts := make(map[string]struct{})
	for _, c := range rc.ActiveContracts {
		if _, ok := contractHosts[c.HostPublicKey.String()]; ok {
			continue
		}
		contractHosts[c.HostPublicKey.String()] = struct{}{}
	}

	// Upload a file
	_, rf, err := r.UploadNewFileBlocking(100, 2, 1, false)
	if err != nil {
		t.Fatal(err)
	}

	// File should be at redundancy of 1.5
	files, err := r.RenterFilesGet(false)
	if err != nil {
		t.Fatal(err)
	}
	if files.Files[0].Redundancy != 1.5 {
		t.Fatal("Expected filed redundancy to be 1.5 but was", files.Files[0].Redundancy)
	}

	// Stop one of the hosts that the renter has a contract with
	var pk types.SiaPublicKey
	var stoppedHost *siatest.TestNode
	for _, h := range tg.Hosts() {
		pk, err = h.HostPublicKey()
		if err != nil {
			t.Fatal(err)
		}
		if _, ok := contractHosts[pk.String()]; !ok {
			continue
		}
		if err = tg.StopNode(h); err != nil {
			t.Fatal(err)
		}
		stoppedHost = h
		break
	}

	// Wait for contract to be replaced
	loop := 0
	m := tg.Miners()[0]
	err = build.Retry(100, 100*time.Millisecond, func() error {
		if loop%10 == 0 {
			if err := m.MineBlock(); err != nil {
				return err
			}
		}
		loop++
		rc, err = r.RenterContractsGet()
		if err != nil {
			return err
		}
		if len(rc.ActiveContracts) != int(renterParams.Allowance.Hosts) {
			return fmt.Errorf("Expected %v contracts but got %v", int(renterParams.Allowance.Hosts), len(rc.ActiveContracts))
		}
		for _, c := range rc.ActiveContracts {
			if _, ok := contractHosts[c.HostPublicKey.String()]; !ok {
				return nil
			}
		}
		return errors.New("Contract not formed with new host")
	})
	if err != nil {
		t.Fatal(err)
	}

	// Since there is another host, another contract should form and the
	// redundancy should stay at 1.5
	err = build.Retry(100, 100*time.Millisecond, func() error {
		files, err := r.RenterFilesGet(false)
		if err != nil {
			return err
		}
		if files.Files[0].Redundancy != 1.5 {
			return fmt.Errorf("Expected redundancy to be 1.5 but was %v", files.Files[0].Redundancy)
		}
		return nil
	})
	if err != nil {
		t.Fatal(err)
	}

	// Bring the stopped host back up.
	pk, _ = stoppedHost.HostPublicKey()
	if err := tg.StartNode(stoppedHost); err != nil {
		t.Fatal(err)
	}

	// Announce it again to speed discovery up.
	if err := stoppedHost.HostAnnouncePost(); err != nil {
		t.Fatal(err)
	}

	// Wait until the contract is considered good again.
	loop = 0
	err = build.Retry(600, 500*time.Millisecond, func() error {
		if loop%10 == 0 {
			if err := m.MineBlock(); err != nil {
				return err
			}
		}
		loop++
		rc, err = r.RenterContractsGet()
		if err != nil {
			return err
		}
		if len(rc.ActiveContracts) != int(renterParams.Allowance.Hosts)+1 {
			return fmt.Errorf("Expected %v contracts but got %v", renterParams.Allowance.Hosts+1, len(rc.ActiveContracts))
		}
		return nil
	})
	if err != nil {
		r.PrintDebugInfo(t, true, false, true)
		t.Fatal(err)
	}

	// Stop 3 out of 4 hosts. We didn't add the replacement host to
	// contractHosts so it should contain the original 3 hosts.
	stoppedHosts := 0
	for _, h := range tg.Hosts() {
		pk, err = h.HostPublicKey()
		if err != nil {
			t.Fatal(err)
		}
		if _, ok := contractHosts[pk.String()]; !ok {
			continue
		}
		if err = tg.StopNode(h); err != nil {
			t.Fatal(err)
		}
		stoppedHosts++
	}

	// Check that we stopped the right amount of hosts.
	if stoppedHosts != len(tg.Hosts())-1 {
		t.Fatalf("Expected to stop %v hosts but was %v", stoppedHosts, len(tg.Hosts())-1)
	}

	// Verify that the download will now fail because the file is less than a
	// redundancy of 1
	_, _, err = r.DownloadToDisk(rf, false)
	if err == nil {
		t.Fatal("Expected download to fail")
	}
}

// TestRenterPersistData checks if the RenterSettings are persisted
func TestRenterPersistData(t *testing.T) {
	if testing.Short() {
		t.SkipNow()
	}
	t.Parallel()

	// Get test directory
	testDir := renterTestDir(t.Name())

	// Copying legacy file to test directory
	source := "../../compatibility/renter_v04.json"
	destination := filepath.Join(testDir, "renter", "renter.json")
	if err := copyFile(source, destination); err != nil {
		t.Fatal(err)
	}

	// Create new node from legacy renter.json persistence file
	r, err := siatest.NewNode(node.AllModules(testDir))
	if err != nil {
		t.Fatal(err)
	}
	defer func() {
		if err = r.Close(); err != nil {
			t.Fatal(err)
		}
	}()

	// Set renter allowance to finish renter set up
	// Currently /renter POST endpoint errors if the allowance
	// is not previously set or passed in as an argument
	err = r.RenterPostAllowance(siatest.DefaultAllowance)
	if err != nil {
		t.Fatal(err)
	}

	// Check Settings, should be defaults
	rg, err := r.RenterGet()
	if err != nil {
		t.Fatal(err)
	}
	if rg.Settings.MaxDownloadSpeed != renter.DefaultMaxDownloadSpeed {
		t.Fatalf("MaxDownloadSpeed not set to default of %v, set to %v",
			renter.DefaultMaxDownloadSpeed, rg.Settings.MaxDownloadSpeed)
	}
	if rg.Settings.MaxUploadSpeed != renter.DefaultMaxUploadSpeed {
		t.Fatalf("MaxUploadSpeed not set to default of %v, set to %v",
			renter.DefaultMaxUploadSpeed, rg.Settings.MaxUploadSpeed)
	}

	// Set StreamCacheSize, MaxDownloadSpeed, and MaxUploadSpeed to new values
	cacheSize := uint64(4)
	ds := int64(20)
	us := int64(10)
	if err := r.RenterSetStreamCacheSizePost(cacheSize); err != nil {
		t.Fatalf("%v: Could not set StreamCacheSize to %v", err, cacheSize)
	}
	if err := r.RenterRateLimitPost(ds, us); err != nil {
		t.Fatalf("%v: Could not set RateLimits to %v and %v", err, ds, us)
	}
	defer func() {
		if err := r.RenterRateLimitPost(0, 0); err != nil {
			t.Fatal(err)
		}
	}()

	// Confirm Settings were updated
	rg, err = r.RenterGet()
	if err != nil {
		t.Fatal(err)
	}
	if rg.Settings.MaxDownloadSpeed != ds {
		t.Fatalf("MaxDownloadSpeed not set to %v, set to %v", ds, rg.Settings.MaxDownloadSpeed)
	}
	if rg.Settings.MaxUploadSpeed != us {
		t.Fatalf("MaxUploadSpeed not set to %v, set to %v", us, rg.Settings.MaxUploadSpeed)
	}

	// Restart node
	err = r.RestartNode()
	if err != nil {
		t.Fatal("Failed to restart node:", err)
	}

	// check Settings, settings should be values set through API endpoints
	rg, err = r.RenterGet()
	if err != nil {
		t.Fatal(err)
	}
	if rg.Settings.MaxDownloadSpeed != ds {
		t.Fatalf("MaxDownloadSpeed not persisted as %v, set to %v", ds, rg.Settings.MaxDownloadSpeed)
	}
	if rg.Settings.MaxUploadSpeed != us {
		t.Fatalf("MaxUploadSpeed not persisted as %v, set to %v", us, rg.Settings.MaxUploadSpeed)
	}
}

// testZeroByteFile tests uploading and downloading a 0 and 1 byte file
func testZeroByteFile(t *testing.T, tg *siatest.TestGroup) {
	if len(tg.Hosts()) < 2 {
		t.Fatal("This test requires at least 2 hosts")
	}
	// Grab renter
	r := tg.Renters()[0]

	// Create 0 and 1 byte file
	zeroByteFile := 0
	oneByteFile := 1

	// Test uploading 0 byte file
	dataPieces := uint64(1)
	parityPieces := uint64(len(tg.Hosts())) - dataPieces
	redundancy := float64((dataPieces + parityPieces) / dataPieces)
	_, zeroRF, err := r.UploadNewFile(zeroByteFile, dataPieces, parityPieces, false)
	if err != nil {
		t.Fatal(err)
	}
	// Get zerobyte file
	rf, err := r.File(zeroRF)
	if err != nil {
		t.Fatal(err)
	}
	// Check redundancy and upload progress
	if rf.Redundancy != redundancy {
		t.Fatalf("Expected redundancy to be %v, got %v", redundancy, rf.Redundancy)
	}
	if rf.UploadProgress != 100 {
		t.Fatalf("Expected upload progress to be 100, got %v", rf.UploadProgress)
	}
	// Check health information
	if rf.Health != 0 {
		t.Fatalf("Expected health to be 0, got %v", rf.Health)
	}
	if rf.MaxHealth != 0 {
		t.Fatalf("Expected max health to be 0, got %v", rf.MaxHealth)
	}
	if rf.MaxHealthPercent != 100 {
		t.Fatalf("Expected max health percentage to be 100, got %v", rf.MaxHealthPercent)
	}
	if rf.NumStuckChunks != 0 {
		t.Fatalf("Expected number of stuck chunks to be 0, got %v", rf.NumStuckChunks)
	}
	if rf.Stuck {
		t.Fatalf("Expected file not to be stuck")
	}
	if rf.StuckHealth != 0 {
		t.Fatalf("Expected stuck health to be 0, got %v", rf.StuckHealth)
	}
	// Get the same file using the /renter/files endpoint with 'cached' set to
	// true.
	rfs, err := r.Files(true)
	if err != nil {
		t.Fatal(err)
	}
	var rf2 modules.FileInfo
	var found bool
	for _, file := range rfs {
		if file.SiaPath.Equals(rf.SiaPath) {
			found = true
			rf2 = file
			break
		}
	}
	if !found {
		t.Fatal("couldn't find uploaded file using /renter/files endpoint")
	}
	// Compare the fields again.
	if rf.Redundancy != rf2.Redundancy {
		t.Fatalf("Expected redundancy to be %v, got %v", rf.Redundancy, rf2.Redundancy)
	}
	if rf.UploadProgress != rf2.UploadProgress {
		t.Fatalf("Expected upload progress to be %v, got %v", rf.UploadProgress, rf2.UploadProgress)
	}
	if rf.Health != rf2.Health {
		t.Fatalf("Expected health to be %v, got %v", rf.Health, rf2.Health)
	}
	if rf.MaxHealth != rf2.MaxHealth {
		t.Fatalf("Expected max health to be %v, got %v", rf.MaxHealth, rf2.MaxHealth)
	}
	if rf.MaxHealthPercent != rf2.MaxHealthPercent {
		t.Fatalf("Expected max health percentage to be %v, got %v", rf.MaxHealthPercent, rf2.MaxHealthPercent)
	}
	if rf.NumStuckChunks != rf2.NumStuckChunks {
		t.Fatalf("Expected number of stuck chunks to be %v, got %v", rf.NumStuckChunks, rf2.NumStuckChunks)
	}
	if rf.Stuck != rf2.Stuck {
		t.Fatalf("Expected stuck to be %v, got %v", rf.Stuck, rf2.Stuck)
	}
	if rf.StuckHealth != rf2.StuckHealth {
		t.Fatalf("Expected stuck health to be %v, got %v", rf.StuckHealth, rf2.StuckHealth)
	}

	// Test uploading 1 byte file
	_, oneRF, err := r.UploadNewFileBlocking(oneByteFile, dataPieces, parityPieces, false)
	if err != nil {
		t.Fatal(err)
	}

	// Test downloading 0 byte file
	_, _, err = r.DownloadToDisk(zeroRF, false)
	if err != nil {
		t.Fatal(err)
	}

	// Test downloading 1 byte file
	_, _, err = r.DownloadToDisk(oneRF, false)
	if err != nil {
		t.Fatal(err)
	}
}

// TestRenterFileChangeDuringDownload confirms that a download will continue and
// succeed if the file is renamed or deleted after the download has started
func TestRenterFileChangeDuringDownload(t *testing.T) {
	if !build.VLONG {
		t.SkipNow()
	}
	t.Parallel()

	// Create a testgroup,
	groupParams := siatest.GroupParams{
		Hosts:   2,
		Renters: 1,
		Miners:  1,
	}
	testDir := renterTestDir(t.Name())
	tg, err := siatest.NewGroupFromTemplate(testDir, groupParams)
	if err != nil {
		t.Fatal("Failed to create group: ", err)
	}
	defer func() {
		if err := tg.Close(); err != nil {
			t.Fatal(err)
		}
	}()

	// Grab Renter and upload file
	r := tg.Renters()[0]
	dataPieces := uint64(1)
	parityPieces := uint64(1)
	chunkSize := int64(siatest.ChunkSize(dataPieces, crypto.TypeDefaultRenter))
	fileSize := 3 * int(chunkSize)
	_, rf1, err := r.UploadNewFileBlocking(fileSize, dataPieces, parityPieces, false)
	if err != nil {
		t.Fatal(err)
	}
	_, rf2, err := r.UploadNewFileBlocking(fileSize, dataPieces, parityPieces, false)
	if err != nil {
		t.Fatal(err)
	}
	_, rf3, err := r.UploadNewFileBlocking(fileSize, dataPieces, parityPieces, false)
	if err != nil {
		t.Fatal(err)
	}
	_, rf4, err := r.UploadNewFileBlocking(fileSize, dataPieces, parityPieces, false)
	if err != nil {
		t.Fatal(err)
	}
	_, rf5, err := r.UploadNewFileBlocking(fileSize, dataPieces, parityPieces, false)
	if err != nil {
		t.Fatal(err)
	}

	// Set the bandwidth limit to 1 chunk per second.
	if err := r.RenterRateLimitPost(chunkSize, chunkSize); err != nil {
		t.Fatal(err)
	}
	defer func() {
		if err := r.RenterRateLimitPost(0, 0); err != nil {
			t.Fatal(err)
		}
	}()

	// Create Wait group
	wg := new(sync.WaitGroup)

	// Test Renaming while Downloading and Streaming on 5 files.
	wg.Add(1)
	go renameDuringDownloadAndStream(r, rf1, t, wg, time.Second)
	wg.Add(1)
	go renameDuringDownloadAndStream(r, rf2, t, wg, time.Second)
	wg.Add(1)
	go renameDuringDownloadAndStream(r, rf3, t, wg, time.Second)
	wg.Add(1)
	go renameDuringDownloadAndStream(r, rf4, t, wg, time.Second)
	wg.Add(1)
	go renameDuringDownloadAndStream(r, rf5, t, wg, time.Second)
	wg.Wait()

	// Test Deleting while Downloading and Streaming
	//
	// Download the file
	wg.Add(1)
	go deleteDuringDownloadAndStream(r, rf1, t, wg, time.Second)
	wg.Add(1)
	go deleteDuringDownloadAndStream(r, rf2, t, wg, time.Second)
	wg.Add(1)
	go deleteDuringDownloadAndStream(r, rf3, t, wg, time.Second)
	wg.Add(1)
	go deleteDuringDownloadAndStream(r, rf4, t, wg, time.Second)
	wg.Add(1)
	go deleteDuringDownloadAndStream(r, rf5, t, wg, time.Second)

	wg.Wait()
}

// TestSetFileTrackingPath tests if changing the repairPath of a file works.
func TestSetFileTrackingPath(t *testing.T) {
	if testing.Short() {
		t.SkipNow()
	}
	t.Parallel()

	// Create a testgroup.
	gp := siatest.GroupParams{
		Hosts:   5,
		Renters: 1,
		Miners:  1,
	}
	tg, err := siatest.NewGroupFromTemplate(renterTestDir(t.Name()), gp)
	if err != nil {
		t.Fatal(err)
	}
	defer func() {
		if err := tg.Close(); err != nil {
			t.Fatal(err)
		}
	}()

	// Grab the first of the group's renters
	renter := tg.Renters()[0]
	// Check that we have enough hosts for this test.
	if len(tg.Hosts()) < 2 {
		t.Fatal("This test requires at least 2 hosts")
	}
	// Set fileSize and redundancy for upload
	fileSize := int(modules.SectorSize)
	dataPieces := uint64(1)
	parityPieces := uint64(len(tg.Hosts())) - dataPieces

	// Upload file
	localFile, remoteFile, err := renter.UploadNewFileBlocking(fileSize, dataPieces, parityPieces, false)
	if err != nil {
		t.Fatal(err)
	}
	// Move the file to a new location.
	if err := localFile.Move(); err != nil {
		t.Fatal(err)
	}
	// Take down all the hosts.
	numHosts := len(tg.Hosts())
	for _, host := range tg.Hosts() {
		if err := tg.RemoveNode(host); err != nil {
			t.Fatal("Failed to shutdown host", err)
		}
	}
	// File should have 0 redundancy now.
	if err := renter.WaitForDecreasingRedundancy(remoteFile, 0); err != nil {
		t.Fatal("Redundancy isn't decreasing", err)
	}
	// Rename the repairPath to match the new location.
	if err := renter.SetFileRepairPath(remoteFile, localFile); err != nil {
		t.Fatal("Failed to change the repair path", err)
	}
	// Create new hosts.
	_, err = tg.AddNodeN(node.HostTemplate, numHosts)
	if err != nil {
		t.Fatal("Failed to create a new host", err)
	}
	// We should reach full health again.
	if err := renter.WaitForUploadHealth(remoteFile); err != nil {
		t.Logf("numHosts: %v", len(tg.Hosts()))
		t.Fatal("File wasn't repaired", err)
	}
	// We should be able to download
	if _, _, err := renter.DownloadByStream(remoteFile); err != nil {
		t.Fatal("Failed to download file", err)
	}
	// Create a new file that is smaller than the first one.
	smallFile, err := renter.FilesDir().NewFile(fileSize - 1)
	if err != nil {
		t.Fatal(err)
	}
	// Try to change the repairPath of the remote file again. This shouldn't
	// work.
	if err := renter.SetFileRepairPath(remoteFile, smallFile); err == nil {
		t.Fatal("Changing repair path to file of different size shouldn't work")
	}
	// Delete the small file and try again. This also shouldn't work.
	if err := smallFile.Delete(); err != nil {
		t.Fatal(err)
	}
	if err := renter.SetFileRepairPath(remoteFile, smallFile); err == nil {
		t.Fatal("Changing repair path to a nonexistent file shouldn't work")
	}
}

// TestRenterFileContractIdentifier checks that the file contract's identifier
// is set correctly when forming a contract and after renewing it.
func TestRenterFileContractIdentifier(t *testing.T) {
	if testing.Short() {
		t.SkipNow()
	}
	t.Parallel()

	// Create a testgroup, creating without renter so the renter's
	// contract transactions can easily be obtained.
	groupParams := siatest.GroupParams{
		Hosts:  2,
		Miners: 1,
	}
	testDir := renterTestDir(t.Name())
	tg, err := siatest.NewGroupFromTemplate(testDir, groupParams)
	if err != nil {
		t.Fatal("Failed to create group: ", err)
	}
	defer func() {
		if err := tg.Close(); err != nil {
			t.Fatal(err)
		}
	}()

	// Add a Renter node
	renterParams := node.Renter(filepath.Join(testDir, "renter"))
	nodes, err := tg.AddNodes(renterParams)
	if err != nil {
		t.Fatal(err)
	}
	r := nodes[0]

	rcg, err := r.RenterContractsGet()
	if err != nil {
		t.Fatal(err)
	}
	// Get the heights of the contracts.
	sh := rcg.ActiveContracts[0].StartHeight
	eh := rcg.ActiveContracts[0].EndHeight

	// Get the blockheight.
	cg, err := r.ConsensusGet()
	if err != nil {
		t.Fatal(err)
	}
	bh := cg.Height

	// Get the allowance
	rg, err := r.RenterGet()
	if err != nil {
		t.Fatal(err)
	}
	allowance := rg.Settings.Allowance
	renewWindow := allowance.RenewWindow

	// Mine blocks until we reach the renew window.
	m := tg.Miners()[0]
	for ; bh < types.BlockHeight(eh-renewWindow); bh++ {
		if err := m.MineBlock(); err != nil {
			t.Fatal(err)
		}
	}

	// We have reached the renew window. Slowly mine through it and check the
	// contracts.
	err = build.Retry(int(renewWindow), time.Second, func() error {
		if err := m.MineBlock(); err != nil {
			return err
		}
		// Get the allowance. The period might have changed.
		rg, err = r.RenterGet()
		if err != nil {
			t.Fatal(err)
		}
		allowance = rg.Settings.Allowance

		if sh < rg.CurrentPeriod {
			// Contracts are expired right away
			return siatest.CheckExpectedNumberOfContracts(r, len(tg.Hosts()), 0, 0, 0, len(tg.Hosts()), 0)
		}
		// Contracts are just disabled
		return siatest.CheckExpectedNumberOfContracts(r, len(tg.Hosts()), 0, 0, len(tg.Hosts()), 0, 0)
	})
	if err != nil {
		r.PrintDebugInfo(t, true, true, true)
		t.Fatal(err)
	}

	// Mine blocks until after the renew window. The disabled contracts should
	// become expired.
	err = build.Retry(2*int(renewWindow), 100*time.Millisecond, func() error {
		if err := m.MineBlock(); err != nil {
			return err
		}
		return siatest.CheckExpectedNumberOfContracts(r, len(tg.Hosts()), 0, 0, 0, len(tg.Hosts()), 0)
	})
	if err != nil {
		r.PrintDebugInfo(t, true, true, true)
		t.Fatal(err)
	}

	var fcTxns []modules.ProcessedTransaction
	tries := 0
	err = build.Retry(100, 100*time.Millisecond, func() error {
		if tries%10 == 0 {
			if err := m.MineBlock(); err != nil {
				return err
			}
		}
		tries++
		// Get the transaction which are related to the renter since we started
		// the renter.
		txns, err := r.WalletTransactionsGet(0, ^types.BlockHeight(0))
		if err != nil {
			return err
		}

		// Filter out transactions without file contracts.
		fcTxns = make([]modules.ProcessedTransaction, 0)
		for _, txn := range txns.ConfirmedTransactions {
			if len(txn.Transaction.FileContracts) > 0 {
				fcTxns = append(fcTxns, txn)
			}
		}

		// There should be twice as many transactions with contracts as there
		// are hosts.
		if len(fcTxns) != 2*len(tg.Hosts()) {
			return fmt.Errorf("Expected %v txns but got %v", 2*len(tg.Hosts()), len(fcTxns))
		}
		return nil
	})
	if err != nil {
		t.Fatal(err)
	}

	// Get the wallet seed of the renter.
	wsg, err := r.WalletSeedsGet()
	if err != nil {
		t.Fatal(err)
	}
	seed, err := modules.StringToSeed(wsg.PrimarySeed, "english")
	if err != nil {
		t.Fatal(err)
	}
	renterSeed := proto.DeriveRenterSeed(seed)
	defer fastrand.Read(renterSeed[:])

	// Check the arbitrary data of each transaction and contract.
	for _, fcTxn := range fcTxns {
		txn := fcTxn.Transaction
		for _, fc := range txn.FileContracts {
			// Check that the arbitrary data has correct length.
			if len(txn.ArbitraryData) != 1 {
				t.Fatal("arbitrary data has wrong length")
			}
			csi := proto.ContractSignedIdentifier{}
			n := copy(csi[:], txn.ArbitraryData[0])
			encryptedHostKey := txn.ArbitraryData[0][n:]
			// Calculate the renter seed given the WindowStart of the contract.
			rs := renterSeed.EphemeralRenterSeed(fc.WindowStart)
			// Check if the identifier is valid.
			spk, valid, err := csi.IsValid(rs, txn, encryptedHostKey)
			if err != nil {
				t.Fatal(err)
			}
			if !valid {
				t.Fatal("identifier is invalid")
			}
			// Check that the host's key is a valid key from the hostb.
			_, err = r.HostDbHostsGet(spk)
			if err != nil {
				t.Fatal("hostKey is invalid", err)
			}
		}
	}
}

// TestUploadAfterDelete tests that rapidly uploading a file to the same
// siapath as a previously deleted file works.
func TestUploadAfterDelete(t *testing.T) {
	if testing.Short() {
		t.SkipNow()
	}
	t.Parallel()

	// Create a testgroup.
	groupParams := siatest.GroupParams{
		Hosts:  2,
		Miners: 1,
	}
	testDir := renterTestDir(t.Name())
	tg, err := siatest.NewGroupFromTemplate(testDir, groupParams)
	if err != nil {
		t.Fatal("Failed to create group: ", err)
	}
	defer func() {
		if err := tg.Close(); err != nil {
			t.Fatal(err)
		}
	}()

	// Add a Renter node
	renterParams := node.Renter(filepath.Join(testDir, "renter"))
	renterParams.RenterDeps = &dependencies.DependencyDisableCloseUploadEntry{}
	nodes, err := tg.AddNodes(renterParams)
	if err != nil {
		t.Fatal(err)
	}
	renter := nodes[0]

	// Upload file, creating a piece for each host in the group
	dataPieces := uint64(1)
	parityPieces := uint64(len(tg.Hosts())) - dataPieces
	fileSize := int(modules.SectorSize)
	localFile, remoteFile, err := renter.UploadNewFileBlocking(fileSize, dataPieces, parityPieces, false)
	if err != nil {
		t.Fatal("Failed to upload a file for testing: ", err)
	}
	// Repeatedly upload and delete a file with the same SiaPath without
	// closing the entry. That shouldn't cause issues.
	for i := 0; i < 5; i++ {
		// Delete the file.
		if err := renter.RenterFileDeletePost(remoteFile.SiaPath()); err != nil {
			t.Fatal(err)
		}
		// Upload the file again right after deleting it.
		if _, err := renter.UploadBlocking(localFile, dataPieces, parityPieces, false); err != nil {
			t.Fatal(err)
		}
	}

	// Create an empty directory on the renter called 'dir.sia'. This triggers
	// an edge case where calling /renter/delete on that directory in an old
	// version of the code would cause the directory to be deleted.
	sp, err := modules.NewSiaPath("dir.sia")
	if err != nil {
		t.Fatal(err)
	}
	err = renter.RenterDirCreatePost(sp)
	if err != nil {
		t.Fatal(err)
	}

	// Call delete file on that new dir.
	err = renter.RenterFileDeletePost(sp)
	if err == nil {
		t.Fatal("calling 'delete file' on empty dir should return an error")
	}
	// Check that the dir still exists.
	_, err = renter.RenterDirGet(sp)
	if err != nil {
		t.Fatal(err)
	}
}

// TestSiafileCompatCodeV137 checks that legacy renters can upgrade from the
// v137 siafile format.
func TestSiafileCompatCodeV137(t *testing.T) {
	if testing.Short() {
		t.SkipNow()
	}
	t.Parallel()

	// Get test directory
	testDir := renterTestDir(t.Name())

	// The siapath stored in the legacy file.
	expectedSiaPath, err := modules.NewSiaPath("sub1/sub2/testfile")
	if err != nil {
		t.Fatal(err)
	}

	// Copying legacy file to test directory
	renterDir := filepath.Join(testDir, "renter")
	source := filepath.Join("..", "..", "compatibility", "siafile_v1.3.7.sia")
	destination := filepath.Join(renterDir, "sub1", "sub2", "testfile.sia")
	if err := copyFile(source, destination); err != nil {
		t.Fatal(err)
	}
	// Copy the legacy settings file to the test directory.
	source2 := "../../compatibility/renter_v137.json"
	destination2 := filepath.Join(renterDir, "renter.json")
	if err := copyFile(source2, destination2); err != nil {
		t.Fatal(err)
	}
	// Copy the legacy contracts into the test directory.
	contractsSource := "../../compatibility/contracts_v137"
	contracts, err := ioutil.ReadDir(contractsSource)
	if err != nil {
		t.Fatal(err)
	}
	for _, fi := range contracts {
		contractDst := filepath.Join(contractsSource, fi.Name())
		err := copyFile(contractDst, filepath.Join(renterDir, "contracts", fi.Name()))
		if err != nil {
			t.Fatal(err)
		}
	}

	// Create new node with legacy sia file.
	r, err := siatest.NewNode(node.AllModules(testDir))
	if err != nil {
		t.Fatal(err)
	}
	defer func() {
		if err = r.Close(); err != nil {
			t.Fatal(err)
		}
	}()
	// Make sure the folder containing the legacy file was deleted.
	if _, err := os.Stat(filepath.Join(renterDir, "sub1")); !os.IsNotExist(err) {
		t.Fatal("Error should be ErrNotExist but was", err)
	}
	// Make sure the siafile is exactly where we would expect it.
	expectedLocation := filepath.Join(renterDir, modules.FileSystemRoot, modules.UserFolder.String(), "sub1", "sub2", "testfile.sia")
	if _, err := os.Stat(expectedLocation); err != nil {
		t.Fatal(err)
	}
	// Check that exactly 1 siafile exists and that it's the correct one.
	fis, err := r.Files(false)
	if err != nil {
		t.Fatal(err)
	}
	if len(fis) != 1 {
		t.Fatal("Expected 1 file but got", len(fis))
	}
	if fis[0].SiaPath != expectedSiaPath {
		t.Fatalf("Siapath should be '%v' but was '%v'",
			expectedSiaPath, fis[0].SiaPath)
	}
	// Check the other fields of the files in a loop since the cached fields might
	// need some time to update.
	err = build.Retry(100, time.Second, func() error {
		fis, err := r.Files(false)
		if err != nil {
			return err
		}
		sf := fis[0]
		if sf.AccessTime.IsZero() {
			return errors.New("AccessTime wasn't set correctly")
		}
		if sf.ChangeTime.IsZero() {
			return errors.New("ChangeTime wasn't set correctly")
		}
		if sf.CreateTime.IsZero() {
			return errors.New("CreateTime wasn't set correctly")
		}
		if sf.ModificationTime.IsZero() {
			return errors.New("ModificationTime wasn't set correctly")
		}
		if sf.Available {
			return errors.New("File shouldn't be available since we don't know the hosts")
		}
		if sf.CipherType != crypto.TypeTwofish.String() {
			return fmt.Errorf("CipherType should be twofish but was: %v", sf.CipherType)
		}
		if sf.Filesize != 4096 {
			return fmt.Errorf("Filesize should be 4096 but was: %v", sf.Filesize)
		}
		if sf.Expiration != 91 {
			return fmt.Errorf("Expiration should be 91 but was: %v", sf.Expiration)
		}
		if sf.LocalPath != "/tmp/SiaTesting/siatest/TestRenterTwo/gctwr-EKYAZSVOZ6U2T4HZYIAQ/files/4096bytes 16951a61" {
			return errors.New("LocalPath doesn't match")
		}
		if sf.Redundancy != 0 {
			return errors.New("Redundancy should be 0 since we don't know the hosts")
		}
		if sf.UploadProgress != 100 {
			return fmt.Errorf("File was uploaded before so the progress should be 100 but was %v", sf.UploadProgress)
		}
		if sf.UploadedBytes != 40960 {
			return errors.New("Redundancy should be 10/20 so 10x the Filesize = 40960 bytes should be uploaded")
		}
		if sf.OnDisk {
			return errors.New("OnDisk should be false but was true")
		}
		if sf.Recoverable {
			return errors.New("Recoverable should be false but was true")
		}
		if !sf.Renewing {
			return errors.New("Renewing should be true but wasn't")
		}
		return nil
	})
	if err != nil {
		t.Fatal(err)
	}
}

// TestSiafileCompatCodeV140 checks that legacy renters can upgrade from the
// v140 siafile format.
func TestSiafileCompatCodeV140(t *testing.T) {
	if testing.Short() {
		t.SkipNow()
	}
	t.Parallel()

	// Get test directory
	testDir := renterTestDir(t.Name())

	// Copy the legacy settings file to the test directory.
	renterDir := filepath.Join(testDir, "renter")
	source := "../../compatibility/renter_v140.json"
	destination := filepath.Join(renterDir, "renter.json")
	if err := copyFile(source, destination); err != nil {
		t.Fatal(err)
	}

	// Prepare a legacy snapshots and siafiles folder which should be moved by
	// the upgrade code.
	siafilesDir := filepath.Join(renterDir, "siafiles")
	snapshotsDir := filepath.Join(renterDir, "snapshots")
	if err := os.MkdirAll(siafilesDir, 0700); err != nil {
		t.Fatal(err)
	}
	if err := os.MkdirAll(snapshotsDir, 0700); err != nil {
		t.Fatal(err)
	}
	// Add a dummy snapshot and siafile to their corresponding folder.
	dummySiafile := "foo.sia"
	dummySnapshot := "bar.sia"
	var f *os.File
	var err error
	if f, err = os.Create(filepath.Join(siafilesDir, dummySiafile)); err != nil {
		t.Fatal(err)
	}
	if err := f.Close(); err != nil {
		t.Fatal(err)
	}
	if f, err = os.Create(filepath.Join(snapshotsDir, dummySnapshot)); err != nil {
		t.Fatal(err)
	}
	if err := f.Close(); err != nil {
		t.Fatal(err)
	}
	// Create new node with legacy sia file.
	r, err := siatest.NewNode(node.AllModules(testDir))
	if err != nil {
		t.Fatal(err)
	}
	if err = r.Close(); err != nil {
		t.Fatal(err)
	}
	// Make sure the folders don't exist anymore.
	if _, err := os.Stat(siafilesDir); !os.IsNotExist(err) {
		t.Fatal("Error should be ErrNotExist but was", err)
	}
	if _, err := os.Stat(snapshotsDir); !os.IsNotExist(err) {
		t.Fatal("Error should be ErrNotExist but was", err)
	}
	// Make sure the files are where we would expect them.
	expectedLocation := filepath.Join(renterDir, modules.FileSystemRoot, modules.UserFolder.String(), dummySiafile)
	if _, err := os.Stat(expectedLocation); err != nil {
		t.Fatal(err)
	}
	expectedLocation = filepath.Join(renterDir, modules.FileSystemRoot, modules.BackupFolder.String(), dummySnapshot)
	if _, err := os.Stat(expectedLocation); err != nil {
		t.Fatal(err)
	}
}

// testFileAvailableAndRecoverable checks to make sure that the API properly
// reports if a file is available and/or recoverable
func testFileAvailableAndRecoverable(t *testing.T, tg *siatest.TestGroup) {
	// Grab the first of the group's renters
	r := tg.Renters()[0]

	// Check that we have 5 hosts for this test so that the redundancy
	// assumptions work for the test
	if len(tg.Hosts()) != 5 {
		t.Fatal("This test requires 5 hosts")
	}

	// Set fileSize and redundancy for upload
	fileSize := int(modules.SectorSize)
	dataPieces := uint64(4)
	parityPieces := uint64(len(tg.Hosts())) - dataPieces

	// Upload file
	localFile, remoteFile, err := r.UploadNewFileBlocking(fileSize, dataPieces, parityPieces, false)
	if err != nil {
		t.Fatal(err)
	}

	// Get the file info and check if it is available and recoverable. File
	// should be available, recoverable, redundancy >1, and the file should be
	// on disk
	fi, err := r.File(remoteFile)
	if err != nil {
		t.Fatal("failed to get file info", err)
	}
	if fi.Redundancy < 1 {
		t.Fatal("redundancy of file is less than 1:", fi.Redundancy)
	}
	if !fi.OnDisk {
		t.Fatal("file is not on disk")
	}
	if !fi.Available {
		t.Fatal("file is not available")
	}
	if !fi.Recoverable {
		t.Fatal("file is not recoverable")
	}

	// Take down two hosts so that the redundancy drops below 1
	for i := 0; i < 2; i++ {
		if err := tg.RemoveNode(tg.Hosts()[0]); err != nil {
			t.Fatal("Failed to shutdown host", err)
		}
	}
	expectedRedundancy := float64(dataPieces+parityPieces-2) / float64(dataPieces)
	if err := r.WaitForDecreasingRedundancy(remoteFile, expectedRedundancy); err != nil {
		t.Fatal("Redundancy isn't decreasing", err)
	}

	// Get file into, file should not be available because the redundancy is  <1
	// but it should be recoverable because the file is on disk
	fi, err = r.File(remoteFile)
	if err != nil {
		t.Fatal("failed to get file info", err)
	}
	if fi.Redundancy >= 1 {
		t.Fatal("redundancy of file should be less than 1:", fi.Redundancy)
	}
	if !fi.OnDisk {
		t.Fatal("file is not on disk")
	}
	if fi.Available {
		t.Fatal("file should not be available")
	}
	if !fi.Recoverable {
		t.Fatal("file should be recoverable")
	}

	// Delete the file locally.
	if err := localFile.Delete(); err != nil {
		t.Fatal("failed to delete local file", err)
	}

	// Get file into, file should now not be available or recoverable
	fi, err = r.File(remoteFile)
	if err != nil {
		t.Fatal("failed to get file info", err)
	}
	if fi.Redundancy >= 1 {
		t.Fatal("redundancy of file should be less than 1:", fi.Redundancy)
	}
	if fi.OnDisk {
		t.Fatal("file is still on disk")
	}
	if fi.Available {
		t.Fatal("file should not be available")
	}
	if fi.Recoverable {
		t.Fatal("file should not be recoverable")
	}
}

// testSetFileStuck tests that manually setting the 'stuck' field of a file
// works as expected.
func testSetFileStuck(t *testing.T, tg *siatest.TestGroup) {
	// Grab the first of the group's renters
	r := tg.Renters()[0]

	// Check if there are already uploaded file we can use.
	rfg, err := r.RenterFilesGet(false)
	if err != nil {
		t.Fatal(err)
	}
	if len(rfg.Files) == 0 {
		// Set fileSize and redundancy for upload
		dataPieces := uint64(len(tg.Hosts()) - 1)
		parityPieces := uint64(len(tg.Hosts())) - dataPieces
		fileSize := int(dataPieces * modules.SectorSize)

		// Upload file
		_, _, err := r.UploadNewFileBlocking(fileSize, dataPieces, parityPieces, false)
		if err != nil {
			t.Fatal(err)
		}
	}
	// Get a file.
	rfg, err = r.RenterFilesGet(false)
	if err != nil {
		t.Fatal(err)
	}
	f := rfg.Files[0]
	// Set stuck to the opposite value it had before.
	if err := r.RenterSetFileStuckPost(f.SiaPath, false, !f.Stuck); err != nil {
		t.Fatal(err)
	}
	// Check if it was set correctly.
	fi, err := r.RenterFileGet(f.SiaPath)
	if err != nil {
		t.Fatal(err)
	}
	if fi.File.Stuck == f.Stuck {
		t.Fatalf("Stuck field should be %v but was %v", !f.Stuck, fi.File.Stuck)
	}
	// Set stuck to the original value.
	if err := r.RenterSetFileStuckPost(f.SiaPath, false, f.Stuck); err != nil {
		t.Fatal(err)
	}
	// Check if it was set correctly.
	fi, err = r.RenterFileGet(f.SiaPath)
	if err != nil {
		t.Fatal(err)
	}
	if fi.File.Stuck != f.Stuck {
		t.Fatalf("Stuck field should be %v but was %v", f.Stuck, fi.File.Stuck)
	}
	// Set stuck back once more using the root flag.
	rebased, err := f.SiaPath.Rebase(modules.RootSiaPath(), modules.UserFolder)
	if err != nil {
		t.Fatal(err)
	}
	if err := r.RenterSetFileStuckPost(rebased, true, !f.Stuck); err != nil {
		t.Fatal(err)
	}
	// Check if it was set correctly.
	fi, err = r.RenterFileGet(f.SiaPath)
	if err != nil {
		t.Fatal(err)
	}
	if fi.File.Stuck == f.Stuck {
		t.Fatalf("Stuck field should be %v but was %v", !f.Stuck, fi.File.Stuck)
	}
}

// testEscapeSiaPath tests that SiaPaths are escaped correctly to handle escape
// characters
func testEscapeSiaPath(t *testing.T, tg *siatest.TestGroup) {
	// Grab the first of the group's renters
	r := tg.Renters()[0]

	// Check that we have enough hosts for this test.
	if len(tg.Hosts()) < 2 {
		t.Fatal("This test requires at least 2 hosts")
	}

	// Set fileSize and redundancy for upload
	dataPieces := uint64(1)
	parityPieces := uint64(len(tg.Hosts())) - dataPieces

	// Create Local File
	lf, err := r.FilesDir().NewFile(100)
	if err != nil {
		t.Fatal(err)
	}

	// File names to tests
	names := []string{
		"dollar$sign",
		"and&sign",
		"single`quote",
		"full:colon",
		"semi;colon",
		"hash#tag",
		"percent%sign",
		"at@sign",
		"less<than",
		"greater>than",
		"equal=to",
		"question?mark",
		"open[bracket",
		"close]bracket",
		"open{bracket",
		"close}bracket",
		"carrot^top",
		"pipe|pipe",
		"tilda~tilda",
		"plus+sign",
		"minus-sign",
		"under_score",
		"comma,comma",
		"apostrophy's",
		`quotation"marks`,
	}
	for _, s := range names {
		// Create SiaPath
		siaPath, err := modules.NewSiaPath(s)
		if err != nil {
			t.Fatal(err)
		}

		// Upload file
		_, err = r.Upload(lf, siaPath, dataPieces, parityPieces, false)
		if err != nil {
			t.Fatal(err)
		}

		// Confirm we can get file
		_, err = r.RenterFileGet(siaPath)
		if err != nil {
			t.Fatal(err)
		}
	}
}

// testValidateSiaPath tests the validate siapath endpoint
func testValidateSiaPath(t *testing.T, tg *siatest.TestGroup) {
	// Grab the first of the group's renters
	r := tg.Renters()[0]

	// Create siapaths to test
	var pathTests = []struct {
		path  string
		valid bool
	}{
		{`\\some\\windows\\path`, true},
		{"valid/siapath", true},
		{"../../../directory/traversal", false},
		{"testpath", true},
		{"valid/siapath/../with/directory/traversal", false},
		{"validpath/test", true},
		{"..validpath/..test", true},
		{"./invalid/path", false},
		{".../path", true},
		{"valid./path", true},
		{"valid../path", true},
		{"valid/path./test", true},
		{"valid/path../test", true},
		{"test/path", true},
		{"/leading/slash", false}, // this is not valid through the api because a leading slash is added by the api call so this turns into 2 leading slashes
		{"foo/./bar", false},
		{"", false},
		{"blank/end/", true}, // clean will trim trailing slashes so this is a valid input
		{"double//dash", false},
		{"../", false},
		{"./", false},
		{".", false},
	}
	// Test all siapaths
	for _, pathTest := range pathTests {
		err := r.RenterValidateSiaPathPost(pathTest.path)
		// Verify expected Error
		if err != nil && pathTest.valid {
			t.Fatal("validateSiapath failed on valid path: ", pathTest.path)
		}
		if err == nil && !pathTest.valid {
			t.Fatal("validateSiapath succeeded on invalid path: ", pathTest.path)
		}
	}

	// Create SiaPaths that contain escape characters
	var escapeCharTests = []struct {
		path  string
		valid bool
	}{
		{"dollar$sign", true},
		{"and&sign", true},
		{"single`quote", true},
		{"full:colon", true},
		{"semi;colon", true},
		{"hash#tag", true},
		{"percent%sign", true},
		{"at@sign", true},
		{"less<than", true},
		{"greater>than", true},
		{"equal=to", true},
		{"question?mark", true},
		{"open[bracket", true},
		{"close]bracket", true},
		{"open{bracket", true},
		{"close}bracket", true},
		{"carrot^top", true},
		{"pipe|pipe", true},
		{"tilda~tilda", true},
		{"plus+sign", true},
		{"minus-sign", true},
		{"under_score", true},
		{"comma,comma", true},
		{"apostrophy's", true},
		{`quotation"marks`, true},
	}
	// Test all escape charcter siapaths
	for _, escapeCharTest := range escapeCharTests {
		path := url.PathEscape(escapeCharTest.path)
		err := r.RenterValidateSiaPathPost(path)
		// Verify expected Error
		if err != nil && escapeCharTest.valid {
			t.Fatalf("validateSiapath failed on valid path %v, escaped %v ", escapeCharTest.path, path)
		}
		if err == nil && !escapeCharTest.valid {
			t.Fatalf("validateSiapath succeeded on invalid path %v, escaped %v ", escapeCharTest.path, path)
		}
	}
}

// TestOutOfStorageHandling makes sure that we form a new contract to replace a
// host that has run out of storage while still keeping it around as
// goodForRenew.
func TestOutOfStorageHandling(t *testing.T) {
	if testing.Short() {
		t.SkipNow()
	}
	t.Parallel()

	// Create a group with 1 default host.
	gp := siatest.GroupParams{
		Hosts:  1,
		Miners: 1,
	}
	testDir := renterTestDir(t.Name())
	tg, err := siatest.NewGroupFromTemplate(testDir, gp)
	if err != nil {
		t.Fatal(err)
	}
	defer func() {
		if err := tg.Close(); err != nil {
			t.Fatal(err)
		}
	}()
	// Prepare a host that offers the minimum storage possible.
	hostTemplate := node.Host(filepath.Join(testDir, "host1"))
	hostTemplate.HostStorage = modules.SectorSize * contractmanager.MinimumSectorsPerStorageFolder

	// Prepare a renter that expects to upload 1 Sector of data to 2 hosts at a
	// 2x redundancy. We set the ExpectedStorage lower than the available
	// storage on the host to make sure it's not penalized.
	renterTemplate := node.Renter(filepath.Join(testDir, "renter"))
	dataPieces := uint64(1)
	parityPieces := uint64(1)
	allowance := siatest.DefaultAllowance
	allowance.ExpectedRedundancy = float64(dataPieces+parityPieces) / float64(dataPieces)
	allowance.ExpectedStorage = modules.SectorSize // 4 KiB
	allowance.Hosts = 3
	renterTemplate.Allowance = allowance

	// Add the host and renter to the group.
	nodes, err := tg.AddNodes(hostTemplate)
	if err != nil {
		t.Fatal(err)
	}
	host := nodes[0]
	nodes, err = tg.AddNodes(renterTemplate)
	if err != nil {
		t.Fatal(err)
	}
	renter := nodes[0]

	// Upload a file to fill up the host.
	_, _, err = renter.UploadNewFileBlocking(int(hostTemplate.HostStorage), dataPieces, parityPieces, false)
	if err != nil {
		t.Fatal(err)
	}
	// Make sure the host is full.
	hg, err := host.HostGet()
	if hg.ExternalSettings.RemainingStorage != 0 {
		t.Fatal("Expected remaining storage to be 0 but was", hg.ExternalSettings.RemainingStorage)
	}
	// Start uploading another file in the background to trigger the OOS error.
	_, rf, err := renter.UploadNewFile(int(2*modules.SectorSize), dataPieces, parityPieces, false)
	if err != nil {
		t.Fatal(err)
	}
	// Make sure the host's contract is no longer good for upload but still good
	// for renew.
	err = build.Retry(10, time.Second, func() error {
		if err := tg.Miners()[0].MineBlock(); err != nil {
			t.Fatal(err)
		}
		hpk, err := host.HostPublicKey()
		if err != nil {
			return err
		}
		rcg, err := renter.RenterContractsGet()
		if err != nil {
			return err
		}
		// One contract should be good for uploads and renewal and is therefore
		// active.
		if len(rcg.ActiveContracts) != 1 {
			return fmt.Errorf("Expected 1 active contract but got %v", len(rcg.ActiveContracts))
		}
		// One contract should be good for renewal but not uploading and is
		// therefore passive.
		if len(rcg.PassiveContracts) != 1 {
			return fmt.Errorf("Expected 1 passive contract but got %v", len(rcg.PassiveContracts))
		}
		hostContract := rcg.PassiveContracts[0]
		if !hostContract.HostPublicKey.Equals(hpk) {
			return errors.New("Passive contract doesn't belong to the host")
		}
		return nil
	})
	if err != nil {
		t.Fatal(err)
	}

	// Add a new host for the renter to replace the old one with.
	_, err = tg.AddNodes(node.Host(filepath.Join(testDir, "host2")))
	if err != nil {
		t.Fatal(err)
	}
	// The file should reach full health now.
	if err := renter.WaitForUploadHealth(rf); err != nil {
		t.Fatal(err)
	}
	// There should be 2 active contracts now and 1 passive one.
	rcg, err := renter.RenterContractsGet()
	if err != nil {
		t.Fatal(err)
	}
	if len(rcg.ActiveContracts) != 2 {
		t.Fatal("Expected 2 active contracts but got", len(rcg.ActiveContracts))
	}
	if len(rcg.PassiveContracts) != 1 {
		t.Fatal("Expected 1 passive contract but got", len(rcg.PassiveContracts))
	}
<<<<<<< HEAD

	// After a while we give the host a new chance and it should be active
	// again.
	err = build.Retry(600, 100*time.Millisecond, func() error {
=======
	// After a while we give the host a new chance and it should be active
	// again.
	i := 0
	err = build.Retry(100, 100*time.Millisecond, func() error {
		i++
		if i%10 == 0 {
			if err := tg.Miners()[0].MineBlock(); err != nil {
				t.Fatal(err)
			}
		}

>>>>>>> 28afae5a
		rcg, err = renter.RenterContractsGet()
		if err != nil {
			t.Fatal(err)
		}
		if len(rcg.ActiveContracts) != 3 {
			if err := tg.Miners()[0].MineBlock(); err != nil {
				t.Fatal(err)
			}

			return fmt.Errorf("Expected 3 active contracts but got %v", len(rcg.ActiveContracts))
		}
		return nil
	})
	if err != nil {
		t.Fatal(err)
	}
}

// TestAsyncStartupRace queries some of the modules endpoints during an async
// startup.
func TestAsyncStartupRace(t *testing.T) {
	if testing.Short() {
		t.SkipNow()
	}
	t.Parallel()

	testDir := renterTestDir(t.Name())
	np := node.AllModules(testDir)
	// Disable the async startup part of the modules.
	deps := &dependencies.DependencyDisableAsyncStartup{}
	np.ConsensusSetDeps = deps
	np.ContractorDeps = deps
	np.HostDBDeps = deps
	np.RenterDeps = deps
	// Disable the modules which aren't loaded async anyway.
	np.CreateExplorer = false
	np.CreateHost = false
	np.CreateMiner = false
	node, err := siatest.NewCleanNodeAsync(np)
	if err != nil {
		t.Fatal(err)
	}
	// Call some endpoints a few times.
	var wg sync.WaitGroup
	for i := 0; i < 10; i++ {
		// ConsensusSet
		wg.Add(1)
		go func() {
			defer wg.Done()
			_, err := node.ConsensusGet()
			if err != nil {
				t.Fatal(err)
			}
		}()
		// Contractor
		wg.Add(1)
		go func() {
			defer wg.Done()
			_, err := node.RenterContractsGet()
			if err != nil {
				t.Fatal(err)
			}
		}()
		// HostDB
		wg.Add(1)
		go func() {
			defer wg.Done()
			_, err := node.HostDbAllGet()
			if err != nil {
				t.Fatal(err)
			}
			_, err = node.HostDbGet()
			if err != nil {
				t.Fatal(err)
			}
		}()
		// Renter
		wg.Add(1)
		go func() {
			defer wg.Done()
			_, err := node.RenterGet()
			if err != nil {
				t.Fatal(err)
			}
		}()
		wg.Wait()
	}
}

// testRenterPostCancelAllowance tests setting and cancelling the allowance
// through the /renter POST endpoint
func testRenterPostCancelAllowance(t *testing.T, tg *siatest.TestGroup) {
	// Create renter, skip setting the allowance so that we can properly test
	renterParams := node.Renter(filepath.Join(renterTestDir(t.Name()), "renter"))
	renterParams.SkipSetAllowance = true
	nodes, err := tg.AddNodes(renterParams)
	if err != nil {
		t.Fatal(err)
	}
	renter := nodes[0]

	// Set the allowance, with the two required fields to 0, this should fail
	allowance := siatest.DefaultAllowance
	allowance.Funds = types.ZeroCurrency
	err = renter.RenterPostAllowance(allowance)
	if err == nil {
		t.Fatal("Should have returned an error")
	}
	if !strings.Contains(err.Error(), api.ErrFundsNeedToBeSet.Error()) {
		t.Fatalf("Expected error to contain %v but got %v", api.ErrFundsNeedToBeSet, err)
	}
	allowance.Funds = siatest.DefaultAllowance.Funds
	allowance.Period = types.BlockHeight(0)
	err = renter.RenterPostAllowance(allowance)
	if err == nil {
		t.Fatal("Should have returned an error")
	}
	if !strings.Contains(err.Error(), api.ErrPeriodNeedToBeSet.Error()) {
		t.Fatalf("Expected error to contain %v but got %v", api.ErrPeriodNeedToBeSet, err)
	}

	// Set the allowance with only the required fields, confirm all other fields
	// are set to defaults
	allowance = modules.DefaultAllowance
	values := url.Values{}
	values.Set("funds", allowance.Funds.String())
	values.Set("period", fmt.Sprint(allowance.Period))
	err = renter.RenterPost(values)
	if err != nil {
		t.Fatal(err)
	}
	rg, err := renter.RenterGet()
	if err != nil {
		t.Fatal(err)
	}
	// RenewWindow gets set to half the period if not set by the user, check
	// separately
	renewWindow := rg.Settings.Allowance.RenewWindow
	period := rg.Settings.Allowance.Period
	if renewWindow != period/2 {
		t.Fatalf("Renew window, not set as expected: got %v expected %v", renewWindow, period/2)
	}
	allowance.RenewWindow = renewWindow
	if !reflect.DeepEqual(allowance, rg.Settings.Allowance) {
		t.Log("allownace", allowance)
		t.Log("rg.Settings.Allowance", rg.Settings.Allowance)
		t.Fatal("expected allowances to match")
	}

	// Save for later
	startingAllowance := allowance

	// Confirm contracts form
	expectedContracts := int(allowance.Hosts)
	err = build.Retry(100, 100*time.Millisecond, func() error {
		return siatest.CheckExpectedNumberOfContracts(renter, expectedContracts, 0, 0, 0, 0, 0)
	})
	if err != nil {
		t.Fatal(err)
	}

	// Test zeroing out individual fields of the allowance
	allowance = modules.Allowance{}
	var paramstests = []struct {
		key   string
		value string
		err   error
	}{
		{"period", fmt.Sprint(allowance.Period), api.ErrPeriodNeedToBeSet},
		{"funds", allowance.Funds.String(), api.ErrFundsNeedToBeSet},
		{"hosts", fmt.Sprint(allowance.Hosts), contractor.ErrAllowanceNoHosts},
		{"renewwindow", fmt.Sprint(allowance.RenewWindow), contractor.ErrAllowanceZeroWindow},
		{"expectedstorage", fmt.Sprint(allowance.ExpectedStorage), contractor.ErrAllowanceZeroExpectedStorage},
		{"expectedupload", fmt.Sprint(allowance.ExpectedUpload), contractor.ErrAllowanceZeroExpectedUpload},
		{"expecteddownload", fmt.Sprint(allowance.ExpectedDownload), contractor.ErrAllowanceZeroExpectedDownload},
		{"expectedredundancy", fmt.Sprint(allowance.ExpectedRedundancy), contractor.ErrAllowanceZeroExpectedRedundancy},
	}

	for _, test := range paramstests {
		values = url.Values{}
		values.Set(test.key, test.value)
		err = renter.RenterPost(values)

		if err == nil {
			t.Logf("testing key %v and value %v", test.key, test.value)
			t.Fatalf("Expected error to contain %v but got %v", test.err, err)
		}
		if test.err != nil && !strings.Contains(err.Error(), test.err.Error()) {
			t.Logf("testing key %v and value %v", test.key, test.value)
			t.Fatalf("Expected error to contain %v but got %v", test.err, err)
		}
	}

	// Test setting a non allowance field, this should have no affect on the
	// allowance.
	values = url.Values{}
	values.Set("checkforipviolation", "true")
	err = renter.RenterPost(values)
	if err != nil {
		t.Fatal(err)
	}
	rg, err = renter.RenterGet()
	if err != nil {
		t.Fatal(err)
	}
	if !reflect.DeepEqual(startingAllowance, rg.Settings.Allowance) {
		t.Log("allownace", startingAllowance)
		t.Log("rg.Settings.Allowance", rg.Settings.Allowance)
		t.Fatal("expected allowances to match")
	}

	// Cancel allowance by setting funds and period to zero
	values = url.Values{}
	values.Set("period", fmt.Sprint(allowance.Period))
	values.Set("funds", allowance.Funds.String())
	err = renter.RenterPost(values)
	if err != nil {
		t.Fatal(err)
	}

	// Confirm contracts are disabled
	err = build.Retry(100, 100*time.Millisecond, func() error {
		return siatest.CheckExpectedNumberOfContracts(renter, 0, 0, 0, expectedContracts, 0, 0)
	})
	if err != nil {
		t.Fatal(err)
	}
}

// testNextPeriod confirms that the value for NextPeriod in RenterGET is valid
func testNextPeriod(t *testing.T, tg *siatest.TestGroup) {
	// Grab the renter
	r := tg.Renters()[0]

	// Request RenterGET
	rg, err := r.RenterGet()
	if err != nil {
		t.Fatal(err)
	}
	if reflect.DeepEqual(rg.Settings.Allowance, modules.Allowance{}) {
		t.Fatal("test only is valid if the allowance is set")
	}

	// Check Next Period
	currentPeriod, err := r.RenterCurrentPeriod()
	if err != nil {
		t.Fatal(err)
	}
	settings, err := r.RenterSettings()
	if err != nil {
		t.Fatal(err)
	}
	period := settings.Allowance.Period
	nextPeriod := rg.NextPeriod
	if nextPeriod == 0 {
		t.Fatal("NextPeriod should not be zero for a renter with an allowance and contracts")
	}
	if nextPeriod != currentPeriod+period {
		t.Fatalf("expected next period to be %v but got %v", currentPeriod+period, nextPeriod)
	}
}

// testPauseAndResumeRepairAndUploads tests that the Renter's API endpoint to
// pause and resume the repair and uploads works as intended
func testPauseAndResumeRepairAndUploads(t *testing.T, tg *siatest.TestGroup) {
	// Grab Renter
	r := tg.Renters()[0]
	numHost := len(tg.Hosts())
	hostToAdd := 2

	// Confirm that starting out the Renter's uploads are not paused
	rg, err := r.RenterGet()
	if err != nil {
		t.Fatal(err)
	}
	if rg.Settings.UploadsStatus.Paused {
		t.Fatal("Renter's uploads are paused at the beginning of the test")
	}
	if !rg.Settings.UploadsStatus.PauseEndTime.Equal(time.Time{}) {
		t.Fatalf("Pause end time should be null if the uploads are not paused but was %v", rg.Settings.UploadsStatus.PauseEndTime)
	}

	// Pause Repairs And Uploads with a high duration to ensure that the uploads
	// and repairs don't start before we want them to
	err = r.RenterUploadsPausePost(time.Hour)
	if err != nil {
		t.Fatal(err)
	}

	// Confirm the Renter's uploads are now paused
	rg, err = r.RenterGet()
	if err != nil {
		t.Fatal(err)
	}
	if !rg.Settings.UploadsStatus.Paused {
		t.Fatal("Renter's uploads are not paused but should be")
	}
	if rg.Settings.UploadsStatus.PauseEndTime.Equal(time.Time{}) {
		t.Fatal("Pause end time should not be null if the uploads are paused")
	}

	// Try and Upload a file, the upload post should succeed but the upload
	// progress of the file should never increase because the uploads are
	// paused
	_, rf, err := r.UploadNewFile(100, 1, uint64(numHost+hostToAdd-1), false)
	if err != nil {
		t.Fatal(err)
	}
	for i := 0; i < 5; i++ {
		file, err := r.File(rf)
		if err != nil {
			t.Fatal(err)
		}
		if file.UploadProgress != 0 {
			t.Fatal("UploadProgress is increasing, expected it to stay at 0:", file.UploadProgress)
		}
		time.Sleep(500 * time.Millisecond)
	}

	// Resume Repair
	err = r.RenterUploadsResumePost()
	if err != nil {
		t.Fatal(err)
	}

	// Confirm the Renter's uploads are no longer paused
	rg, err = r.RenterGet()
	if err != nil {
		t.Fatal(err)
	}
	if rg.Settings.UploadsStatus.Paused {
		t.Fatal("Renter's uploads are still paused")
	}
	if !rg.Settings.UploadsStatus.PauseEndTime.Equal(time.Time{}) {
		t.Fatalf("Pause end time should be null if the uploads are not paused but was %v", rg.Settings.UploadsStatus.PauseEndTime)
	}

	// Confirm Upload resumes and gets to the expected redundancy. There aren't
	// enough hosts yet to get to the fullRedundancy
	fullRedundancy := float64(numHost + hostToAdd)
	expectedRedundancy := float64(numHost)
	err = build.Retry(100, 250*time.Millisecond, func() error {
		file, err := r.File(rf)
		if err != nil {
			return err
		}
		if file.Redundancy < expectedRedundancy {
			return fmt.Errorf("redundancy should be %v but was %v", expectedRedundancy, file.Redundancy)
		}
		return nil
	})
	if err != nil {
		t.Fatal(err)
	}

	// Pause the repairs and uploads again
	err = r.RenterUploadsPausePost(time.Hour)
	if err != nil {
		t.Fatal(err)
	}

	// Confirm the Renter's uploads are now paused
	rg, err = r.RenterGet()
	if err != nil {
		t.Fatal(err)
	}
	if !rg.Settings.UploadsStatus.Paused {
		t.Fatal("Renter's uploads are not paused but should be")
	}
	if rg.Settings.UploadsStatus.PauseEndTime.Equal(time.Time{}) {
		t.Fatal("Pause end time should not be null if the uploads are paused")
	}

	// Update renter's allowance to require making contracts with the new hosts
	allowance := rg.Settings.Allowance
	allowance.Hosts = uint64(numHost + hostToAdd)
	err = r.RenterPostAllowance(allowance)
	if err != nil {
		t.Fatal(err)
	}

	// Add hosts so upload can get to full redundancy
	_, err = tg.AddNodeN(node.HostTemplate, hostToAdd)
	if err != nil {
		t.Fatal(err)
	}

	// Confirm upload still hasn't reach full redundancy because repairs are
	// paused
	for i := 0; i < 5; i++ {
		file, err := r.File(rf)
		if err != nil {
			t.Fatal(err)
		}
		if file.Redundancy == fullRedundancy {
			t.Fatalf("File Redundancy %v has reached full redundancy %v but shouldn't have", file.Redundancy, fullRedundancy)
		}
		time.Sleep(500 * time.Millisecond)
	}

	// Resume Repair and Upload by calling pause again with a very should time
	// duration so the repairs and uploads restart on their own
	err = r.RenterUploadsPausePost(time.Millisecond)
	if err != nil {
		t.Fatal(err)
	}

	// Confirm file gets to full Redundancy
	err = build.Retry(100, 100*time.Millisecond, func() error {
		file, err := r.File(rf)
		if err != nil {
			return err
		}
		if file.Redundancy < fullRedundancy {
			return fmt.Errorf("redundancy should be %v but was %v", fullRedundancy, file.Redundancy)
		}
		return nil
	})
	if err != nil {
		t.Fatal(err)
	}

	// Confirm the Renter's uploads are no longer paused
	rg, err = r.RenterGet()
	if err != nil {
		t.Fatal(err)
	}
	if rg.Settings.UploadsStatus.Paused {
		t.Fatal("Renter's uploads are still paused")
	}
	if !rg.Settings.UploadsStatus.PauseEndTime.Equal(time.Time{}) {
		t.Fatalf("Pause end time should be null if the uploads are not paused but was %v", rg.Settings.UploadsStatus.PauseEndTime)
	}
}

// testDownloadServedFromDisk tests whether downloads will actually be served
// from disk.
func testDownloadServedFromDisk(t *testing.T, tg *siatest.TestGroup) {
	// Make sure a renter is available for testing.
	if len(tg.Renters()) == 0 {
		renterParams := node.Renter(filepath.Join(renterTestDir(t.Name()), "renter"))
		_, err := tg.AddNodes(renterParams)
		if err != nil {
			t.Fatal(err)
		}
	}
	r := tg.Renters()[0]
	// Upload a file. Choose more datapieces than hosts available to prevent the
	// file from reaching 1x redundancy. That way it will only be downloadable
	// from disk.
	_, rf, err := r.UploadNewFile(int(1000), uint64(len(tg.Hosts())+1), 1, false)
	if err != nil {
		t.Fatal(err)
	}
	// Download it in all ways possible. The download will only succeed if
	// served from disk.
	_, _, err = r.DownloadByStreamWithDiskFetch(rf, false)
	if err != nil {
		t.Fatal(err)
	}
	_, _, err = r.DownloadToDiskWithDiskFetch(rf, false, false)
	if err != nil {
		t.Fatal(err)
	}
	_, err = r.StreamWithDiskFetch(rf, false)
	if err != nil {
		t.Fatal(err)
	}
}

// testDirMode is a subtest that makes sure that various ways of creating a dir
// all set the correct permissions.
func testDirMode(t *testing.T, tg *siatest.TestGroup) {
	// Grab the first of the group's renters
	renter := tg.Renters()[0]
	// Upload file, creating a piece for each host in the group
	dataPieces := uint64(1)
	parityPieces := uint64(len(tg.Hosts())) - dataPieces
	fileSize := fastrand.Intn(2*int(modules.SectorSize)) + siatest.Fuzz() + 2 // between 1 and 2*SectorSize + 3 bytes

	dirSP, err := modules.NewSiaPath("dir")
	if err != nil {
		t.Fatal(err)
	}
	dir, err := renter.FilesDir().CreateDir(dirSP.String())
	if err != nil {
		t.Fatal(err)
	}
	lf, err := dir.NewFile(fileSize)
	if err != nil {
		t.Fatal(err)
	}
	_, err = renter.UploadBlocking(lf, dataPieces, parityPieces, false)
	if err != nil {
		t.Fatal("Failed to upload a file for testing: ", err)
	}
	// The fileupload should have created a dir. That dir should have the same
	// permissions as the file.
	rd, err := renter.RenterDirGet(dirSP)
	if err != nil {
		t.Fatal(err)
	}
	di := rd.Directories[0]
	fi, err := lf.Stat()
	if err != nil {
		t.Fatal(err)
	}
	if di.DirMode != fi.Mode() {
		t.Fatalf("Expected folder permissions to be %v but was %v", fi.Mode(), di.DirMode)
	}
	// Test creating dir using endpoint.
	dir2SP := modules.RandomSiaPath()
	if err := renter.RenterDirCreatePost(dir2SP); err != nil {
		t.Fatal(err)
	}
	rd, err = renter.RenterDirGet(dir2SP)
	if err != nil {
		t.Fatal(err)
	}
	di = rd.Directories[0]
	// The created dir should have the default permissions.
	if di.DirMode != modules.DefaultDirPerm {
		t.Fatalf("Expected folder permissions to be %v but was %v", modules.DefaultDirPerm, di.DirMode)
	}
	dir3SP := modules.RandomSiaPath()
	mode := os.FileMode(0777)
	if err := renter.RenterDirCreateWithModePost(dir3SP, mode); err != nil {
		t.Fatal(err)
	}
	rd, err = renter.RenterDirGet(dir3SP)
	if err != nil {
		t.Fatal(err)
	}
	di = rd.Directories[0]
	// The created dir should have the specified permissions.
	if di.DirMode != mode {
		t.Fatalf("Expected folder permissions to be %v but was %v", mode, di.DirMode)
	}
}

// TestWorkerStatus probes the WorkerPoolStatus
func TestWorkerStatus(t *testing.T) {
	if testing.Short() {
		t.SkipNow()
	}
	t.Parallel()

	// Create a testgroup.
	groupParams := siatest.GroupParams{
		Hosts:   2,
		Miners:  1,
		Renters: 1,
	}
	testDir := renterTestDir(t.Name())
	tg, err := siatest.NewGroupFromTemplate(testDir, groupParams)
	if err != nil {
		t.Fatal("Failed to create group: ", err)
	}
	defer func() {
		if err := tg.Close(); err != nil {
			t.Fatal(err)
		}
	}()
	r := tg.Renters()[0]
	numHosts := len(tg.Hosts())

	// Build Contract ID and PubKey maps
	rc, err := r.RenterContractsGet()
	if err != nil {
		t.Fatal(err)
	}
	contracts := make(map[types.FileContractID]struct{})
	pks := make(map[string]struct{})
	for _, c := range rc.ActiveContracts {
		contracts[c.ID] = struct{}{}
		pks[c.HostPublicKey.String()] = struct{}{}
	}

	err = build.Retry(100, 100*time.Millisecond, func() error {
		// Get the worker status
		rwg, err := r.RenterWorkersGet()
		if err != nil {
			t.Fatal(err)
		}

		// There should be the same number of workers as Hosts
		if rwg.NumWorkers != numHosts {
			t.Fatalf("Expected NumWorkers to be %v but got %v", numHosts, rwg.NumWorkers)
		}
		if len(rwg.Workers) != numHosts {
			t.Fatalf("Expected %v Workers but got %v", numHosts, len(rwg.Workers))
		}

		// No workers should be on cooldown
		if rwg.TotalDownloadCoolDown != 0 {
			t.Fatal("Didn't expect any workers on download cool down but found", rwg.TotalDownloadCoolDown)
		}
		if rwg.TotalUploadCoolDown != 0 {
			t.Fatal("Didn't expect any workers on upload cool down but found", rwg.TotalUploadCoolDown)
		}

		// Check Worker information
		for _, worker := range rwg.Workers {
			// Contract Field checks
			if _, ok := contracts[worker.ContractID]; !ok {
				return fmt.Errorf("Worker Contract ID not found in Contract map %v", worker.ContractID)
			}
			cu := worker.ContractUtility
			if !cu.GoodForUpload {
				return errors.New("Worker contract should be GFR")
			}
			if !cu.GoodForRenew {
				return errors.New("Worker contract should be GFR")
			}
			if cu.BadContract {
				return errors.New("Worker contract should not be marked as Bad")
			}
			if cu.LastOOSErr != 0 {
				return errors.New("Worker contract LastOOSErr should be 0")
			}
			if cu.Locked {
				return errors.New("Worker contract should not be locked")
			}
			if _, ok := pks[worker.HostPubKey.String()]; !ok {
				return fmt.Errorf("Worker PubKey not found in PubKey map %v", worker.HostPubKey)
			}

			// Download Field checks
			if worker.DownloadOnCoolDown {
				return errors.New("Worker should not be on cool down")
			}
			if worker.DownloadQueueSize != 0 {
				return fmt.Errorf("Expected download queue to be empty but was %v", worker.DownloadQueueSize)
			}
			if worker.DownloadTerminated {
				return errors.New("Worker should not be marked as DownloadTerminated")
			}

			// Upload Field checks
			if worker.UploadCoolDownError != "" {
				return fmt.Errorf("Cool down error should be nil but was %v", worker.UploadCoolDownError)
			}
			if worker.UploadCoolDownTime.Nanoseconds() >= 0 {
				return fmt.Errorf("Cool down time should be negative but was %v", worker.UploadCoolDownTime)
			}
			if worker.UploadOnCoolDown {
				return errors.New("Worker should not be on cool down")
			}
			if worker.UploadQueueSize != 0 {
				return fmt.Errorf("Expected upload queue to be empty but was %v", worker.UploadQueueSize)
			}
			if worker.UploadTerminated {
				return errors.New("Worker should not be marked as UploadTerminated")
			}

			// Account checks
			if !worker.AccountBalanceTarget.Equals(types.SiacoinPrecision) {
				return fmt.Errorf("Expected balance target to be 1SC but was %v", worker.AccountBalanceTarget.HumanString())
			}

			// AccountStatus checks
			if worker.AccountStatus.AvailableBalance.IsZero() {
				return fmt.Errorf("Expected available balance to be greater zero but was %v", worker.AccountStatus.AvailableBalance.HumanString())
			}
			if !worker.AccountStatus.NegativeBalance.IsZero() {
				return fmt.Errorf("Expected negative balance to be zero but was %v", worker.AccountStatus.NegativeBalance.HumanString())
			}
			if worker.AccountStatus.RecentErr != "" {
				return fmt.Errorf("Expected recent err to be nil but was %v", worker.AccountStatus.RecentErr)
			}

			// PriceTableStatus checks
			if worker.PriceTableStatus.RecentErr != "" {
				return fmt.Errorf("Expected recent err to be nil but was %v", worker.PriceTableStatus.RecentErr)
			}

			// ReadJobsStatus checks
			if worker.ReadJobsStatus.RecentErr != "" {
				return fmt.Errorf("Expected recent err to be nil but was %v", worker.ReadJobsStatus.RecentErr)
			}
			if worker.ReadJobsStatus.JobQueueSize != 0 {
				return fmt.Errorf("Expected job queue size to be 0 but was %v", worker.ReadJobsStatus.JobQueueSize)
			}
			if worker.ReadJobsStatus.ConsecutiveFailures != 0 {
				return fmt.Errorf("Expected consecutive failures to be 0 but was %v", worker.ReadJobsStatus.ConsecutiveFailures)
			}

			// HasSectorJobStatus checks
			if worker.HasSectorJobsStatus.RecentErr != "" {
				return fmt.Errorf("Expected recent err to be nil but was %v", worker.HasSectorJobsStatus.RecentErr)
			}
			if worker.HasSectorJobsStatus.JobQueueSize != 0 {
				return fmt.Errorf("Expected job queue size to be 0 but was %v", worker.HasSectorJobsStatus.JobQueueSize)
			}
			if worker.HasSectorJobsStatus.ConsecutiveFailures != 0 {
				return fmt.Errorf("Expected consecutive failures to be 0 but was %v", worker.HasSectorJobsStatus.ConsecutiveFailures)
			}
		}
		return nil
	})
	if err != nil {
		t.Fatal(err)
	}
}

// TestWorkerSyncBalanceWithHost verifies the renter will sync its
// account balance with the host's account balance after it experienced an
// unclean shutdown.
//
// Note: this test purposefully uses its own testgroup to avoid NDFs
func TestWorkerSyncBalanceWithHost(t *testing.T) {
	if testing.Short() {
		t.SkipNow()
	}
	t.Parallel()

	// create a testgroup without a renter and with only 3 hosts
	groupParams := siatest.GroupParams{
		Hosts:  3,
		Miners: 1,
	}
	testDir := renterTestDir(t.Name())
	tg, err := siatest.NewGroupFromTemplate(testDir, groupParams)
	if err != nil {
		t.Fatal("Failed to create group:", err)
	}
	defer func() {
		if err := tg.Close(); err != nil {
			t.Fatal(err)
		}
	}()

	// add a renter with a dependency that simulates an unclean shutdown by
	// preventing accounts to be saved and also prevents the snapshot syncing
	// thread from running. That way we won't experience unexpected withdrawals
	// or refunds.
	renterParams := node.Renter(filepath.Join(testDir, "renter"))
	renterParams.RenterDeps = &dependencies.DependencyNoSnapshotSyncInterruptAccountSaveOnShutdown{}

	// add a host with a dependency that alters the deposit amount, in a way not
	// noticeable to the renter until he asks for his balance, this is necessary
	// as only then we can ensure the unclean shutdown took place and we synced
	// to the host balance
	hostParams := node.Host(filepath.Join(testDir, "host"))
	hostParams.HostDeps = &dependencies.HostLowerDeposit{}
	nodes, err := tg.AddNodes(renterParams, hostParams)
	if err != nil {
		t.Fatal(err)
	}

	// grab the nodes we just added
	var r, h *siatest.TestNode
	if strings.HasSuffix(nodes[0].Dir, "renter") {
		r = nodes[0]
		h = nodes[1]
	} else {
		r = nodes[1]
		h = nodes[0]
	}

	// grab the hostkey
	hpk, err := h.HostPublicKey()
	if err != nil {
		t.Fatal(err)
	}

	// create a function that filters worker statuses to return the status of
	// our custom host
	worker := func(w []modules.WorkerStatus) (modules.WorkerStatus, bool) {
		for _, worker := range w {
			if worker.HostPubKey.Equals(hpk) {
				return worker, true
			}
		}
		return modules.WorkerStatus{}, false
	}

	// allow some time for the worker to be added to the worker pool and fund
	// ephemeral account, remember this balance value as the renter's version of
	// the balance
	var renterBalance types.Currency
	err = build.Retry(300, 100*time.Millisecond, func() error {
		rwg, err := r.RenterWorkersGet()
		if err != nil {
			return err
		}
		w, found := worker(rwg.Workers)
		if !found {
			return errors.New("worker not in worker pool yet")
		}
		if w.AccountStatus.AvailableBalance.IsZero() {
			return errors.New("expected worker to have a funded account, instead its balance is still 0")
		}
		renterBalance = w.AccountStatus.AvailableBalance
		return nil
	})
	if err != nil {
		t.Fatal(err)
	}

	// restart the renter
	err = tg.RestartNode(r)
	if err != nil {
		t.Fatal(err)
	}

	// get the worker status
	rwg, err := r.RenterWorkersGet()
	if err != nil {
		t.Fatal(err)
	}

	// grab the balance of the worker, this should have been synced to use the
	// host's version of the balance
	w, found := worker(rwg.Workers)
	if !found {
		t.Fatal("Expected worker to be found")
	}
	if w.AccountStatus.AvailableBalance.IsZero() {
		t.Fatal("Expected the renter to have synced its balance to the host's version of the balance")
	}

	// safety check to avoid panic on sub later
	if w.AccountStatus.AvailableBalance.Cmp(renterBalance) >= 0 {
		t.Fatal("Expected the synced balance to be lower, as the 'lower deposit' dependency should have deposited less", w.AccountStatus.AvailableBalance, renterBalance)
	}
	delta := types.SiacoinPrecision.Div64(10)
	if renterBalance.Sub(w.AccountStatus.AvailableBalance).Cmp(delta) < 0 {
		t.Fatalf("Expected the synced balance to be at least %v lower than the renter balance, as thats the amount we subtracted from the deposit amount, instead synced balance was %v and renter balance was %v", delta, w.AccountStatus.AvailableBalance, renterBalance)
	}
}

// TestReadSectorOutputCorrupted verifies that the merkle proof check on the
// ReadSector MDM instruction works as expected.
func TestReadSectorOutputCorrupted(t *testing.T) {
	if testing.Short() {
		t.SkipNow()
	}
	t.Parallel()

	// create a testgroup with a renter and miner.
	groupParams := siatest.GroupParams{
		Miners:  1,
		Renters: 1,
	}

	testDir := renterTestDir(t.Name())
	tg, err := siatest.NewGroupFromTemplate(testDir, groupParams)
	if err != nil {
		t.Fatal("Failed to create group:", err)
	}
	defer func() {
		if err := tg.Close(); err != nil {
			t.Fatal(err)
		}
	}()

	// add a host that corrupts downloads.
	deps1 := dependencies.NewDependencyCorruptMDMOutput()
	deps2 := dependencies.NewDependencyCorruptMDMOutput()
	hostParams1 := node.Host(filepath.Join(testDir, "host1"))
	hostParams2 := node.Host(filepath.Join(testDir, "host2"))
	hostParams1.HostDeps = deps1
	hostParams2.HostDeps = deps2
	_, err = tg.AddNodes(hostParams1, hostParams2)
	if err != nil {
		t.Fatal(err)
	}

	// Upload a file.
	renter := tg.Renters()[0]
	skylink, _, _, err := renter.UploadNewSkyfileBlocking("test", 100, false)
	if err != nil {
		t.Fatal(err)
	}

	// Download the file.
	_, _, err = renter.SkynetSkylinkGet(skylink)
	if err != nil {
		t.Fatal(err)
	}

	// Enable the dependencies and download again.
	deps1.Fail()
	deps2.Fail()
	_, _, err = renter.SkynetSkylinkGet(skylink)
	if err == nil || !strings.Contains(err.Error(), "all workers failed") {
		t.Fatal(err)
	}

	// Download one more time. It should work again. Do it in a loop since the
	// workers might be on a cooldown.
	err = build.Retry(100, 100*time.Millisecond, func() error {
		_, _, err = renter.SkynetSkylinkGet(skylink)
		return err
	})
	if err != nil {
		t.Fatal(err)
	}
}

// TestRenterPricesVolatility verifies that the renter caches its price
// estimation, and subsequent calls result in non-volatile results.
func TestRenterPricesVolatility(t *testing.T) {
	if testing.Short() {
		t.SkipNow()
	}
	t.Parallel()

	// create a testgroup with PriceEstimationScope hosts.
	groupParams := siatest.GroupParams{
		Miners:  1,
		Hosts:   modules.PriceEstimationScope,
		Renters: 1,
	}

	testDir := renterTestDir(t.Name())
	tg, err := siatest.NewGroupFromTemplate(testDir, groupParams)
	if err != nil {
		t.Fatal("Failed to create group:", err)
	}
	defer func() {
		if err := tg.Close(); err != nil {
			t.Fatal(err)
		}
	}()

	renter := tg.Renters()[0]
	host := tg.Hosts()[0]

	// Get initial estimate.
	allowance := modules.Allowance{}
	rpg, err := renter.RenterPricesGet(allowance)
	if err != nil {
		t.Fatal(err)
	}
	initial := rpg.RenterPriceEstimation

	// Changing the contract price should be enough to trigger a change
	// if the hosts are not cached.
	hg, err := host.HostGet()
	if err != nil {
		t.Fatal(err)
	}
	mcp := hg.InternalSettings.MinContractPrice
	err = host.HostModifySettingPost(client.HostParamMinContractPrice, mcp.Mul64(2))
	if err != nil {
		t.Fatal(err)
	}

	// Get the estimate again.
	rpg, err = renter.RenterPricesGet(allowance)
	if err != nil {
		t.Fatal(err)
	}
	after := rpg.RenterPriceEstimation

	// Initial and After should be the same.
	if !reflect.DeepEqual(initial, after) {
		initialJSON, _ := json.MarshalIndent(initial, "", "\t")
		afterJSON, _ := json.MarshalIndent(after, "", "\t")
		t.Log("Initial:", string(initialJSON))
		t.Log("After:", string(afterJSON))
		t.Fatal("expected renter price estimation to be constant")
	}
}

// TestRenterPricesVolatility verifies that the renter caches its price
// estimation, and subsequent calls result in non-volatile results.
func TestRenterLimitGFUContracts(t *testing.T) {
	if testing.Short() {
		t.SkipNow()
	}
	t.Parallel()

	// create a testgroup with PriceEstimationScope hosts.
	groupParams := siatest.GroupParams{
		Miners:  1,
		Hosts:   int(siatest.DefaultAllowance.Hosts),
		Renters: 1,
	}

	testDir := renterTestDir(t.Name())
	tg, err := siatest.NewGroupFromTemplate(testDir, groupParams)
	if err != nil {
		t.Fatal("Failed to create group:", err)
	}
	defer func() {
		if err := tg.Close(); err != nil {
			t.Fatal(err)
		}
	}()

	renter := tg.Renters()[0]

	// Helper to check the number of GFU contracts.
	test := func(hosts uint64, portalMode bool) error {
		// Update the allowance.
		allowance := siatest.DefaultAllowance
		allowance.Hosts = hosts
		if portalMode {
			allowance.PaymentContractInitialFunding = types.SiacoinPrecision
		}
		err := renter.RenterPostAllowance(allowance)
		if err != nil {
			t.Fatal(err)
		}
		// Wait for the number of hosts to match allowance.
		retries := 0
		return build.Retry(100, 100*time.Millisecond, func() error {
			if retries%10 == 0 {
				err := tg.Miners()[0].MineBlock()
				if err != nil {
					t.Fatal(err)
				}
			}
			retries++

			rcg, err := renter.RenterAllContractsGet()
			if err != nil {
				t.Fatal(err)
			}

			gfuContracts := uint64(0)
			for _, contract := range rcg.ActiveContracts {
				if contract.GoodForUpload {
					gfuContracts++
				}
			}
			if gfuContracts != hosts && !portalMode {
				return fmt.Errorf("expected %v contracts but got %v", hosts, gfuContracts)
			} else if gfuContracts != uint64(len(tg.Hosts())) && portalMode {
				return fmt.Errorf("expected %v contracts but got %v", hosts, gfuContracts)
			}
			return nil
		})
	}

	// Run for default allowance and then one less every time until we reach 0
	// hosts.
	for hosts := siatest.DefaultAllowance.Hosts; hosts > 0; hosts-- {
		if err := test(hosts, false); err != nil {
			t.Fatal(err)
		}
	}

	// Run for portal.
	if err := test(1, true); err != nil {
		t.Fatal(err)
	}
}<|MERGE_RESOLUTION|>--- conflicted
+++ resolved
@@ -4241,12 +4241,6 @@
 	if len(rcg.PassiveContracts) != 1 {
 		t.Fatal("Expected 1 passive contract but got", len(rcg.PassiveContracts))
 	}
-<<<<<<< HEAD
-
-	// After a while we give the host a new chance and it should be active
-	// again.
-	err = build.Retry(600, 100*time.Millisecond, func() error {
-=======
 	// After a while we give the host a new chance and it should be active
 	// again.
 	i := 0
@@ -4258,7 +4252,6 @@
 			}
 		}
 
->>>>>>> 28afae5a
 		rcg, err = renter.RenterContractsGet()
 		if err != nil {
 			t.Fatal(err)
