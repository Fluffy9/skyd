--- conflicted
+++ resolved
@@ -185,26 +185,6 @@
 	return now.Add(estimate), nil
 }
 
-<<<<<<< HEAD
-// callSetInitialEstimate will set the given duration as the initial estimate,
-// returned as estimate when we have not processed any jobs yet.
-func (jq *jobHasSectorQueue) callSetInitialEstimate(estimate time.Duration) {
-	jq.mu.Lock()
-	defer jq.mu.Unlock()
-	jq.initialEstimate = estimate
-}
-
-// expectedJobTime will return the amount of time that a job is expected to
-// take, given the current conditions of the queue.
-func (jq *jobHasSectorQueue) expectedJobTime(numSectors uint64) time.Duration {
-	if jq.weightedJobsCompleted == 0 {
-		return jq.initialEstimate
-	}
-	return time.Duration(jq.weightedJobTime / jq.weightedJobsCompleted)
-}
-
-=======
->>>>>>> 5d015c4f
 // callExpectedJobTime returns the expected amount of time that this job will
 // take to complete.
 func (jq *jobHasSectorQueue) callExpectedJobTime(numSectors uint64) time.Duration {
