--- conflicted
+++ resolved
@@ -477,17 +477,8 @@
 
 // skynetSkylinkHandlerGET accepts a skylink as input and will stream the data
 // from the skylink out of the response body as output.
-<<<<<<< HEAD
-func (api *API) skynetSkylinkHandlerGET(w http.ResponseWriter, req *http.Request, _ httprouter.Params) {
-	// Parse the skylink from the raw URL of the request. Any special characters
-	// in the raw URL are encoded, allowing us to differentiate e.g. the '?'
-	// that begins query parameters from the encoded version '%3F'.
-	skylink, skylinkStringNoQuery, path, err := parseSkylinkURL(req.URL.String(), "/skynet/skylink/")
-=======
-func (api *API) skynetSkylinkHandlerGET(w http.ResponseWriter, req *http.Request, ps httprouter.Params) {
-	// Parse the request parameters
+func (api *API) skynetSkylinkHandlerGET(w http.ResponseWriter, req *http.Request, _ httprouter.Params) { // Parse the request parameters
 	params, err := parseDownloadRequestParameters(req)
->>>>>>> 4bc71a94
 	if err != nil {
 		WriteError(w, Error{err.Error()}, http.StatusBadRequest)
 		return
@@ -562,24 +553,6 @@
 		}
 	}
 
-	// If we're running in "web" directory resolution mode we want to track the
-	// status code and file content that we need to return in case we need to
-	// serve a "file not found".
-	returnCustomStatusCode := false
-	notFoundSubfilePath := ""
-	notFoundStatusCode := http.StatusNotFound
-	if metadata.DirResMode == skymodules.DirResModeWeb {
-		if metadata.DirResNotFound != "" {
-			notFoundSubfilePath = skymodules.EnsurePrefix(metadata.DirResNotFound, "/")
-		}
-		if metadata.DirResNotFoundCode != 0 {
-			notFoundStatusCode = metadata.DirResNotFoundCode
-		}
-	}
-
-	var statusCode int
-	var newStreamer skymodules.SkyfileStreamer
-	var apiErr Error
 	var isSubfile bool
 
 	// Serve the contents of the file at the default path if one is set. Note
@@ -593,12 +566,13 @@
 			WriteError(w, Error{fmt.Sprintf("skyfile has invalid default path (%s) which refers to a non-root file, please specify a format", defaultPath)}, http.StatusBadRequest)
 			return
 		}
+		isSkapp := strings.HasSuffix(defaultPath, ".html") || strings.HasSuffix(defaultPath, ".htm")
 		// If we don't have a subPath and the skylink doesn't end with a
 		// trailing slash we need to redirect in order to add the trailing
 		// slash. This is only true for skapps - they need it in order to
 		// properly work with relative paths. We also don't need to redirect if
 		// this is a HEAD request or if it's a download as attachment.
-		if !params.attachment && req.Method == http.MethodGet && !strings.HasSuffix(params.skylinkStringNoQuery, "/") {
+		if isSkapp && !params.attachment && req.Method == http.MethodGet && !strings.HasSuffix(params.skylinkStringNoQuery, "/") {
 			location := params.skylinkStringNoQuery + "/"
 			if req.URL.RawQuery != "" {
 				location += "?" + req.URL.RawQuery
@@ -607,32 +581,12 @@
 			w.WriteHeader(http.StatusTemporaryRedirect)
 			return
 		}
-<<<<<<< HEAD
 		// Only serve the default path if it points to an HTML file (this is a
 		// skapp) or it's the only file in the skyfile.
 		if !isSkapp && len(metadata.Subfiles) > 1 {
 			WriteError(w, Error{fmt.Sprintf("skyfile has invalid default path (%s), please specify a format", defaultPath)}, http.StatusBadRequest)
 			return
 		}
-		// At this point we want to serve defaultPath. We can do that here but
-		// that would only lead to code duplication. If we set `path` to
-		//`defaultPath` we'll achieve the same thing without duplication.
-		path = defaultPath
-	}
-
-	// servedPath will help us determine the specific file path we are serving.
-	// This might be different from the requested path because of defaultPath
-	// or directory resolution mode "web" leading to a custom "not found" file
-	// being served. We need to know this path in order correctly to build the
-	// etag.
-	var servedPath string
-	// Serve the contents of the skyfile at path if one is set.
-	if path != "/" {
-		statusCode, servedPath, metadata, responseContentType, isSubfile, newStreamer, apiErr = servePathOrNotFound(path, &metadata, streamer, notFoundSubfilePath)
-		if apiErr.Message != "" {
-			WriteError(w, apiErr, statusCode)
-=======
-
 		metadataForPath, isFile, offset, size := metadata.ForPath(defaultPath)
 		if len(metadataForPath.Subfiles) == 0 {
 			WriteError(w, Error{fmt.Sprintf("failed to download contents for default path: %v", params.path)}, http.StatusNotFound)
@@ -658,16 +612,16 @@
 		metadataForPath, isFile, offset, size := metadata.ForPath(path)
 		if len(metadataForPath.Subfiles) == 0 {
 			WriteError(w, Error{fmt.Sprintf("failed to download contents for path: %v", path)}, http.StatusNotFound)
->>>>>>> 4bc71a94
-			return
-		}
-		if statusCode == http.StatusNotFound {
-			returnCustomStatusCode = true
-		}
-<<<<<<< HEAD
-		path = servedPath
-		streamer = newStreamer
-=======
+			return
+		}
+		// NOTE: we don't have an actual raw metadata for the subpath. So we are
+		// marshaling the temporary metadata. This should be good enough since
+		// the metadata can't be used to create a skylink anyway.
+		rawMetadataForPath, err := json.Marshal(metadataForPath)
+		if err != nil {
+			WriteError(w, Error{fmt.Sprintf("failed to marshal subfile metadata for path %v", path)}, http.StatusNotFound)
+			return
+		}
 		streamer, err = NewLimitStreamer(streamer, metadataForPath, rawMetadataForPath, streamer.Skylink(), streamer.Layout(), offset, size)
 		if err != nil {
 			WriteError(w, Error{fmt.Sprintf("failed to download contents for path: %v, could not create limit streamer", path)}, http.StatusInternalServerError)
@@ -677,30 +631,13 @@
 		isSubfile = isFile
 		metadata = metadataForPath
 		servedPath = path
->>>>>>> 4bc71a94
 	}
 
 	// If we are serving more than one file, and the format is not
 	// specified, default to downloading it as a zip archive.
 	format := params.format
 	if !isSubfile && metadata.IsDirectory() && format == skymodules.SkyfileFormatNotSpecified {
-		if metadata.DirResMode == skymodules.DirResModeWeb {
-			// Serve the local index file instead of the directory.
-			localIndexPath := skymodules.EnsureSuffix(skymodules.EnsurePrefix(path, "/"), "/") + "index.html"
-			statusCode, servedPath, metadata, responseContentType, isSubfile, newStreamer, apiErr = servePathOrNotFound(localIndexPath, &metadata, streamer, notFoundSubfilePath)
-			if apiErr.Message != "" {
-				WriteError(w, apiErr, statusCode)
-				return
-			}
-			if statusCode == http.StatusNotFound {
-				returnCustomStatusCode = true
-			}
-			path = servedPath
-			streamer = newStreamer
-		} else {
-			// Assume std mode.
-			format = skymodules.SkyfileFormatZip
-		}
+		format = skymodules.SkyfileFormatZip
 	}
 
 	// Encode the Layout
@@ -713,7 +650,7 @@
 
 	// Set the ETag response header
 	//
-	// NOTE: we use the Skylink returned by the streamer to build the ETag with,
+	// NOTE: we use the Skylink returned by the streamer to buid the ETag with,
 	// this is very important as the incoming skylink might have been a V2
 	// skylink that got resolved to a v1 skylink. We don't want to build the
 	// ETag on the V2 skylink as that is constant, even though the data might
@@ -760,16 +697,9 @@
 		w.Header().Set("Content-Type", metadata.ContentType())
 	}
 
-	// Overwrite the response writer to return a custom status code instead of
-	// 200 OK.
-	csw := w
-	if returnCustomStatusCode {
-		csw = newCustomStatusResponseWriter(w, notFoundStatusCode)
-	}
-
 	// Monetize the response if necessary by wrapping the response writer in a
 	// monetized one.
-	mrw := newMonetizedResponseWriter(csw, metadata, api.wallet, settings.CurrencyConversionRates, settings.MonetizationBase)
+	mrw := newMonetizedResponseWriter(w, metadata, api.wallet, settings.CurrencyConversionRates, settings.MonetizationBase)
 
 	http.ServeContent(mrw, req, metadata.Filename, time.Time{}, streamer)
 }
