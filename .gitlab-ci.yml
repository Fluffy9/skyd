--- conflicted
+++ resolved
@@ -3,7 +3,6 @@
   - test
   - deploy
 
-<<<<<<< HEAD
 variables:
   legacy_pkgs: >-
     ./node
@@ -38,6 +37,7 @@
     ./modules/transactionpool
     ./persist
     ./sync
+    ./skykey
     ./types
   siatest_pkgs: >-
     ./siatest
@@ -55,8 +55,6 @@
     ./siatest/renter/hostdb
     ./siatest/renterhost
 
-=======
->>>>>>> fbedd768
 default: &default_params
   ## Run tests with most recent golang version to take advantage of any perf
   ## improvements.
@@ -131,26 +129,18 @@
     key: legacy-cache
     paths:
       - .cache
+  script:
+    - make test-long run=. pkgs="$legacy_pkgs"
+
+package-tests:
+  <<: *default_test_params
+  cache:
+    key: package-cache
+    paths:
+      - .cache
   script: 
-<<<<<<< HEAD
-    - make test-long run=. pkgs="$legacy_pkgs"
-=======
-    - make test-long run=. pkgs="./node ./node/api ./node/api/server"
->>>>>>> fbedd768
-
-package-tests:
-  <<: *default_test_params
-  cache:
-    key: package-cache
-    paths:
-      - .cache
-  script: 
-<<<<<<< HEAD
-    - make test-long run=. pkgs="$package_pkgs"
-=======
-    - make test-long run=. pkgs="./build ./cmd/sia-node-scanner ./cmd/siac ./cmd/siad ./compatibility ./crypto ./encoding ./modules ./modules/consensus ./modules/explorer ./modules/gateway ./modules/host ./modules/host/contractmanager ./modules/host/mdm ./modules/renter ./modules/renter/contractor ./modules/renter/filesystem ./modules/renter/hostdb ./modules/renter/hostdb/hosttree ./modules/renter/proto ./modules/renter/siadir ./modules/renter/siafile ./modules/renter/skynetblacklist ./modules/miner ./modules/wallet ./modules/transactionpool ./persist ./sync ./skykey ./types"
->>>>>>> fbedd768
-    
+    - make test-long run=. pkgs="$package_pkgs"    
+
 siatest-tests:
   <<: *default_test_params
   cache:
@@ -158,11 +148,7 @@
     paths:
       - .cache
   script:
-<<<<<<< HEAD
     - make test-long run=. pkgs="$siatest_pkgs"
-=======
-    - make test-long run=. pkgs="./siatest ./siatest/consensus ./siatest/daemon ./siatest/gateway ./siatest/host ./siatest/miner ./siatest/transactionpool ./siatest/wallet"
->>>>>>> fbedd768
 
 siatest-renter-tests:
   <<: *default_test_params
@@ -173,11 +159,7 @@
   script:
     - apt-get update
     - apt-get install -y fuse
-<<<<<<< HEAD
     - make test-long run=. pkgs="$siatest_renter_pkgs"
-=======
-    - make test-long run=. pkgs="./siatest/renter"
->>>>>>> fbedd768
 
 siatest-renter-sub-tests:
   <<: *default_test_params
@@ -188,57 +170,33 @@
   script:
     - apt-get update
     - apt-get install -y fuse
-<<<<<<< HEAD
     - make test-long run=. pkgs="$siatest_renter_sub_pkgs"
-=======
-    - make test-long run=. pkgs="./siatest/renter/contractor ./siatest/renter/hostdb ./siatest/renterhost"
->>>>>>> fbedd768
 
 legacy-tests-nightly:
   <<: *default_nightly_params
-  script: 
-<<<<<<< HEAD
+  script:
     - make test-vlong run=. pkgs="$legacy_pkgs"
-=======
-    - make test-vlong run=. pkgs="./node ./node/api ./node/api/server"
->>>>>>> fbedd768
 
 package-tests-nightly:
   <<: *default_nightly_params
-  script: 
-<<<<<<< HEAD
+  script:
     - make test-vlong run=. pkgs="$package_pkgs"
-=======
-    - make test-vlong run=. pkgs="./build ./cmd/sia-node-scanner ./cmd/siac ./cmd/siad ./compatibility ./crypto ./encoding ./modules ./modules/consensus ./modules/explorer ./modules/gateway ./modules/host ./modules/host/contractmanager ./modules/host/mdm ./modules/renter ./modules/renter/contractor ./modules/renter/filesystem ./modules/renter/hostdb ./modules/renter/hostdb/hosttree ./modules/renter/proto ./modules/renter/siadir ./modules/renter/siafile ./modules/renter/skynetblacklist ./modules/miner ./modules/wallet ./modules/transactionpool ./persist ./sync ./skykey ./types"
->>>>>>> fbedd768
 
 siatest-tests-nightly:
   <<: *default_nightly_params
   script:
-<<<<<<< HEAD
     - make test-vlong run=. pkgs="$siatest_pkgs"
-=======
-    - make test-vlong run=. pkgs="./siatest ./siatest/consensus ./siatest/daemon ./siatest/gateway ./siatest/host ./siatest/miner ./siatest/transactionpool ./siatest/wallet"
->>>>>>> fbedd768
 
 siatest-renter-tests-nightly:
   <<: *default_nightly_params
   script:
     - apt-get update
     - apt-get install -y fuse
-<<<<<<< HEAD
     - make test-vlong run=. pkgs="$siatest_renter_pkgs"
-=======
-    - make test-vlong run=. pkgs="./siatest/renter"
->>>>>>> fbedd768
 
 siatest-renter-sub-tests-nightly:
   <<: *default_nightly_params
   script:
     - apt-get update
     - apt-get install -y fuse
-<<<<<<< HEAD
-    - make test-vlong run=. pkgs="$siatest_renter_sub_pkgs"
-=======
-    - make test-vlong run=. pkgs="./siatest/renter/contractor ./siatest/renter/hostdb ./siatest/renterhost"
->>>>>>> fbedd768
+    - make test-vlong run=. pkgs="$siatest_renter_sub_pkgs"