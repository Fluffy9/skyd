--- conflicted
+++ resolved
@@ -16,55 +16,9 @@
 )
 
 var (
-<<<<<<< HEAD
-	// TODO - re-alphabetize this list of flags, break out by module
-	// Flags.
-	dictionaryLanguage        string // dictionary for seed utils
-	uploadedsizeUtilVerbose   bool   // display additional info for "utils upload-size"
-	feeManagerVerbose         bool   // display additoinal info for the FeeManager
-	hostContractOutputType    string // output type for host contracts
-	hostVerbose               bool   // display additional host info
-	hostFolderRemoveForce     bool   // force folder remove
-	initForce                 bool   // destroy and re-encrypt the wallet on init if it already exists
-	initPassword              bool   // supply a custom password when creating a wallet
-	renterAllContracts        bool   // Show all active and expired contracts
-	renterDeleteRoot          bool   // Delete path start from root instead of the user homedir.
-	renterDownloadAsync       bool   // Downloads files asynchronously
-	renterDownloadRecursive   bool   // Downloads folders recursively.
-	renterFuseMountAllowOther bool   // Mount fuse with 'AllowOther' set to true.
-	renterListVerbose         bool   // Show additional info about uploaded files.
-	renterListRecursive       bool   // List files of folder recursively.
-	renterListRoot            bool   // List path start from root instead of the user homedir.
-	renterRenameRoot          bool   // Rename files relative to root instead of the user homedir.
-	renterShowHistory         bool   // Show download history in addition to download queue.
-	renterVerbose             bool   // Show additional info about the renter
-	siaDir                    string // Path to sia data dir
-	skykeyName                string // Name used to identify a Skykey.
-	skykeyType                string // Type used to create a new Skykey.
-	skykeyShowPrivateKeys     bool   // Set to true to show private key data.
-	skykeyID                  string // ID used to identify a Skykey.
-	skykeyRenameAs            string // Optional parameter to rename a Skykey while adding it.
-	skynetBlacklistRemove     bool   // Remove a skylink from the Skynet Blacklist.
-	skynetUnpinRoot           bool   // Use root as the base instead of the Skynet folder.
-	skynetDownloadPortal      string // Portal to use when trying to download a skylink.
-	skynetLsRecursive         bool   // List files of folder recursively.
-	skynetLsRoot              bool   // Use root as the base instead of the Skynet folder.
-	skynetUploadRoot          bool   // Use root as the base instead of the Skynet folder.
-	skynetUploadDryRun        bool   // Perform a dry-run of the upload. This returns the skylink without actually uploading the file to the network.
-	skynetUploadSilent        bool   // Don't report progress while uploading
-	statusVerbose             bool   // Display additional siac information
-	walletRawTxn              bool   // Encode/decode transactions in base64-encoded binary.
-	walletStartHeight         uint64 // Start height for transaction search.
-	walletEndHeight           uint64 // End height for transaction search.
-	walletTxnFeeIncluded      bool   // include the fee in the balance being sent
-
-	dataPieces   string // the number of data pieces a files should be uploaded with
-	parityPieces string // the number of parity pieces a files should be uploaded with
-=======
 	// General Flags
 	siaDir        string // Path to sia data dir
 	statusVerbose bool   // Display additional siac information
->>>>>>> 4b6bf997
 
 	// Module Specific Flags
 	//
