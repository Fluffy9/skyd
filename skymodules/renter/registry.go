package renter

import (
	"context"
	"fmt"
	"time"

	"gitlab.com/NebulousLabs/Sia/crypto"
	"gitlab.com/NebulousLabs/Sia/modules"
	"gitlab.com/NebulousLabs/Sia/modules/host/registry"
	"gitlab.com/NebulousLabs/Sia/types"
	"gitlab.com/NebulousLabs/errors"
	"gitlab.com/skynetlabs/skyd/build"
	"gitlab.com/skynetlabs/skyd/skymodules"
)

var (
	// MaxRegistryReadTimeout is the default timeout used when reading from
	// the registry.
	MaxRegistryReadTimeout = build.Select(build.Var{
		Dev:      30 * time.Second,
		Standard: 5 * time.Minute,
		Testing:  10 * time.Second,
	}).(time.Duration)

	// DefaultRegistryUpdateTimeout is the default timeout used when updating
	// the registry.
	DefaultRegistryUpdateTimeout = build.Select(build.Var{
		Dev:      30 * time.Second,
		Standard: 5 * time.Minute,
		Testing:  3 * time.Second,
	}).(time.Duration)

	// ErrRegistryEntryNotFound is returned if all workers were unable to fetch
	// the entry.
	ErrRegistryEntryNotFound = errors.New("registry entry not found")

	// ErrRegistryLookupTimeout is similar to ErrRegistryEntryNotFound but it is
	// returned instead if the lookup timed out before all workers returned.
	ErrRegistryLookupTimeout = errors.New("registry entry not found within given time")

	// ErrRegistryUpdateInsufficientRedundancy is returned if updating the
	// registry failed due to running out of workers before reaching
	// MinUpdateRegistrySuccess successful updates.
	ErrRegistryUpdateInsufficientRedundancy = errors.New("registry update failed due reach sufficient redundancy")

	// ErrRegistryUpdateNoSuccessfulUpdates is returned if not a single update
	// was successful.
	ErrRegistryUpdateNoSuccessfulUpdates = errors.New("all registry updates failed")

	// ErrRegistryUpdateTimeout is returned when updating the registry was
	// aborted before reaching MinUpdateRegistrySucesses.
	ErrRegistryUpdateTimeout = errors.New("registry update timed out before reaching the minimum amount of updated hosts")

	// MinUpdateRegistrySuccesses is the minimum amount of success responses we
	// require from UpdateRegistry to be valid.
	MinUpdateRegistrySuccesses = build.Select(build.Var{
		Dev:      3,
		Standard: 3,
		Testing:  3,
	}).(int)

	// ReadRegistryBackgroundTimeout is the amount of time a read registry job
	// can stay active in the background before being cancelled.
	ReadRegistryBackgroundTimeout = build.Select(build.Var{
		Dev:      time.Minute,
		Standard: 2 * time.Minute,
		Testing:  5 * time.Second,
	}).(time.Duration)

	// updateRegistryMemory is the amount of registry that UpdateRegistry will
	// request from the memory manager.
	updateRegistryMemory = uint64(20 * (1 << 10)) // 20kib

	// readRegistryMemory is the amount of registry that ReadRegistry will
	// request from the memory manager.
	readRegistryMemory = uint64(20 * (1 << 10)) // 20kib

	// useHighestRevDefaultTimeout is the amount of time before ReadRegistry
	// will stop waiting for additional responses from hosts and accept the
	// response with the highest rev number. The timer starts when we get the
	// first response and doesn't reset afterwards.
	useHighestRevDefaultTimeout = 100 * time.Millisecond

	// updateRegistryBackgroundTimeout is the time an update registry job on a
	// worker stays active in the background after managedUpdateRegistry returns
	// successfully.
	updateRegistryBackgroundTimeout = time.Minute

	// readRegistryStatsInterval is the granularity with which read registry
	// stats are collected. The smaller the number the faster updating the stats
	// is but the less accurate the estimate.
	readRegistryStatsInterval = 20 * time.Millisecond

	// readRegistryStatsDecay is the decay applied to the registry stats.
	readRegistryStatsDecay = 0.995

	// readRegistryStatsPercentiles are the percentile returned by the read
	// registry stats Estimate method.
	readRegistryStatsPercentiles = []float64{0.99, 0.999, 0.9999}

	// readRegistrySeed is the first duration added to the registry stats after
	// creating it.
	// NOTE: This needs to be <= readRegistryBackgroundTimeout
	readRegistryStatsSeed = build.Select(build.Var{
		Dev:      30 * time.Second,
		Standard: 2 * time.Second,
		Testing:  5 * time.Second,
	}).(time.Duration)

	// minRegistryReadTimeout is the minimum timeout we give a read registry
	// request to finish.
	minRegistryReadTimeout = build.Select(build.Var{
		Dev:      200 * time.Millisecond,
		Standard: 800 * time.Millisecond,
		Testing:  readRegistryStatsInterval,
	}).(time.Duration)
)

// readResponseSet is a helper type which allows for returning a set of ongoing
// ReadRegistry responses.
type readResponseSet struct {
	c    <-chan *jobReadRegistryResponse
	left int

	readResps []*jobReadRegistryResponse
}

// newReadResponseSet creates a new set from a response chan and number of
// workers which are expected to write to that chan.
func newReadResponseSet(responseChan <-chan *jobReadRegistryResponse, numWorkers int) *readResponseSet {
	return &readResponseSet{
		c:         responseChan,
		left:      numWorkers,
		readResps: make([]*jobReadRegistryResponse, 0, numWorkers),
	}
}

// collect will collect all responses. It will block until it has received all
// of them or until the provided context is closed.
func (rrs *readResponseSet) collect(ctx context.Context) []*jobReadRegistryResponse {
	for rrs.responsesLeft() > 0 {
		resp := rrs.next(ctx)
		if resp == nil {
			break
		}
	}
	return rrs.readResps
}

// next returns the next available response. It will block until the response is
// received or the provided context is closed.
func (rrs *readResponseSet) next(ctx context.Context) *jobReadRegistryResponse {
	select {
	case <-ctx.Done():
		return nil
	case resp := <-rrs.c:
		rrs.readResps = append(rrs.readResps, resp)
		rrs.left--
		return resp
	}
}

// responsesLeft returns the number of responses that can still be fetched with
// Next.
func (rrs *readResponseSet) responsesLeft() int {
	return rrs.left
}

// threadedAddResponseSet adds a response set to the stats. This includes
// waiting for all responses to arrive and then updating the stats using the
// fastest success response with the highest rev number.
func (rs *readRegistryStats) threadedAddResponseSet(ctx context.Context, startTime time.Time, rrs *readResponseSet) {
	// Get all responses.
	resps := rrs.collect(ctx)
	if resps == nil {
		return // nothing to do
	}

	// Find the fastest timing with the highest revision number.
	var best *jobReadRegistryResponse
	for _, resp := range resps {
		if resp.staticErr != nil {
			continue
		}

		// If there is no best yet, always set it.
		if best == nil {
			best = resp
			continue
		}
		// If there is no rv yet, always set it.
		bestRV := best.staticSignedRegistryValue
		respRV := resp.staticSignedRegistryValue
		if bestRV == nil && respRV != nil {
			best = resp
			continue
		}
		// If there is an rv but the new response doesn't have one, ignore it.
		if bestRV != nil && respRV == nil {
			continue
		}
		// The one with the higher revision gets priority if both have an rv.
		// TODO: Add code to check for scenarios related to rapidly updating
		// entries.
		if bestRV != nil && respRV != nil && respRV.Revision > bestRV.Revision {
			best = resp
			continue
		}
		// Otherwise the faster one wins.
		if resp.staticCompleteTime.Before(best.staticCompleteTime) {
			best = resp
			continue
		}
	}

	// No successful responses. We can't update the stats.
	if best == nil {
		return
	}

	// Add the duration to the estimate.
	d := best.staticCompleteTime.Sub(startTime)

	// Sanity check duration is not zero.
	if d == 0 {
		err := errors.New("zero duration was passed to AddDatum")
		build.Critical(err)
		return
	}

	// The error is ignored since it only returns an error if the measurement is
	// outside of the 5 minute bounds the stats were created with.
	_ = rs.AddDatum(d)
}

// ReadRegistry starts a registry lookup on all available workers. The jobs have
// until ctx is closed to return a response. Otherwise the response with the
// highest revision number will be used.
func (r *Renter) ReadRegistry(ctx context.Context, spk types.SiaPublicKey, tweak crypto.Hash) (modules.SignedRegistryValue, error) {
	start := time.Now()
	srv, err := r.managedReadRegistry(ctx, modules.DeriveRegistryEntryID(spk, tweak), &spk, &tweak)
	if errors.Contains(err, ErrRegistryLookupTimeout) {
		err = errors.AddContext(err, fmt.Sprintf("timed out after %vs", time.Since(start).Seconds()))
	}
	return srv, err
}

// ReadRegistryRID starts a registry lookup on all available workers. The jobs
// have until ctx is closed to return a response. Otherwise the response with
// the highest revision number will be used.
func (r *Renter) ReadRegistryRID(ctx context.Context, rid modules.RegistryEntryID) (modules.SignedRegistryValue, error) {
	start := time.Now()
	srv, err := r.managedReadRegistry(ctx, rid, nil, nil)
	if errors.Contains(err, ErrRegistryLookupTimeout) {
		err = errors.AddContext(err, fmt.Sprintf("timed out after %vs", time.Since(start).Seconds()))
	}
	return srv, err
}

// UpdateRegistry updates the registries on all workers with the given
// registry value.
func (r *Renter) UpdateRegistry(spk types.SiaPublicKey, srv modules.SignedRegistryValue, timeout time.Duration) error {
	// Create a context. If the timeout is greater than zero, have the context
	// expire when the timeout triggers.
	ctx := r.tg.StopCtx()
	if timeout > 0 {
		var cancel context.CancelFunc
		ctx, cancel = context.WithTimeout(r.tg.StopCtx(), timeout)
		defer cancel()
	}

	// Block until there is memory available, and then ensure the memory gets
	// returned.
	// Since registry entries are very small we use a fairly generous multiple.
	if !r.staticRegistryMemoryManager.Request(ctx, updateRegistryMemory, memoryPriorityHigh) {
		return errors.New("timeout while waiting in job queue - server is busy")
	}
	defer r.staticRegistryMemoryManager.Return(updateRegistryMemory)

	// Start the UpdateRegistry jobs.
	err := r.managedUpdateRegistry(ctx, spk, srv)
	if errors.Contains(err, ErrRegistryUpdateTimeout) {
		err = errors.AddContext(err, fmt.Sprintf("timed out after %vs", timeout.Seconds()))
	}
	return err
}

// managedReadRegistry starts a registry lookup on all available workers. The
// jobs have 'timeout' amount of time to finish their jobs and return a
// response. Otherwise the response with the highest revision number will be
// used.
<<<<<<< HEAD
func (r *Renter) managedReadRegistry(ctx context.Context, spk types.SiaPublicKey, tweak crypto.Hash) (modules.SignedRegistryValue, error) {
	// Check if we are subscribed to the entry first.
	subscribedRV, ok := r.staticSubscriptionManager.Get(modules.DeriveRegistryEntryID(spk, tweak))
	if ok {
		// We are, no need to look it up.
		return subscribedRV, nil
	}
=======
func (r *Renter) managedReadRegistry(ctx context.Context, rid modules.RegistryEntryID, spk *types.SiaPublicKey, tweak *crypto.Hash) (modules.SignedRegistryValue, error) {
	// Block until there is memory available, and then ensure the memory gets
	// returned.
	// Since registry entries are very small we use a fairly generous multiple.
	if !r.staticRegistryMemoryManager.Request(ctx, readRegistryMemory, memoryPriorityHigh) {
		return modules.SignedRegistryValue{}, errors.New("timeout while waiting in job queue - server is busy")
	}
	defer r.staticRegistryMemoryManager.Return(readRegistryMemory)
>>>>>>> 508c5989

	// Specify a sane timeout for jobs that is independent of the user specified
	// timeout. It is the maximum time that we let a job execute in the
	// background before cancelling it.
	backgroundCtx, backgroundCancel := context.WithTimeout(r.tg.StopCtx(), ReadRegistryBackgroundTimeout)

	// Get the full list of workers and create a channel to receive all of the
	// results from the workers. The channel is buffered with one slot per
	// worker, so that the workers do not have to block when returning the
	// result of the job, even if this thread is not listening.
	workers := r.staticWorkerPool.callWorkers()
	staticResponseChan := make(chan *jobReadRegistryResponse, len(workers))

	// Filter out hosts that don't support the registry.
	numRegistryWorkers := 0
	startTime := time.Now()
	for _, worker := range workers {
		cache := worker.staticCache()
		if build.VersionCmp(cache.staticHostVersion, minRegistryVersion) < 0 {
			continue
		}

		// check for price gouging
		//
		// TODO: use 'checkProjectDownloadGouging' gouging for some basic
		// protection. Should be replaced as part of the gouging overhaul.
		pt := worker.staticPriceTable().staticPriceTable
		err := checkProjectDownloadGouging(pt, cache.staticRenterAllowance)
		if err != nil {
			r.staticLog.Debugf("price gouging detected in worker %v, err: %v\n", worker.staticHostPubKeyStr, err)
			continue
		}

		jrr := worker.newJobReadRegistrySID(backgroundCtx, staticResponseChan, rid, spk, tweak)
		if !worker.staticJobReadRegistryQueue.callAdd(jrr) {
			// This will filter out any workers that are on cooldown or
			// otherwise can't participate in the project.
			continue
		}
		workers[numRegistryWorkers] = worker
		numRegistryWorkers++
	}
	workers = workers[:numRegistryWorkers]
	// If there are no workers remaining, fail early.
	if len(workers) == 0 {
		backgroundCancel()
		return modules.SignedRegistryValue{}, errors.AddContext(skymodules.ErrNotEnoughWorkersInWorkerPool, "cannot perform ReadRegistry")
	}
	numWorkers := len(workers)

	// Sanity check the time it took to distribute the jobs to the worker.
	if time.Since(startTime) > 20*time.Millisecond {
		build.Critical(fmt.Sprintf("distributing hasSector job took more than 20ms: %v", startTime))
	}

	// If specified, increment numWorkers. This will cause the loop to never
	// exit without any of the context being closed since the response set won't
	// be able to read the last response.
	if r.staticDeps.Disrupt("ReadRegistryBlocking") {
		numWorkers++
	}

	// Create the response set.
	responseSet := newReadResponseSet(staticResponseChan, numWorkers)

	// Add the response set to the stats after this method is done.
	defer func() {
		_ = r.tg.Launch(func() {
			r.staticRRS.threadedAddResponseSet(backgroundCtx, startTime, responseSet)
			backgroundCancel()
		})
	}()

	// Further restrict the input timeout using historical data.
	// We use the first estimate returned here which is p99.
	estimate := r.staticRRS.Estimate()[0]
	if estimate < minRegistryReadTimeout {
		estimate = minRegistryReadTimeout
	}
	ctx, cancel := context.WithTimeout(ctx, estimate)
	defer cancel()

	// Prepare a context which will be overwritten by a child context with a timeout
	// when we receive the first response. useHighestRevDefaultTimeout after
	// receiving the first response, this will be closed to abort the search for
	// the highest rev number and return the highest one we have so far.
	var useHighestRevCtx context.Context

	var srv *modules.SignedRegistryValue
	responses := 0
	for responseSet.responsesLeft() > 0 {
		// Check cancel condition and block for more responses.
		var resp *jobReadRegistryResponse
		if srv != nil {
			// If we have a successful response already, we wait on the highest
			// rev ctx.
			resp = responseSet.next(useHighestRevCtx)
		} else {
			// Otherwise we don't wait on the usehighestRevCtx since we need a
			// successful response to abort.
			resp = responseSet.next(ctx)
		}
		if resp == nil {
			break // context triggered
		}

		// When we get the first response, we initialize the highest rev
		// timeout.
		if responses == 0 {
			c, cancel := context.WithTimeout(ctx, useHighestRevDefaultTimeout)
			defer cancel()
			useHighestRevCtx = c
		}

		// Increment responses.
		responses++

		// Ignore error responses and responses that returned no entry.
		if resp.staticErr != nil || resp.staticSignedRegistryValue == nil {
			continue
		}

		// Remember the response if it is more recent than srv.
		if moreRecentSRV(srv, resp.staticSignedRegistryValue) {
			srv = resp.staticSignedRegistryValue
		}
	}

	// If we don't have a successful response and also not a response for every
	// worker, we timed out.
	if srv == nil && responses < len(workers) {
		return modules.SignedRegistryValue{}, ErrRegistryLookupTimeout
	}

	// If we don't have a successful response but received a response from every
	// worker, we were unable to look up the entry.
	if srv == nil {
		return modules.SignedRegistryValue{}, ErrRegistryEntryNotFound
	}
	return *srv, nil
}

// managedUpdateRegistry updates the registries on all workers with the given
// registry value.
// NOTE: the input ctx only unblocks the call if it fails to hit the threshold
// before the timeout. It doesn't stop the update jobs. That's because we want
// to always make sure we update as many hosts as possble.
func (r *Renter) managedUpdateRegistry(ctx context.Context, spk types.SiaPublicKey, srv modules.SignedRegistryValue) (err error) {
	// Verify the signature before updating the hosts.
	if err := srv.Verify(spk.ToPublicKey()); err != nil {
		return errors.AddContext(err, "managedUpdateRegistry: failed to verify signature of entry")
	}
	// Get the full list of workers and create a channel to receive all of the
	// results from the workers. The channel is buffered with one slot per
	// worker, so that the workers do not have to block when returning the
	// result of the job, even if this thread is not listening.
	workers := r.staticWorkerPool.callWorkers()
	staticResponseChan := make(chan *jobUpdateRegistryResponse, len(workers))

	// Create a context to continue updating registry values in the background.
	updateTimeoutCtx, updateTimeoutCancel := context.WithTimeout(r.tg.StopCtx(), updateRegistryBackgroundTimeout)
	defer func() {
		if err != nil {
			// If managedUpdateRegistry fails the caller is going to assume that
			// updating the value failed. Don't let any jobs linger in that
			// case.
			updateTimeoutCancel()
		}
	}()

	// Filter out hosts that don't support the registry.
	numRegistryWorkers := 0
	for _, worker := range workers {
		cache := worker.staticCache()
		if build.VersionCmp(cache.staticHostVersion, minRegistryVersion) < 0 {
			continue
		}

		// Skip !goodForUpload workers.
		if !cache.staticContractUtility.GoodForUpload {
			continue
		}

		// check for price gouging
		// TODO: use upload gouging for some basic protection. Should be
		// replaced as part of the gouging overhaul.
		host, ok, err := r.staticHostDB.Host(worker.staticHostPubKey)
		if !ok || err != nil {
			continue
		}
		err = checkUploadGouging(cache.staticRenterAllowance, host.HostExternalSettings)
		if err != nil {
			r.staticLog.Debugf("price gouging detected in worker %v, err: %v\n", worker.staticHostPubKeyStr, err)
			continue
		}

		// Create the job.
		jrr := worker.newJobUpdateRegistry(updateTimeoutCtx, staticResponseChan, spk, srv)
		if !worker.staticJobUpdateRegistryQueue.callAdd(jrr) {
			// This will filter out any workers that are on cooldown or
			// otherwise can't participate in the project.
			continue
		}
		workers[numRegistryWorkers] = worker
		numRegistryWorkers++
	}
	workers = workers[:numRegistryWorkers]
	// If there are no workers remaining, fail early.
	if len(workers) < MinUpdateRegistrySuccesses {
		return errors.AddContext(skymodules.ErrNotEnoughWorkersInWorkerPool, "cannot performa UpdateRegistry")
	}

	workersLeft := len(workers)
	responses := 0
	successfulResponses := 0
	highestInvalidRevNum := uint64(0)
	invalidRevNum := false

	var respErrs error
	for successfulResponses < MinUpdateRegistrySuccesses && workersLeft+successfulResponses >= MinUpdateRegistrySuccesses {
		// Check deadline.
		var resp *jobUpdateRegistryResponse
		select {
		case <-ctx.Done():
			// Timeout reached.
			return ErrRegistryUpdateTimeout
		case resp = <-staticResponseChan:
		}

		// Decrement the number of workers.
		workersLeft--

		// Increment number of responses.
		responses++

		// Ignore error responses except for invalid revision errors.
		if resp.staticErr != nil {
			// If we receive ErrLowerRevNum or ErrSameRevNum, remember the revision number
			// that was presented as proof. In the end we return the highest one to be able
			// to determine the next revision number that is save to use.
			if (errors.Contains(resp.staticErr, registry.ErrLowerRevNum) || errors.Contains(resp.staticErr, registry.ErrSameRevNum)) &&
				resp.srv.Revision > highestInvalidRevNum {
				highestInvalidRevNum = resp.srv.Revision
				invalidRevNum = true
			}
			respErrs = errors.Compose(respErrs, resp.staticErr)
			continue
		}

		// Increment successful responses.
		successfulResponses++
	}

	// Check for an invalid revision error and return the right error according
	// to the highest invalid revision we remembered.
	if invalidRevNum {
		if highestInvalidRevNum == srv.Revision {
			err = registry.ErrSameRevNum
		} else {
			err = registry.ErrLowerRevNum
		}
	}

	// Check if we ran out of workers.
	if successfulResponses == 0 {
		r.staticLog.Print("RegistryUpdate failed with 0 successful responses: ", err)
		return errors.Compose(err, ErrRegistryUpdateNoSuccessfulUpdates)
	}
	if successfulResponses < MinUpdateRegistrySuccesses {
		r.staticLog.Printf("RegistryUpdate failed with %v < %v successful responses: %v", successfulResponses, MinUpdateRegistrySuccesses, err)
		return errors.Compose(err, ErrRegistryUpdateInsufficientRedundancy)
	}
	return nil
}<|MERGE_RESOLUTION|>--- conflicted
+++ resolved
@@ -290,16 +290,14 @@
 // jobs have 'timeout' amount of time to finish their jobs and return a
 // response. Otherwise the response with the highest revision number will be
 // used.
-<<<<<<< HEAD
-func (r *Renter) managedReadRegistry(ctx context.Context, spk types.SiaPublicKey, tweak crypto.Hash) (modules.SignedRegistryValue, error) {
+func (r *Renter) managedReadRegistry(ctx context.Context, rid modules.RegistryEntryID, spk *types.SiaPublicKey, tweak *crypto.Hash) (modules.SignedRegistryValue, error) {
 	// Check if we are subscribed to the entry first.
-	subscribedRV, ok := r.staticSubscriptionManager.Get(modules.DeriveRegistryEntryID(spk, tweak))
+	subscribedRV, ok := r.staticSubscriptionManager.Get(rid)
 	if ok {
 		// We are, no need to look it up.
 		return subscribedRV, nil
 	}
-=======
-func (r *Renter) managedReadRegistry(ctx context.Context, rid modules.RegistryEntryID, spk *types.SiaPublicKey, tweak *crypto.Hash) (modules.SignedRegistryValue, error) {
+
 	// Block until there is memory available, and then ensure the memory gets
 	// returned.
 	// Since registry entries are very small we use a fairly generous multiple.
@@ -307,7 +305,6 @@
 		return modules.SignedRegistryValue{}, errors.New("timeout while waiting in job queue - server is busy")
 	}
 	defer r.staticRegistryMemoryManager.Return(readRegistryMemory)
->>>>>>> 508c5989
 
 	// Specify a sane timeout for jobs that is independent of the user specified
 	// timeout. It is the maximum time that we let a job execute in the
