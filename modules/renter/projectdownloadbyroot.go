--- conflicted
+++ resolved
@@ -309,14 +309,10 @@
 		jrs := &jobReadSector{
 			jobRead: jobRead{
 				staticLength:       length,
-<<<<<<< HEAD
 				staticResponseChan: readSectorRespChan,
 				staticSector:       root,
 
-				jobGeneric: newJobGeneric(bestWorker.staticJobReadQueue, ctx.Done()),
-=======
 				jobGeneric:         newJobGeneric(ctx, bestWorker.staticJobReadQueue),
->>>>>>> a06da138
 			},
 			staticOffset: offset,
 		}
