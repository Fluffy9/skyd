--- conflicted
+++ resolved
@@ -103,12 +103,8 @@
 	return nil
 }
 
-<<<<<<< HEAD
-// TODO: Probably sloppy, clean up.
-=======
 // managedHasDownloadJob will return true if the worker has a download job that
 // it could potentially perform.
->>>>>>> 4b7362d7
 func (w *worker) managedHasDownloadJob() bool {
 	w.downloadMu.Lock()
 	defer w.downloadMu.Unlock()
