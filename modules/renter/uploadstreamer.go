package renter

import (
	"context"
	"fmt"
	"io"
	"sync"
	"time"

	"gitlab.com/NebulousLabs/errors"

	"gitlab.com/NebulousLabs/Sia/build"
	"gitlab.com/NebulousLabs/Sia/crypto"
	"gitlab.com/NebulousLabs/Sia/modules"
	"gitlab.com/NebulousLabs/Sia/modules/renter/filesystem"
	"gitlab.com/NebulousLabs/Sia/types"
)

// maxWaitForCompleteUpload is the maximum amount of time we wait for an upload
// chunk to be completely uploaded after it has become available in the upload
// process.
var maxWaitForCompleteUpload = build.Select(build.Var{
	Dev:      5 * time.Minute,
	Standard: 5 * time.Minute,
	Testing:  5 * time.Second,
}).(time.Duration)

// Upload Streaming Overview:
// Most of the logic that enables upload streaming can be found within
// UploadStreamFromReader and the StreamShard. As seen at the beginning of the
// big for - loop in UploadStreamFromReader, the streamer currently always
// assumes that the data provided by the user starts at index 0 of chunk 0. In
// every iteration the siafile is grown by a single chunk to prepare for the
// upload of the next chunk. To allow the upload code to repair a chunk from a
// stream, the stream is passed into the unfinished chunk as a new field. If the
// upload code detects a stream, it will use that instead of a local file to
// fetch the chunk's logical data. As soon as the upload code is done fetching
// the logical data, it will close that streamer to signal the loop that it's
// save to upload another chunk.
// This is possible due to the custom StreamShard type which is a wrapper for a
// io.Reader with a channel which is closed when the StreamShard is closed.

// StreamShard is a helper type that allows us to split an io.Reader up into
// multiple readers, wait for the shard to finish reading and then check the
// error for that Read. SignalChan will be closed when the shard has been
// closed.
type StreamShard struct {
	n    int
	peek []byte
	err  error

	r io.Reader

	closed     bool
	mu         sync.Mutex
	signalChan chan struct{}
}

// NewStreamShard creates a new stream shard from a reader.
func NewStreamShard(r io.Reader, peek []byte) *StreamShard {
	return &StreamShard{
		peek:       peek,
		r:          r,
		signalChan: make(chan struct{}),
	}
}

// Close closes the underlying channel of the shard.
func (ss *StreamShard) Close() error {
	close(ss.signalChan)
	ss.closed = true
	return nil
}

// Peek will check to see if there is more data in the stream.
func (ss *StreamShard) Peek() ([]byte, error) {
	ss.mu.Lock()
	defer ss.mu.Unlock()

	// If 'peek' already has data, then there is more data to consume.
	if len(ss.peek) > 0 {
		return ss.peek, nil
	}

	// Read a byte into peek.
	ss.peek = append(ss.peek, 0)
	_, err := io.ReadFull(ss.r, ss.peek)
	if err != nil {
		ss.err = err
		return nil, err
	}
	return ss.peek, nil
}

// Result returns the returned values of calling Read on the shard.
func (ss *StreamShard) Result() (int, error) {
	ss.mu.Lock()
	defer ss.mu.Unlock()
	return ss.n, ss.err
}

// Read implements the io.Reader interface.
func (ss *StreamShard) Read(b []byte) (int, error) {
	if ss.closed {
		return 0, errors.New("StreamShard already closed")
	}
	ss.mu.Lock()
	defer ss.mu.Unlock()

	if len(b) < 1 {
		return 0, nil
	}
	var peekBytes int // will be 0 or 1
	if len(ss.peek) > 0 {
		// Sanity check - peek should never be more than 1 byte.
		if len(ss.peek) > 1 {
			build.Critical("stream shard has too many bytes in the peek field", len(ss.peek))
		}
		b[0] = ss.peek[0]
		b = b[1:]
		ss.n++
		ss.peek = ss.peek[:0]
		peekBytes++
	}
	n, err := ss.r.Read(b)
	ss.n += n
	ss.err = err
	return n + peekBytes, err
}

// UploadStreamFromReader reads from the provided reader until io.EOF is reached and
// upload the data to the Sia network.
func (r *Renter) UploadStreamFromReader(up modules.FileUploadParams, reader io.Reader) error {
	if err := r.tg.Add(); err != nil {
		return err
	}
	defer r.tg.Done()

	// Perform the upload, close the filenode, and return.
	fileNode, err := r.callUploadStreamFromReader(up, reader)
	if err != nil {
		return errors.AddContext(err, "unable to stream an upload from a reader")
	}
	return fileNode.Close()
}

// managedInitUploadStream verifies the upload parameters and prepares an empty
// SiaFile for the upload.
func (r *Renter) managedInitUploadStream(up modules.FileUploadParams) (*filesystem.FileNode, error) {
	siaPath, ec, force, repair, cipherType := up.SiaPath, up.ErasureCode, up.Force, up.Repair, up.CipherType
	// Check if ec was set. If not use defaults.
	var err error
	if ec == nil && !repair {
		ec = modules.NewRSSubCodeDefault()
		up.ErasureCode = ec
	} else if ec != nil && repair {
		return nil, errors.New("can't provide erasure code settings when doing repairs")
	}

	// Make sure that force and repair aren't both set.
	if force && repair {
		return nil, errors.New("'force' and 'repair' can't both be set")
	}

	// Delete existing file if overwrite flag is set. Ignore ErrUnknownPath.
	if force {
		err := r.DeleteFile(siaPath)
		if err != nil && !errors.Contains(err, filesystem.ErrNotExist) {
			return nil, err
		}
	}
	// If repair is set open the existing file.
	if repair {
		entry, err := r.staticFileSystem.OpenSiaFile(siaPath)
		if err != nil {
			return nil, err
		}
		return entry, nil
	}
	// Check that we have contracts to upload to. We need at least data +
	// parity/2 contracts. NumPieces is equal to data+parity, and min pieces is
	// equal to parity. Therefore (NumPieces+MinPieces)/2 = (data+data+parity)/2
	// = data+parity/2.
	numContracts := len(r.hostContractor.Contracts())
	requiredContracts := (ec.NumPieces() + ec.MinPieces()) / 2
	if numContracts < requiredContracts && build.Release != "testing" {
		return nil, fmt.Errorf("not enough contracts to upload file: got %v, needed %v", numContracts, (ec.NumPieces()+ec.MinPieces())/2)
	}

	// If there's a cipherKey defined already use that, otherwise generate a new
	// key of the given cipherType.
	cipherKey := up.CipherKey
	if up.CipherKey == nil {
		cipherKey = crypto.GenerateSiaKey(cipherType)
	}

	// Create the Siafile and add to renter
	err = r.staticFileSystem.NewSiaFile(siaPath, up.Source, up.ErasureCode, cipherKey, 0, defaultFilePerm, up.DisablePartialChunk)
	if err != nil {
		return nil, err
	}
	return r.staticFileSystem.OpenSiaFile(siaPath)
}

// callUploadStreamFromReader reads from the provided reader until io.EOF is
// reached and upload the data to the Sia network. Depending on whether backup
// is true or false, the siafile for the upload will be stored in the siafileset
// or backupfileset.
//
// callUploadStreamFromReader will return as soon as the data is available on
// the Sia network, this will happen faster than the entire upload is complete -
// the streamer may continue uploading in the background after returning while
// it is boosting redundancy.
func (r *Renter) callUploadStreamFromReader(up modules.FileUploadParams, reader io.Reader) (fileNode *filesystem.FileNode, err error) {
	// Check the upload params first.
	fileNode, err = r.managedInitUploadStream(up)
	if err != nil {
		return nil, err
	}
	// Need to make a copy of this value for the defer statement. Because
	// 'fileNode' is a named value, if you run the call `return nil, err`, then
	// 'fileNode' will be set to 'nil' when 'fileNode.Close()' gets called in
	// the 'defer'.
	fn := fileNode
	defer func() {
		// Ensure the fileNode is closed if there is an error upon return.
		if err != nil {
			err = errors.Compose(err, fn.Close())
		}
	}()

	// Build a map of host public keys.
	pks := make(map[string]types.SiaPublicKey)
	for _, pk := range fileNode.HostPublicKeys() {
		pks[string(pk.Key)] = pk
	}

	// Get the most recent workers.
	hosts := r.managedRefreshHostsAndWorkers()

	// Check if we currently have enough workers for the specified redundancy.
	minWorkers := fileNode.ErasureCode().MinPieces()
	r.staticWorkerPool.mu.RLock()
	availableWorkers := len(r.staticWorkerPool.workers)
	r.staticWorkerPool.mu.RUnlock()
	if availableWorkers < minWorkers {
		return nil, fmt.Errorf("Need at least %v workers for upload but got only %v", minWorkers, availableWorkers)
	}

	// Read the chunks we want to upload one by one from the input stream using
	// shards. A shard will signal completion after reading the input but
	// before the upload is done.
	var peek []byte
	var chunks []*unfinishedUploadChunk
	for chunkIndex := uint64(0); ; chunkIndex++ {
		// Disrupt the upload by closing the reader and simulating losing
		// connectivity during the upload.
		if r.deps.Disrupt("DisruptUploadStream") {
			c, ok := reader.(io.Closer)
			if ok {
				c.Close()
			}
		}
		// Grow the SiaFile to the right size. Otherwise buildUnfinishedChunk
		// won't realize that there are pieces which haven't been repaired yet.
		if err := fileNode.SiaFile.GrowNumChunks(chunkIndex + 1); err != nil {
			return nil, err
		}

		// Start the chunk upload.
		offline, goodForRenew, _ := r.managedContractUtilityMaps()
		uuc, err := r.managedBuildUnfinishedChunk(fileNode, chunkIndex, hosts, pks, memoryPriorityHigh, offline, goodForRenew)
		if err != nil {
			return nil, errors.AddContext(err, "unable to fetch chunk for stream")
		}

		// Create a new shard set it to be the source reader of the chunk.
		ss := NewStreamShard(reader, peek)
		uuc.sourceReader = ss

		// Check if the chunk needs any work or if we can skip it.
		if uuc.piecesCompleted < uuc.piecesNeeded {
			// Add the chunk to the upload heap's repair map.
			pushed, err := r.managedPushChunkForRepair(uuc, chunkTypeStreamChunk)
			if err != nil {
				return nil, errors.AddContext(err, "unable to push chunk")
			}
			if !pushed {
				// The chunk wasn't added to the repair map meaning it must have
				// already been in the repair map
				_, _ = io.ReadFull(ss, make([]byte, fileNode.ChunkSize()))
				if err := ss.Close(); err != nil {
					return nil, err
				}
			}
			chunks = append(chunks, uuc)
		} else {
			// The chunk doesn't need any work. We still need to read a chunk
			// from the shard though. Otherwise we will upload the wrong chunk
			// for the next chunkIndex. We don't need to check the error though
			// since we check that anyway at the end of the loop.
			_, _ = io.ReadFull(ss, make([]byte, fileNode.ChunkSize()))
			if err := ss.Close(); err != nil {
				return nil, err
			}
		}
		// Wait for the shard to be read.
		select {
		case <-r.tg.StopChan():
			return nil, errors.New("interrupted by shutdown")
		case <-ss.signalChan:
		}

		// If an io.EOF error occurred or less than chunkSize was read, we are
		// done. Otherwise we report the error.
		if _, err := ss.Result(); errors.Contains(err, io.EOF) {
			// All chunks successfully submitted.
			break
		} else if ss.err != nil {
			return nil, ss.err
		}

		// Call Peek to make sure that there's more data for another shard.
		peek, err = ss.Peek()
		if errors.Contains(err, io.EOF) || errors.Contains(err, io.ErrUnexpectedEOF) {
			break
		} else if err != nil {
			return nil, ss.err
		}
	}

	// Wait for all chunks to become available.
	start := time.Now()
	for _, chunk := range chunks {
<<<<<<< HEAD
		<-chunk.uploadCompletedChan
=======
		<-chunk.staticAvailableChan
>>>>>>> c106b826
		chunk.mu.Lock()
		err := chunk.err
		chunk.mu.Unlock()
		if err != nil {
			return nil, errors.AddContext(err, "upload streamer failed to get all data available")
		}
	}

	// Wait for all chunks to reach full redundancy, but only wait for a limited
	// amount of time, dependant on the time it took to reach availability.
	ec := fileNode.ErasureCode()
	ctx, cancel := context.WithTimeout(r.tg.StopCtx(), estimateTimeUntilComplete(time.Since(start), ec.MinPieces(), ec.NumPieces()))
	defer cancel()

LOOP:
	for _, chunk := range chunks {
		select {
		case <-ctx.Done():
			break LOOP
		case <-chunk.staticUploadCompletedChan:
		}
	}

	// TODO: we wait until all chunks reach full redundancy because if we
	// wouldn't do that, and the recently uploaded skyfile gets requested
	// immediately after upload (so when it became available) the PCWS would
	// have incomplete state.
	//
	// It might be a good idea to improve this and build the PCWS state object
	// on upload, seeing as we have all information at hand, and sort of
	// pre-cache it.

	// Disrupt to force an error and ensure the fileNode is being closed
	// correctly.
	if r.deps.Disrupt("failUploadStreamFromReader") {
		return nil, errors.New("disrupted by failUploadStreamFromReader")
	}
	return fileNode, nil
}

// estimateTimeUntilComplete is a function that, depending on the time it took
// for the chunk to become available and the parameters from the EC, returns an
// estimate on how long it will take for the chunk to be uploaded completely
func estimateTimeUntilComplete(timeUntilAvail time.Duration, minPieces, numPieces int) time.Duration {
	timeUntilAvailNS := timeUntilAvail.Nanoseconds()

	remaining := float64(numPieces-minPieces) / float64(minPieces)
	timeRemainingNS := remaining * float64(timeUntilAvailNS)
	timeRemainingNS *= 1.1 // account for possible slowdown

	min := func(a, b time.Duration) time.Duration {
		if a <= b {
			return a
		}
		return b
	}
	return min(time.Duration(timeRemainingNS), maxWaitForCompleteUpload)
}<|MERGE_RESOLUTION|>--- conflicted
+++ resolved
@@ -332,11 +332,7 @@
 	// Wait for all chunks to become available.
 	start := time.Now()
 	for _, chunk := range chunks {
-<<<<<<< HEAD
-		<-chunk.uploadCompletedChan
-=======
 		<-chunk.staticAvailableChan
->>>>>>> c106b826
 		chunk.mu.Lock()
 		err := chunk.err
 		chunk.mu.Unlock()
