package renter

import (
	"bytes"
	"context"
	"io/ioutil"
	"time"

	"github.com/opentracing/opentracing-go"
	"gitlab.com/NebulousLabs/encoding"
	"gitlab.com/SkynetLabs/skyd/build"
	"gitlab.com/SkynetLabs/skyd/skymodules"
	"go.sia.tech/siad/crypto"
	"go.sia.tech/siad/modules"
	"go.sia.tech/siad/types"

	"gitlab.com/NebulousLabs/errors"
)

const (
	// ethernetMTU is the minimum transferable size for ethernet networks. It's
	// used as the estimated upper limit for the frame size of the SiaMux.
	ethernetMTU = 1500

	// jobReadRegistryPerformanceDecay defines how much the average
	// performance is decayed each time a new datapoint is added. The jobs use
	// an exponential weighted average.
	jobReadRegistryPerformanceDecay = 0.9

	// minReadRegistrySIDVersion is the minimum host version that supports
	// reading registry entries by subscription id.
	minReadRegistrySIDVersion = "1.5.6"
)

type (
	// jobReadRegistry contains information about a ReadRegistry query.
	jobReadRegistry struct {
		staticRegistryEntryID modules.RegistryEntryID
		staticSiaPublicKey    *types.SiaPublicKey
		staticSpan            opentracing.Span
		staticTweak           *crypto.Hash

		staticResponseChan chan *jobReadRegistryResponse // Channel to send a response down

		*jobGeneric
	}

	// jobReadRegistryQueue is a list of ReadRegistry jobs that have been
	// assigned to the worker.
	jobReadRegistryQueue struct {
		// These variables contain an exponential weighted average of the
		// worker's recent performance for jobReadRegistryQueue.
		weightedJobTime float64

		*jobGenericQueue
	}

	// jobReadRegistryResponse contains the result of a ReadRegistry query.
	jobReadRegistryResponse struct {
		staticSignedRegistryValue *skymodules.RegistryEntry
		staticErr                 error
		staticCompleteTime        time.Time
		staticExecuteTime         time.Time
		staticEID                 modules.RegistryEntryID
		staticSPK                 *types.SiaPublicKey
		staticTweak               *crypto.Hash
		staticWorker              *worker
	}
)

// parseSignedRegistryValueResponse is a helper function to parse a response
// containing a signed registry value.
func parseSignedRegistryValueResponse(resp []byte, needPKAndTweak bool) (spk types.SiaPublicKey, tweak crypto.Hash, data []byte, rev uint64, sig crypto.Signature, err error) {
	dec := encoding.NewDecoder(bytes.NewReader(resp), encoding.DefaultAllocLimit)
	if needPKAndTweak {
		err = dec.DecodeAll(&spk, &tweak, &sig, &rev)
	} else {
		err = dec.DecodeAll(&sig, &rev)
	}
	if err != nil {
		return
	}
	data, err = ioutil.ReadAll(dec)
	return
}

// lookupsRegistry looks up a registry on the host and verifies its signature.
func lookupRegistry(w *worker, sid modules.RegistryEntryID, spk *types.SiaPublicKey, tweak *crypto.Hash) (*skymodules.RegistryEntry, error) {
	// Create the program.
	pt := w.staticPriceTable().staticPriceTable
	pb := modules.NewProgramBuilder(&pt, 0) // 0 duration since ReadRegistry doesn't depend on it.
	needPKAndTweak := spk == nil || tweak == nil

	var refund types.Currency
	var err error
	if build.VersionCmp(w.staticCache().staticHostVersion, minRegistryVersion) < 0 {
		err = errors.New("lookupRegistry called on host with version < minRegistryVersion")
		build.Critical(err)
		return nil, err
	} else if build.VersionCmp(w.staticCache().staticHostVersion, minReadRegistrySIDVersion) < 0 {
		refund, err = pb.V156AddReadRegistryInstruction(*spk, *tweak)
	} else {
		refund, err = pb.V156AddReadRegistryEIDInstruction(sid, needPKAndTweak)
	}
	if err != nil {
		return nil, errors.AddContext(err, "Unable to add read registry instruction")
	}
	program, programData := pb.Program()
	cost, _, _ := pb.Cost(true)

	// take into account bandwidth costs
	ulBandwidth, dlBandwidth := readRegistryJobExpectedBandwidth()
	bandwidthCost := modules.MDMBandwidthCost(pt, ulBandwidth, dlBandwidth)
	cost = cost.Add(bandwidthCost)

	// Execute the program and parse the responses.
	responses, _, err := w.managedExecuteProgram(program, programData, types.FileContractID{}, categoryRegistryRead, cost)
	if err != nil {
		return nil, errors.AddContext(err, "Unable to execute program")
	}
	for _, resp := range responses {
		if resp.Error != nil {
			return nil, errors.AddContext(resp.Error, "Output error")
		}
		break
	}
	if len(responses) != len(program) {
		return nil, errors.New("received invalid number of responses but no error")
	}

	// Check if entry was found.
	resp := responses[0]
	if resp.OutputLength == 0 {
		// If the entry wasn't found, we are issued a refund.
		w.staticAccount.managedTrackDeposit(refund)
		w.staticAccount.managedCommitDeposit(refund, true)
		return nil, nil
	}

	// Parse response.
	spkHost, tweakHost, data, revision, sig, err := parseSignedRegistryValueResponse(resp.Output, needPKAndTweak)
	if err != nil {
		return nil, errors.AddContext(err, "failed to parse signed revision response")
	}

	// If we don't have both the key and tweak, use the ones returned by the
	// host.
	if needPKAndTweak {
		if sid != modules.DeriveRegistryEntryID(spkHost, tweakHost) {
			return nil, errors.New("spk and tweak returned by host don't match requested sid")
		}
		spk = &spkHost
		tweak = &tweakHost
	}
	rv := modules.NewSignedRegistryValue(*tweak, data, revision, sig, modules.RegistryTypeWithoutPubkey)
	entry := skymodules.NewRegistryEntry(*spk, rv)

	// Verify signature.
	if entry.Verify() != nil {
		return nil, errors.New("failed to verify returned registry value's signature")
	}
	return &entry, nil
}

// newJobReadRegistry is a helper method to create a new ReadRegistry job.
func (w *worker) newJobReadRegistry(ctx context.Context, span opentracing.Span, responseChan chan *jobReadRegistryResponse, spk types.SiaPublicKey, tweak crypto.Hash) *jobReadRegistry {
	sid := modules.DeriveRegistryEntryID(spk, tweak)
	return w.newJobReadRegistryEID(ctx, span, responseChan, sid, &spk, &tweak)
}

// newJobReadRegistry is a helper method to create a new ReadRegistry job.
func (w *worker) newJobReadRegistryEID(ctx context.Context, span opentracing.Span, responseChan chan *jobReadRegistryResponse, sid modules.RegistryEntryID, spk *types.SiaPublicKey, tweak *crypto.Hash) *jobReadRegistry {
	jobSpan := opentracing.StartSpan("ReadRegistryJob", opentracing.ChildOf(span.Context()))
	jobSpan.SetTag("host", w.staticHostPubKeyStr)
	return &jobReadRegistry{
		staticSiaPublicKey:    spk,
		staticRegistryEntryID: sid,
		staticTweak:           tweak,
		staticResponseChan:    responseChan,
		staticSpan:            jobSpan,
		jobGeneric:            newJobGeneric(ctx, w.staticJobReadRegistryQueue, nil),
	}
}

// callDiscard will discard a job, sending the provided error.
func (j *jobReadRegistry) callDiscard(err error) {
	// Log info and finish span.
	j.staticSpan.LogKV("callDiscard", err)
	j.staticSpan.SetTag("success", false)
	defer j.staticSpan.Finish()

	w := j.staticQueue.staticWorker()
	errLaunch := w.staticRenter.tg.Launch(func() {
		response := &jobReadRegistryResponse{
			staticErr:          errors.Extend(err, ErrJobDiscarded),
			staticCompleteTime: time.Now(),
			staticEID:          j.staticRegistryEntryID,
			staticSPK:          j.staticSiaPublicKey,
			staticTweak:        j.staticTweak,
			staticWorker:       w,
		}
		select {
		case j.staticResponseChan <- response:
		case <-j.staticCtx.Done():
		case <-w.staticRenter.tg.StopChan():
		}
	})
	if errLaunch != nil {
		w.staticRenter.staticLog.Debugln("callDiscard: launch failed", err)
	}
}

// callExecute will run the ReadRegistry job.
func (j *jobReadRegistry) callExecute() {
	start := time.Now()
	w := j.staticQueue.staticWorker()

	// Finish job span at the end.
	defer j.staticSpan.Finish()

	// Capture callExecute in new span.
	span := opentracing.GlobalTracer().StartSpan("callExecute", opentracing.ChildOf(j.staticSpan.Context()))
	defer span.Finish()

	// Prepare a method to send a response asynchronously.
	sendResponse := func(srv *skymodules.RegistryEntry, err error) {
		errLaunch := w.staticRenter.tg.Launch(func() {
			response := &jobReadRegistryResponse{
				staticCompleteTime:        time.Now(),
				staticSignedRegistryValue: srv,
				staticErr:                 err,
				staticExecuteTime:         start,
				staticEID:                 j.staticRegistryEntryID,
				staticSPK:                 j.staticSiaPublicKey,
				staticTweak:               j.staticTweak,
				staticWorker:              w,
			}
			select {
			case j.staticResponseChan <- response:
			case <-j.staticCtx.Done():
			case <-w.staticRenter.tg.StopChan():
			}
		})
		if errLaunch != nil {
			w.staticRenter.staticLog.Debugln("callExececute: launch failed", err)
		}
	}

	// Pubkey and tweak should be set for hosts that don't support fetching the
	// entry by subscription id yet.
	spk, tweak := j.staticSiaPublicKey, j.staticTweak
	if build.VersionCmp(w.staticCache().staticHostVersion, minReadRegistrySIDVersion) < 0 && (spk == nil || tweak == nil) {
		err := errors.New("can't call lookupRegistry without pubkey/tweak on legacy hosts")
		build.Critical(err)
		sendResponse(nil, err)
		j.staticQueue.callReportFailure(err)
		span.LogKV("error", err)
		j.staticSpan.SetTag("success", false)
		return
	}
	// If both are set, they should match the subscription id.
	if spk != nil && tweak != nil {
		sid := modules.DeriveRegistryEntryID(*spk, *tweak)
		if sid != j.staticRegistryEntryID {
			err := errors.New("subscription id doesn't match provided pubkey and tweak")
			build.Critical(err)
			sendResponse(nil, err)
			j.staticQueue.callReportFailure(err)
			span.LogKV("error", err)
			j.staticSpan.SetTag("success", false)
			return
		}
	}

	// Read the value.
	srv, err := lookupRegistry(w, j.staticRegistryEntryID, spk, tweak)
	if err != nil {
		sendResponse(nil, err)
		j.staticQueue.callReportFailure(err)
		span.LogKV("error", err)
		j.staticSpan.SetTag("success", false)
		return
	}

	// Check if we have a cached version of the looked up entry. If the new entry
	// has a higher revision number we update it. If it has a lower one we know that
	// the host should be punished for losing it or trying to cheat us.
	if srv != nil {
		errCheating := w.managedCheckHostCheating(j.staticRegistryEntryID, *srv, true)
		if errCheating != nil {
			sendResponse(nil, errCheating)
			j.staticQueue.callReportFailure(errCheating)
			span.LogKV("error", errCheating)
			j.staticSpan.SetTag("success", false)
			w.staticRegistryCache.Set(j.staticRegistryEntryID, srv.SignedRegistryValue, true) // adjust the cache
			return
<<<<<<< HEAD
		} else if !cached || srv.Revision > cachedRevision {
			w.staticRegistryCache.Set(j.staticRegistryEntryID, srv.SignedRegistryValue, false) // adjust the cache
=======
>>>>>>> d59fd341
		}
	}

	// Success.
	jobTime := time.Since(start)
	j.staticSpan.SetTag("success", true)
	if srv != nil {
		j.staticSpan.LogKV("revision", srv.Revision)
	}

	// Send the response and report success.
	sendResponse(srv, nil)
	j.staticQueue.callReportSuccess()

	// Update the performance stats on the queue.
	jq := j.staticQueue.(*jobReadRegistryQueue)
	jq.mu.Lock()
	jq.weightedJobTime = expMovingAvgHotStart(jq.weightedJobTime, float64(jobTime), jobReadRegistryPerformanceDecay)
	jq.mu.Unlock()
}

// callExpectedBandwidth returns the bandwidth that is expected to be consumed
// by the job.
func (j *jobReadRegistry) callExpectedBandwidth() (ul, dl uint64) {
	return readRegistryJobExpectedBandwidth()
}

// initJobReadRegistryQueue will init the queue for the ReadRegistry jobs.
func (w *worker) initJobReadRegistryQueue() {
	// Sanity check that there is no existing job queue.
	if w.staticJobReadRegistryQueue != nil {
		w.staticRenter.staticLog.Critical("incorret call on initJobReadRegistryQueue")
		return
	}

	w.staticJobReadRegistryQueue = &jobReadRegistryQueue{
		jobGenericQueue: newJobGenericQueue(w),
	}
}

// ReadRegistry is a helper method to run a ReadRegistry job on a worker.
func (w *worker) ReadRegistry(ctx context.Context, parentSpan opentracing.Span, spk types.SiaPublicKey, tweak crypto.Hash) (*skymodules.RegistryEntry, error) {
	readRegistryRespChan := make(chan *jobReadRegistryResponse)
	span := opentracing.GlobalTracer().StartSpan("ReadRegistry", opentracing.ChildOf(parentSpan.Context()))
	defer span.Finish()

	jur := w.newJobReadRegistry(ctx, span, readRegistryRespChan, spk, tweak)

	// Add the job to the queue.
	if !w.staticJobReadRegistryQueue.callAdd(jur) {
		return nil, errors.New("worker unavailable")
	}

	// Wait for the response.
	var resp *jobReadRegistryResponse
	select {
	case <-ctx.Done():
		return nil, errors.New("ReadRegistry interrupted")
	case resp = <-readRegistryRespChan:
	}

	// Sanity check that the finish time was set.
	if resp.staticCompleteTime.IsZero() {
		build.Critical("finish time wasn't set")
	}
	return resp.staticSignedRegistryValue, resp.staticErr
}

// ReadRegistryEID is a helper method to run a ReadRegistry job on a worker
// without a pubkey or tweak.
func (w *worker) ReadRegistryEID(ctx context.Context, parentSpan opentracing.Span, sid modules.RegistryEntryID) (*skymodules.RegistryEntry, error) {
	readRegistryRespChan := make(chan *jobReadRegistryResponse)
	span := opentracing.GlobalTracer().StartSpan("ReadRegistryEID", opentracing.ChildOf(parentSpan.Context()))
	defer span.Finish()

	jur := w.newJobReadRegistryEID(ctx, span, readRegistryRespChan, sid, nil, nil)

	// Add the job to the queue.
	if !w.staticJobReadRegistryQueue.callAdd(jur) {
		return nil, errors.New("worker unavailable")
	}

	// Wait for the response.
	var resp *jobReadRegistryResponse
	select {
	case <-ctx.Done():
		return nil, errors.New("ReadRegistry interrupted")
	case resp = <-readRegistryRespChan:
	}

	// Sanity check that the finish time was set.
	if resp.staticCompleteTime.IsZero() {
		build.Critical("finish time wasn't set")
	}
	return resp.staticSignedRegistryValue, resp.staticErr
}

// readRegistryJobExpectedBandwidth is a helper function that returns the
// expected bandwidth consumption of a ReadRegistry job. This helper function
// enables getting at the expected bandwidth without having to instantiate a
// job.
func readRegistryJobExpectedBandwidth() (ul, dl uint64) {
	return ethernetMTU, ethernetMTU // a single frame each for upload and download
}<|MERGE_RESOLUTION|>--- conflicted
+++ resolved
@@ -286,7 +286,7 @@
 	// has a higher revision number we update it. If it has a lower one we know that
 	// the host should be punished for losing it or trying to cheat us.
 	if srv != nil {
-		errCheating := w.managedCheckHostCheating(j.staticRegistryEntryID, *srv, true)
+		errCheating := w.managedCheckHostCheating(j.staticRegistryEntryID, srv.SignedRegistryValue, true)
 		if errCheating != nil {
 			sendResponse(nil, errCheating)
 			j.staticQueue.callReportFailure(errCheating)
@@ -294,11 +294,6 @@
 			j.staticSpan.SetTag("success", false)
 			w.staticRegistryCache.Set(j.staticRegistryEntryID, srv.SignedRegistryValue, true) // adjust the cache
 			return
-<<<<<<< HEAD
-		} else if !cached || srv.Revision > cachedRevision {
-			w.staticRegistryCache.Set(j.staticRegistryEntryID, srv.SignedRegistryValue, false) // adjust the cache
-=======
->>>>>>> d59fd341
 		}
 	}
 
