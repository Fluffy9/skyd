--- conflicted
+++ resolved
@@ -200,26 +200,6 @@
 	bubbleUpdatesMu sync.Mutex
 
 	// Utilities.
-<<<<<<< HEAD
-	cs                modules.ConsensusSet
-	deps              modules.Dependencies
-	g                 modules.Gateway
-	w                 modules.Wallet
-	hostContractor    hostContractor
-	hostDB            hostDB
-	log               *persist.Logger
-	persist           persistence
-	persistDir        string
-	memoryManager     *memoryManager
-	mu                *siasync.RWMutex
-	repairLog         *persist.Logger
-	staticFuseManager renterFuseManager
-	tg                threadgroup.ThreadGroup
-	tpool             modules.TransactionPool
-	wal               *writeaheadlog.WAL
-	staticWorkerPool  *workerPool
-	staticMux         *siamux.SiaMux
-=======
 	cs                    modules.ConsensusSet
 	deps                  modules.Dependencies
 	g                     modules.Gateway
@@ -238,7 +218,7 @@
 	tpool                 modules.TransactionPool
 	wal                   *writeaheadlog.WAL
 	staticWorkerPool      *workerPool
->>>>>>> e019c8ec
+	staticMux             *siamux.SiaMux
 }
 
 // Close closes the Renter and its dependencies
@@ -810,11 +790,7 @@
 var _ modules.Renter = (*Renter)(nil)
 
 // renterBlockingStartup handles the blocking portion of NewCustomRenter.
-<<<<<<< HEAD
-func renterBlockingStartup(g modules.Gateway, cs modules.ConsensusSet, tpool modules.TransactionPool, hdb hostDB, w modules.Wallet, hc hostContractor, mux *siamux.SiaMux, persistDir string, deps modules.Dependencies) (*Renter, error) {
-=======
-func renterBlockingStartup(g modules.Gateway, cs modules.ConsensusSet, tpool modules.TransactionPool, hdb modules.HostDB, w modules.Wallet, hc hostContractor, persistDir string, deps modules.Dependencies) (*Renter, error) {
->>>>>>> e019c8ec
+func renterBlockingStartup(g modules.Gateway, cs modules.ConsensusSet, tpool modules.TransactionPool, hdb modules.HostDB, w modules.Wallet, hc hostContractor, mux *siamux.SiaMux, persistDir string, deps modules.Dependencies) (*Renter, error) {
 	if g == nil {
 		return nil, errNilGateway
 	}
@@ -862,19 +838,6 @@
 		bubbleUpdates:   make(map[string]bubbleStatus),
 		downloadHistory: make(map[modules.DownloadID]*download),
 
-<<<<<<< HEAD
-		cs:             cs,
-		deps:           deps,
-		g:              g,
-		w:              w,
-		hostDB:         hdb,
-		hostContractor: hc,
-		persistDir:     persistDir,
-		staticAlerter:  modules.NewAlerter("renter"),
-		staticMux:      mux,
-		mu:             siasync.New(modules.SafeMutexDelay, 1),
-		tpool:          tpool,
-=======
 		cs:                    cs,
 		deps:                  deps,
 		g:                     g,
@@ -884,9 +847,9 @@
 		persistDir:            persistDir,
 		staticAlerter:         modules.NewAlerter("renter"),
 		staticStreamBufferSet: newStreamBufferSet(),
+		staticMux:             mux,
 		mu:                    siasync.New(modules.SafeMutexDelay, 1),
 		tpool:                 tpool,
->>>>>>> e019c8ec
 	}
 	close(r.uploadHeap.pauseChan)
 	r.memoryManager = newMemoryManager(defaultMemory, r.tg.StopChan())
@@ -948,11 +911,7 @@
 }
 
 // NewCustomRenter initializes a renter and returns it.
-<<<<<<< HEAD
-func NewCustomRenter(g modules.Gateway, cs modules.ConsensusSet, tpool modules.TransactionPool, hdb hostDB, w modules.Wallet, hc hostContractor, mux *siamux.SiaMux, persistDir string, deps modules.Dependencies) (*Renter, <-chan error) {
-=======
-func NewCustomRenter(g modules.Gateway, cs modules.ConsensusSet, tpool modules.TransactionPool, hdb modules.HostDB, w modules.Wallet, hc hostContractor, persistDir string, deps modules.Dependencies) (*Renter, <-chan error) {
->>>>>>> e019c8ec
+func NewCustomRenter(g modules.Gateway, cs modules.ConsensusSet, tpool modules.TransactionPool, hdb modules.HostDB, w modules.Wallet, hc hostContractor, mux *siamux.SiaMux, persistDir string, deps modules.Dependencies) (*Renter, <-chan error) {
 	errChan := make(chan error, 1)
 
 	// Blocking startup.
