package renter

<<<<<<< HEAD
import (
	"encoding/json"
	"fmt"
	"sync"
	"time"

	"gitlab.com/NebulousLabs/Sia/crypto"
	"gitlab.com/NebulousLabs/Sia/encoding"
	"gitlab.com/NebulousLabs/Sia/modules"
	"gitlab.com/NebulousLabs/Sia/modules/host/mdm"
	"gitlab.com/NebulousLabs/Sia/persist"
	"gitlab.com/NebulousLabs/Sia/types"
	"gitlab.com/NebulousLabs/errors"
	"gitlab.com/NebulousLabs/threadgroup"
)

var (
	// errRPCNotAvailable is returned when the requested RPC is not available on
	// the host. This is possible when a host runs an older version, or when it
	// is not fully synced and disables its ephemeral account manager.
	errRPCNotAvailable = errors.New("RPC not available on host")
)

=======
>>>>>>> 513f9f7d
// TODO: The RPC client is used by the worker to interact with the host. It
// holds the RPC price table and can be seen as a renter RPC session. For now
// this is extracted in a separate object, quite possible though this state will
// move to the worker, and the RPCs will be exposed as static functions,
// callable by the worker.

import (
	"encoding/json"
	"fmt"
	"net"
	"sync"

	"gitlab.com/NebulousLabs/Sia/encoding"
	"gitlab.com/NebulousLabs/Sia/modules"
	"gitlab.com/NebulousLabs/Sia/persist"
	"gitlab.com/NebulousLabs/Sia/types"
	"gitlab.com/NebulousLabs/errors"
	"gitlab.com/NebulousLabs/threadgroup"
)

var (
	// errRPCNotAvailable is returned when the requested RPC is not available on
	// the host. This is possible when a host runs an older version, or when it
	// is not fully synced and disables its ephemeral account manager.
	errRPCNotAvailable = errors.New("RPC not available on host")
)

// RPCClient interface lists all possible RPC that can be called on the host
type RPCClient interface {
<<<<<<< HEAD
	DownloadSectorByRoot(offset, length uint64, sectorRoot crypto.Hash, merkleProof bool) ([]byte, error)
	UpdatePriceTable() error
	FundEphemeralAccount(id string, amount types.Currency) error
}

// hostRPCClient wraps all necessities to communicate with a host
type hostRPCClient struct {
	staticPaymentProvider modules.PaymentProvider
	staticMuxAddress      string
	staticHostKey         types.SiaPublicKey

	priceTable        modules.RPCPriceTable
	priceTableUpdated int64

	// blockHeight is cached on every client and gets updated by the renter when
	// consensus changes. This to avoid fetching the block height from the
	// renter on every RPC call.
	blockHeight types.BlockHeight

	renter *Renter
	log    *persist.Logger
	tg     *threadgroup.ThreadGroup
	mu     sync.Mutex
}

// newRPCClient returns a new RPC client.
func (r *Renter) newRPCClient(pp modules.PaymentProvider, he modules.HostDBEntry) (RPCClient, error) {
	client := hostRPCClient{
		staticPaymentProvider: pp,
		staticMuxAddress:      he.NetAddress.Host() + fmt.Sprintf(":%d", he.HostExternalSettings.SiaMuxPort),
		staticHostKey:         he.PublicKey,
		blockHeight:           r.blockHeight,
		log:                   r.log,
		tg:                    &r.tg,
		renter:                r,
	}

	if err := client.UpdatePriceTable(); err != nil {
		// Return nil if we weren't able fetch the host's pricing.
		return nil, err
	}
	return &client, nil
}

// UpdateBlockHeight is called by the renter when it processes a consensus
// change. Every time the block height gets updated we potentially also update
// the RPC price table to get the host's latest prices.
func (c *hostRPCClient) UpdateBlockHeight(blockHeight types.BlockHeight) {
	var updatePriceTable bool
	defer func() {
		if updatePriceTable {
			go c.threadedUpdatePriceTable()
		}
	}()

	c.mu.Lock()
	defer c.mu.Unlock()
	c.blockHeight = blockHeight

	// This is more of a sanity check to prevent underflow. This could only be
	// the case if the renter and host's blockheight differ by a large amount of
	// blocks.
	if c.priceTableUpdated > c.priceTable.Expiry {
		updatePriceTable = true
		return
	}

	// Update the price table if the current blockheight has surpassed half of
	// the expiry window. The expiry window is defined as the time (in blocks)
	// since we last updated the RPC price table until its expiry block height.
	window := c.priceTable.Expiry - c.priceTableUpdated
	if time.Now().Unix() > c.priceTableUpdated+window/2 {
		updatePriceTable = true
		return
	}
}

// UpdatePriceTable performs the updatePriceTableRPC on the host.
func (c *hostRPCClient) UpdatePriceTable() error {
	// Fetch a stream from the mux
	stream, err := c.renter.staticMux.NewStream(modules.HostSiaMuxSubscriberName, c.staticMuxAddress, modules.SiaPKToMuxPK(c.staticHostKey))
	if err != nil {
		return err
	}

	// Write the RPC id on the stream, there's no request object as it's
	// implied from the RPC id.
	err = encoding.WriteObject(stream, modules.RPCUpdatePriceTable)
	if err != nil {
		return err
	}

	// Receive RPCUpdatePriceTableResponse
	var uptr modules.RPCUpdatePriceTableResponse
	// TODO if this blocks siad dies
	if err := encoding.ReadObject(stream, &uptr, uint64(modules.RPCMinLen)); err != nil {
		return err
	}
	var updated modules.RPCPriceTable
	if err := json.Unmarshal(uptr.PriceTableJSON, &updated); err != nil {
		return err
	}

	// Perform gouging check
	allowance := c.renter.hostContractor.Allowance()
	if err := checkPriceTableGouging(allowance, updated); err != nil {
		// TODO: (follow-up) this should negatively affect the host's score
		return err
	}

	// Provide payment for the RPC
	// TODO: don't look at me harry, I'm hideous.
	cost := updated.Costs[modules.RPCFundEphemeralAccount.DontLookAtMeHarryImHideous()]
	_, err = c.staticPaymentProvider.ProvidePaymentForRPC(modules.RPCUpdatePriceTable, cost, stream, c.blockHeight)
	if err != nil {
		return err
	}

	c.mu.Lock()
	c.priceTable = updated
	c.priceTableUpdated = time.Now().Unix()
	c.mu.Unlock()
	return nil
}

// FundEphemeralAccount will deposit the given amount into the account with id
// by calling the fundEphemeralAccountRPC on the host.
func (c *hostRPCClient) FundEphemeralAccount(id string, amount types.Currency) error {
	c.mu.Lock()
	pt := c.priceTable
	bh := c.blockHeight
	c.mu.Unlock()

	// Calculate the cost of the RPC
	// TODO: don't look at me harry, I'm hideous.
	cost, available := pt.Costs[modules.RPCFundEphemeralAccount.DontLookAtMeHarryImHideous()]
	if !available {
		return errors.AddContext(errRPCNotAvailable, fmt.Sprintf("Failed to fund ephemeral account %v", id))
	}

	// Get a stream
	stream, err := c.renter.staticMux.NewStream(modules.HostSiaMuxSubscriberName, c.staticMuxAddress, modules.SiaPKToMuxPK(c.staticHostKey))
	if err != nil {
		return err
	}
	defer stream.Close()

	// Write the RPC id and RPCFundEphemeralAccountRequest object on the stream.
	_, err = stream.Write(encoding.MarshalAll(modules.RPCFundEphemeralAccount, modules.RPCFundEphemeralAccountRequest{AccountID: id}))
	if err != nil {
		return err
	}

	// Provide payment for the RPC and await response
	payment := amount.Add(cost)
	_, err = c.staticPaymentProvider.ProvidePaymentForRPC(modules.RPCFundEphemeralAccount, payment, stream, bh)
	if err != nil {
		return err
	}

	// Receive RPCFundEphemeralAccountResponse
	var fundAccResponse modules.RPCFundEphemeralAccountResponse
	if err := encoding.ReadObject(stream, &fundAccResponse, uint64(modules.RPCMinLen)); err != nil {
		return err
	}

	return nil
}

func (c *hostRPCClient) DownloadSectorByRoot(offset, length uint64, sectorRoot crypto.Hash, merkleProof bool) ([]byte, error) {
	c.mu.Lock()
	pt := c.priceTable
	bh := c.blockHeight
	c.mu.Unlock()

	// Create mdm program.
	instructions, programData := mdm.NewReadSectorProgram(length, offset, sectorRoot, merkleProof)

	// Calculate the cost of the RPC
	dataLen := uint64(len(programData))
	programCost, err := modules.CalculateProgramCost(instructions, dataLen)
	if err != nil {
		return nil, err
	}
	programPrice := modules.ConvertCostToPrice(programCost, &pt)

	// Get a stream
	stream, err := c.renter.staticMux.NewStream(modules.HostSiaMuxSubscriberName, c.staticMuxAddress, modules.SiaPKToMuxPK(c.staticHostKey))
	if err != nil {
		return nil, err
	}
	defer stream.Close()

	// Write the RPC id and RPCFundEphemeralAccountRequest object on the stream.
	_, err = stream.Write(encoding.MarshalAll(modules.RPCExecuteProgram, modules.RPCExecuteProgramRequest{FileContractID: types.FileContractID{}}))
	if err != nil {
		return nil, err
	}
	// Provide payment for the RPC
	_, err = c.staticPaymentProvider.ProvidePaymentForRPC(modules.RPCExecuteProgram, programPrice, stream, bh)
	if err != nil {
		return nil, err
	}
	// Send instructions.
	if err := encoding.WriteObject(stream, instructions); err != nil {
		return nil, err
	}
	// Send length of program data.
	if err := encoding.WriteObject(stream, dataLen); err != nil {
		return nil, err
	}
	// Read response.
	var resp mdm.Output
	err = encoding.ReadObject(stream, &resp, 4096) // TODO
	if err != nil {
		return nil, err
	}
	// Check response error.
	if resp.Error != nil {
		return nil, errors.AddContext(err, "failed to download sector")
	}
	// Sanity check length.
	if uint64(len(resp.Output)) != length {
		return nil, fmt.Errorf("expected output to have length %v but was %v", length, len(resp.Output))
	}
	// Validate merkle proof if necessary.
	if merkleProof {
		panic("merkle proof not supported yet")
	}
	return resp.Output, err
}

// threadedUpdatePriceTable will update the RPC price table by fetching the
// host's latest prices.
func (c *hostRPCClient) threadedUpdatePriceTable() {
	if err := c.tg.Add(); err != nil {
		return
	}
	defer c.tg.Done()

	err := c.UpdatePriceTable()
	if err != nil {
		c.log.Println("Failed to update the RPC price table", err)
	}
=======
	UpdateBlockHeight(bh types.BlockHeight)
	UpdatePriceTable(pp modules.PaymentProvider) (modules.RPCPriceTable, error)
	FundEphemeralAccount(pp modules.PaymentProvider, pt modules.RPCPriceTable, id string, amount types.Currency) error
}

// hostRPCClient wraps all necessities to communicate with a host
type hostRPCClient struct {
	staticHostAddress string
	staticHostKey     types.SiaPublicKey

	// The current block height is cached on the client and gets updated by the
	// renter when consensus changes. This to avoid fetching the block height
	// from the renter on every RPC call.
	blockHeight types.BlockHeight

	log *persist.Logger
	tg  *threadgroup.ThreadGroup
	mu  sync.Mutex
	r   *Renter
}

// newRPCClient returns a new RPC client.
func (r *Renter) newRPCClient(he modules.HostDBEntry) RPCClient {
	return &hostRPCClient{
		staticHostAddress: string(he.NetAddress),
		staticHostKey:     he.PublicKey,
		log:               r.log,
		tg:                &r.tg,
		r:                 r,
	}
}

// UpdateBlockHeight is called by the renter when it processes a consensus
// change. The RPC client keeps the current block height as state to avoid
// fetching it from the renter on every RPC call.
func (c *hostRPCClient) UpdateBlockHeight(bh types.BlockHeight) {
	c.mu.Lock()
	defer c.mu.Unlock()
	c.blockHeight = bh
}

// UpdatePriceTable performs the updatePriceTableRPC on the host.
func (c *hostRPCClient) UpdatePriceTable(pp modules.PaymentProvider) (modules.RPCPriceTable, error) {
	// Fetch a stream from the mux
	stream, err := c.r.staticMux.NewStream(siaMuxSubscriberName, c.staticHostAddress, modules.SiaPKToMuxPK(c.staticHostKey))

	// Write the RPC id on the stream, there's no request object as it's
	// implied from the RPC id.
	_, err = stream.Write(encoding.Marshal(modules.RPCUpdatePriceTable))
	if err != nil {
		return modules.RPCPriceTable{}, err
	}

	// Receive RPCUpdatePriceTableResponse
	var uptr modules.RPCUpdatePriceTableResponse
	if err := encoding.ReadObject(stream, uptr, uint64(modules.RPCMinLen)); err != nil {
		return modules.RPCPriceTable{}, err
	}
	var updated modules.RPCPriceTable
	if err := json.Unmarshal(uptr.PriceTableJSON, &updated); err != nil {
		return modules.RPCPriceTable{}, err
	}

	// Perform gouging check
	allowance := c.r.hostContractor.Allowance()
	if err := checkPriceTableGouging(allowance, updated); err != nil {
		// TODO: (follow-up) this should negatively affect the host's score
		return modules.RPCPriceTable{}, err
	}

	// Provide payment for the RPC
	cost := updated.Costs[modules.RPCUpdatePriceTable]
	_, err = pp.ProvidePaymentForRPC(modules.RPCUpdatePriceTable, cost, stream.(net.Conn), c.blockHeight)
	if err != nil {
		return modules.RPCPriceTable{}, err
	}

	return updated, nil
}

// FundEphemeralAccount will deposit the given amount into the account with id
// by calling the fundEphemeralAccountRPC on the host.
func (c *hostRPCClient) FundEphemeralAccount(pp modules.PaymentProvider, pt modules.RPCPriceTable, id string, amount types.Currency) error {
	c.mu.Lock()
	bh := c.blockHeight
	c.mu.Unlock()

	// Calculate the cost of the RPC
	cost, available := pt.Costs[modules.RPCFundEphemeralAccount]
	if !available {
		return errors.AddContext(errRPCNotAvailable, fmt.Sprintf("Failed to fund ephemeral account %v", id))
	}

	// Get a stream
	stream, err := c.r.staticMux.NewStream(siaMuxSubscriberName, c.staticHostAddress, modules.SiaPKToMuxPK(c.staticHostKey))
	if err != nil {
		return err
	}
	defer stream.Close()

	// Write the RPC id and RPCFundEphemeralAccountRequest object on the stream.
	_, err = stream.Write(encoding.MarshalAll(modules.RPCFundEphemeralAccount, modules.RPCFundEphemeralAccountRequest{AccountID: id}))
	if err != nil {
		return err
	}

	// Provide payment for the RPC and await response
	payment := amount.Add(cost)
	_, err = pp.ProvidePaymentForRPC(modules.RPCFundEphemeralAccount, payment, stream.(net.Conn), bh)
	if err != nil {
		return err
	}

	// Receive RPCFundEphemeralAccountResponse
	var fundAccResponse modules.RPCFundEphemeralAccountResponse
	if err := encoding.ReadObject(stream, fundAccResponse, uint64(modules.RPCMinLen)); err != nil {
		return err
	}

	return nil
>>>>>>> 513f9f7d
}

// checkPriceTableGouging checks that the host is not gouging the renter during
// a price table update.
func checkPriceTableGouging(allowance modules.Allowance, priceTable modules.RPCPriceTable) error {
	// TODO
	return nil
}<|MERGE_RESOLUTION|>--- conflicted
+++ resolved
@@ -1,11 +1,15 @@
 package renter
 
-<<<<<<< HEAD
+// TODO: The RPC client is used by the worker to interact with the host. It
+// holds the RPC price table and can be seen as a renter RPC session. For now
+// this is extracted in a separate object, quite possible though this state will
+// move to the worker, and the RPCs will be exposed as static functions,
+// callable by the worker.
+
 import (
 	"encoding/json"
 	"fmt"
 	"sync"
-	"time"
 
 	"gitlab.com/NebulousLabs/Sia/crypto"
 	"gitlab.com/NebulousLabs/Sia/encoding"
@@ -24,291 +28,18 @@
 	errRPCNotAvailable = errors.New("RPC not available on host")
 )
 
-=======
->>>>>>> 513f9f7d
-// TODO: The RPC client is used by the worker to interact with the host. It
-// holds the RPC price table and can be seen as a renter RPC session. For now
-// this is extracted in a separate object, quite possible though this state will
-// move to the worker, and the RPCs will be exposed as static functions,
-// callable by the worker.
-
-import (
-	"encoding/json"
-	"fmt"
-	"net"
-	"sync"
-
-	"gitlab.com/NebulousLabs/Sia/encoding"
-	"gitlab.com/NebulousLabs/Sia/modules"
-	"gitlab.com/NebulousLabs/Sia/persist"
-	"gitlab.com/NebulousLabs/Sia/types"
-	"gitlab.com/NebulousLabs/errors"
-	"gitlab.com/NebulousLabs/threadgroup"
-)
-
-var (
-	// errRPCNotAvailable is returned when the requested RPC is not available on
-	// the host. This is possible when a host runs an older version, or when it
-	// is not fully synced and disables its ephemeral account manager.
-	errRPCNotAvailable = errors.New("RPC not available on host")
-)
-
 // RPCClient interface lists all possible RPC that can be called on the host
 type RPCClient interface {
-<<<<<<< HEAD
-	DownloadSectorByRoot(offset, length uint64, sectorRoot crypto.Hash, merkleProof bool) ([]byte, error)
-	UpdatePriceTable() error
-	FundEphemeralAccount(id string, amount types.Currency) error
-}
-
-// hostRPCClient wraps all necessities to communicate with a host
-type hostRPCClient struct {
-	staticPaymentProvider modules.PaymentProvider
-	staticMuxAddress      string
-	staticHostKey         types.SiaPublicKey
-
-	priceTable        modules.RPCPriceTable
-	priceTableUpdated int64
-
-	// blockHeight is cached on every client and gets updated by the renter when
-	// consensus changes. This to avoid fetching the block height from the
-	// renter on every RPC call.
-	blockHeight types.BlockHeight
-
-	renter *Renter
-	log    *persist.Logger
-	tg     *threadgroup.ThreadGroup
-	mu     sync.Mutex
-}
-
-// newRPCClient returns a new RPC client.
-func (r *Renter) newRPCClient(pp modules.PaymentProvider, he modules.HostDBEntry) (RPCClient, error) {
-	client := hostRPCClient{
-		staticPaymentProvider: pp,
-		staticMuxAddress:      he.NetAddress.Host() + fmt.Sprintf(":%d", he.HostExternalSettings.SiaMuxPort),
-		staticHostKey:         he.PublicKey,
-		blockHeight:           r.blockHeight,
-		log:                   r.log,
-		tg:                    &r.tg,
-		renter:                r,
-	}
-
-	if err := client.UpdatePriceTable(); err != nil {
-		// Return nil if we weren't able fetch the host's pricing.
-		return nil, err
-	}
-	return &client, nil
-}
-
-// UpdateBlockHeight is called by the renter when it processes a consensus
-// change. Every time the block height gets updated we potentially also update
-// the RPC price table to get the host's latest prices.
-func (c *hostRPCClient) UpdateBlockHeight(blockHeight types.BlockHeight) {
-	var updatePriceTable bool
-	defer func() {
-		if updatePriceTable {
-			go c.threadedUpdatePriceTable()
-		}
-	}()
-
-	c.mu.Lock()
-	defer c.mu.Unlock()
-	c.blockHeight = blockHeight
-
-	// This is more of a sanity check to prevent underflow. This could only be
-	// the case if the renter and host's blockheight differ by a large amount of
-	// blocks.
-	if c.priceTableUpdated > c.priceTable.Expiry {
-		updatePriceTable = true
-		return
-	}
-
-	// Update the price table if the current blockheight has surpassed half of
-	// the expiry window. The expiry window is defined as the time (in blocks)
-	// since we last updated the RPC price table until its expiry block height.
-	window := c.priceTable.Expiry - c.priceTableUpdated
-	if time.Now().Unix() > c.priceTableUpdated+window/2 {
-		updatePriceTable = true
-		return
-	}
-}
-
-// UpdatePriceTable performs the updatePriceTableRPC on the host.
-func (c *hostRPCClient) UpdatePriceTable() error {
-	// Fetch a stream from the mux
-	stream, err := c.renter.staticMux.NewStream(modules.HostSiaMuxSubscriberName, c.staticMuxAddress, modules.SiaPKToMuxPK(c.staticHostKey))
-	if err != nil {
-		return err
-	}
-
-	// Write the RPC id on the stream, there's no request object as it's
-	// implied from the RPC id.
-	err = encoding.WriteObject(stream, modules.RPCUpdatePriceTable)
-	if err != nil {
-		return err
-	}
-
-	// Receive RPCUpdatePriceTableResponse
-	var uptr modules.RPCUpdatePriceTableResponse
-	// TODO if this blocks siad dies
-	if err := encoding.ReadObject(stream, &uptr, uint64(modules.RPCMinLen)); err != nil {
-		return err
-	}
-	var updated modules.RPCPriceTable
-	if err := json.Unmarshal(uptr.PriceTableJSON, &updated); err != nil {
-		return err
-	}
-
-	// Perform gouging check
-	allowance := c.renter.hostContractor.Allowance()
-	if err := checkPriceTableGouging(allowance, updated); err != nil {
-		// TODO: (follow-up) this should negatively affect the host's score
-		return err
-	}
-
-	// Provide payment for the RPC
-	// TODO: don't look at me harry, I'm hideous.
-	cost := updated.Costs[modules.RPCFundEphemeralAccount.DontLookAtMeHarryImHideous()]
-	_, err = c.staticPaymentProvider.ProvidePaymentForRPC(modules.RPCUpdatePriceTable, cost, stream, c.blockHeight)
-	if err != nil {
-		return err
-	}
-
-	c.mu.Lock()
-	c.priceTable = updated
-	c.priceTableUpdated = time.Now().Unix()
-	c.mu.Unlock()
-	return nil
-}
-
-// FundEphemeralAccount will deposit the given amount into the account with id
-// by calling the fundEphemeralAccountRPC on the host.
-func (c *hostRPCClient) FundEphemeralAccount(id string, amount types.Currency) error {
-	c.mu.Lock()
-	pt := c.priceTable
-	bh := c.blockHeight
-	c.mu.Unlock()
-
-	// Calculate the cost of the RPC
-	// TODO: don't look at me harry, I'm hideous.
-	cost, available := pt.Costs[modules.RPCFundEphemeralAccount.DontLookAtMeHarryImHideous()]
-	if !available {
-		return errors.AddContext(errRPCNotAvailable, fmt.Sprintf("Failed to fund ephemeral account %v", id))
-	}
-
-	// Get a stream
-	stream, err := c.renter.staticMux.NewStream(modules.HostSiaMuxSubscriberName, c.staticMuxAddress, modules.SiaPKToMuxPK(c.staticHostKey))
-	if err != nil {
-		return err
-	}
-	defer stream.Close()
-
-	// Write the RPC id and RPCFundEphemeralAccountRequest object on the stream.
-	_, err = stream.Write(encoding.MarshalAll(modules.RPCFundEphemeralAccount, modules.RPCFundEphemeralAccountRequest{AccountID: id}))
-	if err != nil {
-		return err
-	}
-
-	// Provide payment for the RPC and await response
-	payment := amount.Add(cost)
-	_, err = c.staticPaymentProvider.ProvidePaymentForRPC(modules.RPCFundEphemeralAccount, payment, stream, bh)
-	if err != nil {
-		return err
-	}
-
-	// Receive RPCFundEphemeralAccountResponse
-	var fundAccResponse modules.RPCFundEphemeralAccountResponse
-	if err := encoding.ReadObject(stream, &fundAccResponse, uint64(modules.RPCMinLen)); err != nil {
-		return err
-	}
-
-	return nil
-}
-
-func (c *hostRPCClient) DownloadSectorByRoot(offset, length uint64, sectorRoot crypto.Hash, merkleProof bool) ([]byte, error) {
-	c.mu.Lock()
-	pt := c.priceTable
-	bh := c.blockHeight
-	c.mu.Unlock()
-
-	// Create mdm program.
-	instructions, programData := mdm.NewReadSectorProgram(length, offset, sectorRoot, merkleProof)
-
-	// Calculate the cost of the RPC
-	dataLen := uint64(len(programData))
-	programCost, err := modules.CalculateProgramCost(instructions, dataLen)
-	if err != nil {
-		return nil, err
-	}
-	programPrice := modules.ConvertCostToPrice(programCost, &pt)
-
-	// Get a stream
-	stream, err := c.renter.staticMux.NewStream(modules.HostSiaMuxSubscriberName, c.staticMuxAddress, modules.SiaPKToMuxPK(c.staticHostKey))
-	if err != nil {
-		return nil, err
-	}
-	defer stream.Close()
-
-	// Write the RPC id and RPCFundEphemeralAccountRequest object on the stream.
-	_, err = stream.Write(encoding.MarshalAll(modules.RPCExecuteProgram, modules.RPCExecuteProgramRequest{FileContractID: types.FileContractID{}}))
-	if err != nil {
-		return nil, err
-	}
-	// Provide payment for the RPC
-	_, err = c.staticPaymentProvider.ProvidePaymentForRPC(modules.RPCExecuteProgram, programPrice, stream, bh)
-	if err != nil {
-		return nil, err
-	}
-	// Send instructions.
-	if err := encoding.WriteObject(stream, instructions); err != nil {
-		return nil, err
-	}
-	// Send length of program data.
-	if err := encoding.WriteObject(stream, dataLen); err != nil {
-		return nil, err
-	}
-	// Read response.
-	var resp mdm.Output
-	err = encoding.ReadObject(stream, &resp, 4096) // TODO
-	if err != nil {
-		return nil, err
-	}
-	// Check response error.
-	if resp.Error != nil {
-		return nil, errors.AddContext(err, "failed to download sector")
-	}
-	// Sanity check length.
-	if uint64(len(resp.Output)) != length {
-		return nil, fmt.Errorf("expected output to have length %v but was %v", length, len(resp.Output))
-	}
-	// Validate merkle proof if necessary.
-	if merkleProof {
-		panic("merkle proof not supported yet")
-	}
-	return resp.Output, err
-}
-
-// threadedUpdatePriceTable will update the RPC price table by fetching the
-// host's latest prices.
-func (c *hostRPCClient) threadedUpdatePriceTable() {
-	if err := c.tg.Add(); err != nil {
-		return
-	}
-	defer c.tg.Done()
-
-	err := c.UpdatePriceTable()
-	if err != nil {
-		c.log.Println("Failed to update the RPC price table", err)
-	}
-=======
 	UpdateBlockHeight(bh types.BlockHeight)
 	UpdatePriceTable(pp modules.PaymentProvider) (modules.RPCPriceTable, error)
 	FundEphemeralAccount(pp modules.PaymentProvider, pt modules.RPCPriceTable, id string, amount types.Currency) error
+	DownloadSectorByRoot(pp modules.PaymentProvider, pt modules.RPCPriceTable, offset, length uint64, sectorRoot crypto.Hash, merkleProof bool) ([]byte, error)
 }
 
 // hostRPCClient wraps all necessities to communicate with a host
 type hostRPCClient struct {
 	staticHostAddress string
+	staticMuxAddress  string
 	staticHostKey     types.SiaPublicKey
 
 	// The current block height is cached on the client and gets updated by the
@@ -326,6 +57,7 @@
 func (r *Renter) newRPCClient(he modules.HostDBEntry) RPCClient {
 	return &hostRPCClient{
 		staticHostAddress: string(he.NetAddress),
+		staticMuxAddress:  he.NetAddress.Host() + fmt.Sprintf(":%d", he.HostExternalSettings.SiaMuxPort),
 		staticHostKey:     he.PublicKey,
 		log:               r.log,
 		tg:                &r.tg,
@@ -345,18 +77,22 @@
 // UpdatePriceTable performs the updatePriceTableRPC on the host.
 func (c *hostRPCClient) UpdatePriceTable(pp modules.PaymentProvider) (modules.RPCPriceTable, error) {
 	// Fetch a stream from the mux
-	stream, err := c.r.staticMux.NewStream(siaMuxSubscriberName, c.staticHostAddress, modules.SiaPKToMuxPK(c.staticHostKey))
+	stream, err := c.r.staticMux.NewStream(modules.HostSiaMuxSubscriberName, c.staticMuxAddress, modules.SiaPKToMuxPK(c.staticHostKey))
+	if err != nil {
+		return modules.RPCPriceTable{}, err
+	}
 
 	// Write the RPC id on the stream, there's no request object as it's
 	// implied from the RPC id.
-	_, err = stream.Write(encoding.Marshal(modules.RPCUpdatePriceTable))
+	err = encoding.WriteObject(stream, modules.RPCUpdatePriceTable)
 	if err != nil {
 		return modules.RPCPriceTable{}, err
 	}
 
 	// Receive RPCUpdatePriceTableResponse
 	var uptr modules.RPCUpdatePriceTableResponse
-	if err := encoding.ReadObject(stream, uptr, uint64(modules.RPCMinLen)); err != nil {
+	// TODO if this blocks siad dies
+	if err := encoding.ReadObject(stream, &uptr, uint64(modules.RPCMinLen)); err != nil {
 		return modules.RPCPriceTable{}, err
 	}
 	var updated modules.RPCPriceTable
@@ -372,8 +108,9 @@
 	}
 
 	// Provide payment for the RPC
-	cost := updated.Costs[modules.RPCUpdatePriceTable]
-	_, err = pp.ProvidePaymentForRPC(modules.RPCUpdatePriceTable, cost, stream.(net.Conn), c.blockHeight)
+	// TODO: don't look at me harry, I'm hideous.
+	cost := updated.Costs[modules.RPCFundEphemeralAccount.DontLookAtMeHarryImHideous()]
+	_, err = pp.ProvidePaymentForRPC(modules.RPCUpdatePriceTable, cost, stream, c.blockHeight)
 	if err != nil {
 		return modules.RPCPriceTable{}, err
 	}
@@ -389,13 +126,14 @@
 	c.mu.Unlock()
 
 	// Calculate the cost of the RPC
-	cost, available := pt.Costs[modules.RPCFundEphemeralAccount]
+	// TODO: don't look at me harry, I'm hideous.
+	cost, available := pt.Costs[modules.RPCFundEphemeralAccount.DontLookAtMeHarryImHideous()]
 	if !available {
 		return errors.AddContext(errRPCNotAvailable, fmt.Sprintf("Failed to fund ephemeral account %v", id))
 	}
 
 	// Get a stream
-	stream, err := c.r.staticMux.NewStream(siaMuxSubscriberName, c.staticHostAddress, modules.SiaPKToMuxPK(c.staticHostKey))
+	stream, err := c.r.staticMux.NewStream(modules.HostSiaMuxSubscriberName, c.staticMuxAddress, modules.SiaPKToMuxPK(c.staticHostKey))
 	if err != nil {
 		return err
 	}
@@ -409,19 +147,80 @@
 
 	// Provide payment for the RPC and await response
 	payment := amount.Add(cost)
-	_, err = pp.ProvidePaymentForRPC(modules.RPCFundEphemeralAccount, payment, stream.(net.Conn), bh)
+	_, err = pp.ProvidePaymentForRPC(modules.RPCFundEphemeralAccount, payment, stream, bh)
 	if err != nil {
 		return err
 	}
 
 	// Receive RPCFundEphemeralAccountResponse
 	var fundAccResponse modules.RPCFundEphemeralAccountResponse
-	if err := encoding.ReadObject(stream, fundAccResponse, uint64(modules.RPCMinLen)); err != nil {
+	if err := encoding.ReadObject(stream, &fundAccResponse, uint64(modules.RPCMinLen)); err != nil {
 		return err
 	}
 
 	return nil
->>>>>>> 513f9f7d
+}
+
+func (c *hostRPCClient) DownloadSectorByRoot(pp modules.PaymentProvider, pt modules.RPCPriceTable, offset, length uint64, sectorRoot crypto.Hash, merkleProof bool) ([]byte, error) {
+	c.mu.Lock()
+	bh := c.blockHeight
+	c.mu.Unlock()
+
+	// Create mdm program.
+	instructions, programData := mdm.NewReadSectorProgram(length, offset, sectorRoot, merkleProof)
+
+	// Calculate the cost of the RPC
+	dataLen := uint64(len(programData))
+	programCost, err := modules.CalculateProgramCost(instructions, dataLen)
+	if err != nil {
+		return nil, err
+	}
+	programPrice := modules.ConvertCostToPrice(programCost, &pt)
+
+	// Get a stream
+	stream, err := c.r.staticMux.NewStream(modules.HostSiaMuxSubscriberName, c.staticMuxAddress, modules.SiaPKToMuxPK(c.staticHostKey))
+	if err != nil {
+		return nil, err
+	}
+	defer stream.Close()
+
+	// Write the RPC id and RPCFundEphemeralAccountRequest object on the stream.
+	_, err = stream.Write(encoding.MarshalAll(modules.RPCExecuteProgram, modules.RPCExecuteProgramRequest{FileContractID: types.FileContractID{}}))
+	if err != nil {
+		return nil, err
+	}
+	// Provide payment for the RPC
+	_, err = pp.ProvidePaymentForRPC(modules.RPCExecuteProgram, programPrice, stream, bh)
+	if err != nil {
+		return nil, err
+	}
+	// Send instructions.
+	if err := encoding.WriteObject(stream, instructions); err != nil {
+		return nil, err
+	}
+	// Send length of program data.
+	if err := encoding.WriteObject(stream, dataLen); err != nil {
+		return nil, err
+	}
+	// Read response.
+	var resp mdm.Output
+	err = encoding.ReadObject(stream, &resp, 4096) // TODO
+	if err != nil {
+		return nil, err
+	}
+	// Check response error.
+	if resp.Error != nil {
+		return nil, errors.AddContext(err, "failed to download sector")
+	}
+	// Sanity check length.
+	if uint64(len(resp.Output)) != length {
+		return nil, fmt.Errorf("expected output to have length %v but was %v", length, len(resp.Output))
+	}
+	// Validate merkle proof if necessary.
+	if merkleProof {
+		panic("merkle proof not supported yet")
+	}
+	return resp.Output, err
 }
 
 // checkPriceTableGouging checks that the host is not gouging the renter during
