package renter

import (
	"fmt"
	"io"
	"os"
	"sync"
	"time"

	"gitlab.com/NebulousLabs/errors"

	"gitlab.com/NebulousLabs/Sia/build"
	"gitlab.com/NebulousLabs/Sia/crypto"
	"gitlab.com/NebulousLabs/Sia/modules"
	"gitlab.com/NebulousLabs/Sia/modules/renter/filesystem"
	"gitlab.com/NebulousLabs/Sia/modules/renter/filesystem/siafile"
)

// maxWaitForCompleteUpload is the maximum amount of time we wait to close the
// uploadCompletedChan, and thus signal to the upload process the upload has
// completed, after the chunk has been marked as available.
var maxWaitForCompleteUpload = build.Select(build.Var{
	Dev:      10 * time.Second,
	Standard: 10 * time.Second,
	Testing:  3 * time.Second,
}).(time.Duration)

// uploadChunkID is a unique identifier for each chunk in the renter.
type uploadChunkID struct {
	fileUID siafile.SiafileUID // Unique to each file.
	index   uint64             // Unique to each chunk within a file.
}

// unfinishedUploadChunk contains a chunk from the filesystem that has not
// finished uploading, including knowledge of the progress.
type unfinishedUploadChunk struct {
	// Information about the file. localPath may be the empty string if the file
	// is known not to exist locally.
	id        uploadChunkID
	fileEntry *filesystem.FileNode

	// Information about the chunk, namely where it exists within the file.
	//
	// TODO / NOTE: As we change the file mapper, we're probably going to have
	// to update these fields. Compatibility shouldn't be an issue because this
	// struct is not persisted anywhere, it's always built from other
	// structures.
	fileRecentlySuccessful bool // indicates if the file the chunk is from had a recent successful repair
	health                 float64
	length                 uint64
	memoryNeeded           uint64 // memory needed in bytes
	memoryReleased         uint64 // memory that has been returned of memoryNeeded
	minimumPieces          int    // number of pieces required to recover the file.
	offset                 int64  // Offset of the chunk within the file.
	onDisk                 bool   // indicates if there is a local file accessible on disk
	piecesNeeded           int    // number of pieces to achieve a 100% complete upload
	stuck                  bool   // indicates if the chunk was marked as stuck during last repair
	stuckRepair            bool   // indicates if the chunk was identified for repair by the stuck loop

	// Static cached fields.
	staticIndex    uint64
	staticSiaPath  string
	staticPriority bool // indicates if the chunk should get access to priority memory

	// The logical data is the data that is presented to the user when the user
	// requests the chunk. The physical data is all of the pieces that get
	// stored across the network.
	logicalChunkData  [][]byte
	physicalChunkData [][]byte

	// staticExpectedPieceRoots is a list of piece roots that are known for the
	// chunk. If the roots are blank, it means there is no expectation for the
	// root. This field is used to prevent file corruption when repairing from
	// an authenticated source. For example, if repairing from a local file,
	// it's possible that the local file has changed since being originally
	// uploaded. This field allows us to check after we load the file locally
	// and be confident that the data now is the same as what it used to be.
	staticExpectedPieceRoots []crypto.Hash

	// sourceReader is an optional source for the logical chunk data. If
	// available it will be tried before the repair path or remote repair.
	sourceReader io.ReadCloser

	// Performance information.
	chunkCreationTime        time.Time
	chunkPoppedFromHeapTime  time.Time
	chunkDistributionTime    time.Time
	chunkFailedProcessTimes  []time.Time
	chunkSuccessProcessTimes []time.Time
	chunkAvailableTime       time.Time
	chunkCompleteTime        time.Time

	// Worker synchronization fields. The mutex only protects these fields.
	//
	// When a worker passes over a piece for upload to go on standby:
	//	+ the worker should add itself to the list of standby chunks
	//  + the worker should call for memory to be released
	//
	// When a worker passes over a piece because it's not useful:
	//	+ the worker should decrement the number of workers remaining
	//	+ the worker should call for memory to be released
	//
	// When a worker accepts a piece for upload:
	//	+ the worker should increment the number of pieces registered
	// 	+ the worker should mark the piece usage for the piece it is uploading
	//	+ the worker should decrement the number of workers remaining
	//
	// When a worker completes an upload (success or failure):
	//	+ the worker should decrement the number of pieces registered
	//  + the worker should call for memory to be released
	//
	// When a worker completes an upload (failure):
	//	+ the worker should unmark the piece usage for the piece it registered
	//	+ the worker should notify the standby workers of a new available piece
	//
	// When a worker completes an upload successfully:
	//	+ the worker should increment the number of pieces completed
	//	+ the worker should decrement the number of pieces registered
	//	+ the worker should release the memory for the completed piece
<<<<<<< HEAD
	availableChan       chan struct{} // used to signal to other processes that the chunk is available on the Sia network. Error needs to be checked.
	uploadCompletedChan chan struct{} // used to signal to other processes that the chunk has completely finished uploading to the Sia network. Error needs to be checked.
	err                 error
	mu                  sync.Mutex
	pieceUsage          []bool              // 'true' if a piece is either uploaded, or a worker is attempting to upload that piece.
	piecesCompleted     int                 // number of pieces that have been fully uploaded.
	piecesRegistered    int                 // number of pieces that are being uploaded, but aren't finished yet (may fail).
	released            bool                // whether this chunk has been released from the active chunks set.
	unusedHosts         map[string]struct{} // hosts that aren't yet storing any pieces or performing any work.
	workersRemaining    int                 // number of inactive workers still able to upload a piece.
	workersStandby      []*worker           // workers that can be used if other workers fail.
=======
	staticAvailableChan       chan struct{} // used to signal to other processes that the chunk is available on the Sia network. Error needs to be checked.
	staticUploadCompletedChan chan struct{} // used to signal to other processes that the chunk has completely finished uploading to the Sia network. Error needs to be checked.
	err                       error
	mu                        sync.Mutex
	pieceUsage                []bool              // 'true' if a piece is either uploaded, or a worker is attempting to upload that piece.
	piecesCompleted           int                 // number of pieces that have been fully uploaded.
	piecesRegistered          int                 // number of pieces that are being uploaded, but aren't finished yet (may fail).
	released                  bool                // whether this chunk has been released from the active chunks set.
	unusedHosts               map[string]struct{} // hosts that aren't yet storing any pieces or performing any work.
	workersRemaining          int                 // number of inactive workers still able to upload a piece.
	workersStandby            []*worker           // workers that can be used if other workers fail.
>>>>>>> c106b826

	cancelMU sync.Mutex     // cancelMU needs to be held when adding to cancelWG and reading/writing canceled.
	canceled bool           // cancel the work on this chunk.
	cancelWG sync.WaitGroup // WaitGroup to wait on after canceling the uploadchunk.
}

// staticAvailable returns whether or not the chunk is available yet on the Sia
// network.
func (uc *unfinishedUploadChunk) staticAvailable() bool {
	select {
	case <-uc.staticAvailableChan:
		return true
	default:
		return false
	}
}

// staticUploadComplete returns whether or not the chunk is fully uploaded to
// the Sia network.
func (uc *unfinishedUploadChunk) staticUploadComplete() bool {
	select {
	case <-uc.staticUploadCompletedChan:
		return true
	default:
		return false
	}
}

// staticUploadComplete returns whether or not the chunk is fully uploaded to
// the Sia network.
func (uc *unfinishedUploadChunk) staticUploadComplete() bool {
	select {
	case <-uc.uploadCompletedChan:
		return true
	default:
		return false
	}
}

// managedIncreaseRemainingWorkers increases the number of remaining workers but
// the given value
func (uc *unfinishedUploadChunk) managedIncreaseRemainingWorkers(numWorkers int) {
	uc.mu.Lock()
	defer uc.mu.Unlock()
	uc.workersRemaining += numWorkers
}

// managedUpdateDistributionTime updates the chunk's distribution time
func (uc *unfinishedUploadChunk) managedUpdateDistributionTime() {
	uc.mu.Lock()
	defer uc.mu.Unlock()
	uc.chunkDistributionTime = time.Now()
}

// managedNotifyStandbyWorkers is called when a worker fails to upload a piece, meaning
// that the standby workers may now be needed to help the piece finish
// uploading.
func (uc *unfinishedUploadChunk) managedNotifyStandbyWorkers() {
	// Copy the standby workers into a new slice and reset it since we can't
	// hold the lock while calling the managed function.
	uc.mu.Lock()
	standbyWorkers := make([]*worker, len(uc.workersStandby))
	copy(standbyWorkers, uc.workersStandby)
	uc.workersStandby = uc.workersStandby[:0]
	uc.mu.Unlock()

	for i := 0; i < len(standbyWorkers); i++ {
		standbyWorkers[i].callQueueUploadChunk(uc)
	}
}

// chunkComplete checks some fields of the chunk to determine if the chunk is
// completed. This can either mean that it ran out of workers or that it was
// uploaded successfully.
func (uc *unfinishedUploadChunk) chunkComplete() bool {
	// The whole chunk was uploaded successfully.
	if uc.piecesCompleted == uc.piecesNeeded && uc.piecesRegistered == 0 {
		return true
	}
	// We are no longer doing any uploads and we don't have any workers left.
	if uc.workersRemaining == 0 && uc.piecesRegistered == 0 {
		return true
	}
	return false
}

// readDataPieces reads dataPieces from a io.Reader and stores them in a
// [][]byte ready to be encoded using an ErasureCoder.
func readDataPieces(r io.Reader, ec modules.ErasureCoder, pieceSize uint64) ([][]byte, uint64, error) {
	dataPieces := make([][]byte, ec.MinPieces())
	var total uint64
	for i := range dataPieces {
		dataPieces[i] = make([]byte, pieceSize)
		n, err := io.ReadFull(r, dataPieces[i])
		total += uint64(n)
		if err != nil && !errors.Contains(err, io.EOF) && err != io.ErrUnexpectedEOF {
			return nil, 0, errors.AddContext(err, "failed to read chunk from source reader")
		}
	}
	return dataPieces, total, nil
}

// managedDistributeChunkToWorkers will take a chunk with fully prepared
// physical data and distribute it to the worker pool.
func (r *Renter) managedDistributeChunkToWorkers(uc *unfinishedUploadChunk) {
	// Give the chunk to each worker, marking the number of workers that have
	// received the chunk. Filter through the workers, ignoring any that are not
	// good for upload, and ignoring any that are on upload cooldown.
	workers := r.staticWorkerPool.callWorkers()
	uc.managedIncreaseRemainingWorkers(len(workers))
	jobsDistributed := 0
	for _, w := range workers {
		if w.callQueueUploadChunk(uc) {
			jobsDistributed++
		}
	}

	uc.managedUpdateDistributionTime()
	r.repairLog.Printf("Distributed chunk %v of %s to %v workers.", uc.staticIndex, uc.staticSiaPath, jobsDistributed)
	r.managedCleanUpUploadChunk(uc)
}

// padAndEncryptPiece will add padding to a piece and then encrypt it.
func (uc *unfinishedUploadChunk) padAndEncryptPiece(i int) {
	// If the piece is not a full sector, pad it with empty bytes. The padding
	// is done before applying encryption, meaning the data fed to the host does
	// not have a bunch of zeroes in it.
	//
	// This has the extra benefit of making the result deterministic, which is
	// important when checking the integrity of a local file later on.
	short := int(modules.SectorSize) - len(uc.logicalChunkData[i])
	if short > 0 {
		// The form `append(obj, make([]T, n))` will be optimized by the
		// compiler to eliminate unneeded allocations starting go 1.11.
		uc.logicalChunkData[i] = append(uc.logicalChunkData[i], make([]byte, short)...)
	}
	// Encrypt the piece.
	key := uc.fileEntry.MasterKey().Derive(uc.staticIndex, uint64(i))
	// TODO: Switch this to perform in-place encryption.
	uc.logicalChunkData[i] = key.EncryptBytes(uc.logicalChunkData[i])
}

// managedDownloadLogicalChunkData will fetch the logical chunk data by sending a
// download to the renter's downloader, and then using the data that gets
// returned.
func (r *Renter) managedDownloadLogicalChunkData(chunk *unfinishedUploadChunk) error {
	//  Determine what the download length should be. Normally it is just the
	//  chunk size, but if this is the last chunk we need to download less
	//  because the file is not that large.
	//
	// TODO: There is a disparity in the way that the upload and download code
	// handle the last chunk, which may not be full sized.
	downloadLength := chunk.length
	if chunk.staticIndex == chunk.fileEntry.NumChunks()-1 && chunk.fileEntry.Size()%chunk.length != 0 {
		downloadLength = chunk.fileEntry.Size() % chunk.length
	}

	// Prepare snapshot.
	snap, err := chunk.fileEntry.SnapshotRange(r.staticFileSystem.FileSiaPath(chunk.fileEntry), uint64(chunk.offset), downloadLength)
	if err != nil {
		return err
	}
	// Create the download. 'disableLocalFetch' is set to true here to prevent
	// the download from trying to load the chunk from disk. This field is set
	// because the local fetch version of the download call does not perform an
	// integrity check.
	buf := NewDownloadDestinationBuffer()
	d, err := r.managedNewDownload(downloadParams{
		destination:       buf,
		destinationType:   "buffer",
		disableLocalFetch: true,
		file:              snap,

		latencyTarget: 200e3, // No need to rush latency on repair downloads.
		length:        downloadLength,
		needsMemory:   false, // We already requested memory, the download memory fits inside of that.
		offset:        uint64(chunk.offset),
		overdrive:     0, // No need to rush the latency on repair downloads.
		priority:      0, // Repair downloads are completely de-prioritized.
	})
	if err != nil {
		return err
	}
	// Start the download.
	if err := d.Start(); err != nil {
		return err
	}

	// Register some cleanup for when the download is done.
	d.OnComplete(func(_ error) error {
		// Update the access time when the download is done.
		return chunk.fileEntry.SiaFile.UpdateAccessTime()
	})

	// Wait for the download to complete.
	select {
	case <-d.completeChan:
	case <-r.tg.StopChan():
		return errors.New("repair download interrupted by stop call")
	}
	if d.Err() != nil {
		buf.pieces = nil
		return d.Err()
	}
	chunk.logicalChunkData = buf.pieces

	// Reconstruct the pieces.
	//
	// TODO: Ideally there is a way to perform the reconstruction here such that
	// only the necessary pieces are reconstructed.
	err = chunk.fileEntry.ErasureCode().Reconstruct(chunk.logicalChunkData)
	if err != nil {
		return errors.AddContext(err, "unable to reconstruct the data downloaded from the network during repair")
	}
	// Loop through the pieces and encrypt any that are needed, while dropping
	// any pieces that are not needed.
	var wg sync.WaitGroup
	for i := 0; i < len(chunk.pieceUsage); i++ {
		if chunk.pieceUsage[i] {
			chunk.logicalChunkData[i] = nil
			continue
		}
		wg.Add(1)
		go func(i int) {
			chunk.padAndEncryptPiece(i)
			wg.Done()
		}(i)
	}
	wg.Wait()
	return nil
}

// threadedFetchAndRepairChunk will fetch the logical data for a chunk, create
// the physical pieces for the chunk, and then distribute them.
func (r *Renter) threadedFetchAndRepairChunk(chunk *unfinishedUploadChunk) {
	err := r.tg.Add()
	if err != nil {
		return
	}
	defer r.tg.Done()

	// Calculate the amount of memory needed for erasure coding. This will need
	// to be released if there's an error before erasure coding is complete.
	erasureCodingMemory := chunk.fileEntry.PieceSize() * uint64(chunk.fileEntry.ErasureCode().MinPieces())

	// Calculate the amount of memory to release due to already completed
	// pieces. This memory gets released during encryption, but needs to be
	// released if there's a failure before encryption happens.
	var pieceCompletedMemory uint64
	for i := 0; i < len(chunk.pieceUsage); i++ {
		if chunk.pieceUsage[i] {
			pieceCompletedMemory += modules.SectorSize
		}
	}

	// Ensure that memory is released and that the chunk is cleaned up properly
	// after the chunk is distributed.
	//
	// Need to ensure the erasure coding memory is released as well as the
	// physical chunk memory. Physical chunk memory is released by setting
	// 'workersRemaining' to zero if the repair fails before being distributed
	// to workers. Erasure coding memory is released manually if the repair
	// fails before the erasure coding occurs.
	defer r.managedCleanUpUploadChunk(chunk)

	// Fetch the logical data for the chunk.
	err = r.managedFetchLogicalChunkData(chunk)
	if err != nil {
		// Logical data is not available, cannot upload. Chunk will not be
		// distributed to workers, therefore set workersRemaining equal to zero.
		// The erasure coding memory has not been released yet, be sure to
		// release that as well.
		chunk.mu.Lock()
		chunk.logicalChunkData = nil
		chunk.workersRemaining = 0
		chunk.mu.Unlock()
		r.memoryManager.Return(erasureCodingMemory + pieceCompletedMemory)
		chunk.memoryReleased += erasureCodingMemory + pieceCompletedMemory
		r.repairLog.Printf("Unable to fetch the logical data for chunk %v of %s - marking as stuck: %v", chunk.staticIndex, chunk.staticSiaPath, err)

		// If Sia is not currently online, the chunk doesn't need to be marked
		// as stuck.
		if !r.g.Online() {
			return
		}
		// Mark chunk as stuck because the renter was unable to fetch the
		// logical data.
		r.repairLog.Printf("Marking a chunk %v of file %s as stuck because the logical data could not be fetched: %v", chunk.staticIndex, chunk.staticSiaPath, err)
		err = chunk.fileEntry.SetStuck(chunk.staticIndex, true)
		if err != nil {
			r.repairLog.Printf("Error marking chunk %v of file %s as stuck: %v", chunk.staticIndex, chunk.staticSiaPath, err)
		}
		return
	}
	// Return the erasure coding memory. This is not handled by the data
	// fetching, where the erasure coding occurs.
	r.memoryManager.Return(erasureCodingMemory + pieceCompletedMemory)
	chunk.memoryReleased += erasureCodingMemory + pieceCompletedMemory
	// Swap the physical chunk data and the logical chunk data. There is
	// probably no point to having both, given that we perform such a clean
	// handoff here, but since the code is already written this way, it may be
	// best to leave it.
	chunk.physicalChunkData = chunk.logicalChunkData
	chunk.logicalChunkData = nil

	// Sanity check - we should have at least as many physical data pieces as we
	// do elements in our piece usage.
	if len(chunk.physicalChunkData) < len(chunk.pieceUsage) {
		r.log.Critical("not enough physical pieces to match the upload settings of the file")
		return
	}

	// Distribute the chunk to the workers.
	r.managedDistributeChunkToWorkers(chunk)
}

// staticEncryptAndCheckIntegrity will run through the pieces that are
// presented, assumed to be already erasure coded. The integrity check will
// perform the encryption on the pieces and then ensure that the result matches
// any known roots for the renter.
func (uc *unfinishedUploadChunk) staticEncryptAndCheckIntegrity() error {
	// Verify that all of the shards match the piece roots we are expecting. Use
	// one thread per piece so that the verification is multicore.
	var zeroHash crypto.Hash
	var wg sync.WaitGroup
	failures := make([]bool, len(uc.logicalChunkData))
	for i := range uc.logicalChunkData {
		// Skip if there is no data.
		if uc.logicalChunkData[i] == nil {
			continue
		}
		// Skip if this piece is not needed.
		if uc.pieceUsage[i] {
			uc.logicalChunkData[i] = nil
			continue
		}
		wg.Add(1)
		go func(i int) {
			defer wg.Done()

			// Encrypt and pad the piece with the given index.
			uc.padAndEncryptPiece(i)

			// Perform the integrity check. Skip the integrity check on this
			// piece if there is no hash available.
			if uc.staticExpectedPieceRoots[i] == zeroHash {
				return
			}
			root := crypto.MerkleRoot(uc.logicalChunkData[i])
			if root != uc.staticExpectedPieceRoots[i] {
				failures[i] = true
			}
		}(i)
	}
	wg.Wait()

	// Scan through and see if there were any failures.
	for _, failure := range failures {
		if failure {
			// Integrity check has failed. Create an error and quit.
			return errors.New("physical data integrity check has failed")
		}
	}
	return nil
}

// staticReadLogicalData initializes the chunk's logicalChunkData using data read from
// r, returning the number of bytes read.
func (uc *unfinishedUploadChunk) staticReadLogicalData(r io.Reader) (uint64, error) {
	// Allocate data pieces and fill them with data from r.
	dataPieces, total, err := readDataPieces(r, uc.fileEntry.ErasureCode(), uc.fileEntry.PieceSize())
	if err != nil {
		return 0, err
	}
	// Encode the data pieces, forming the chunk's logical data.
	//
	// TODO: Ideally there is a way to only encode the shards that we need.
	uc.logicalChunkData, _ = uc.fileEntry.ErasureCode().EncodeShards(dataPieces)
	return total, nil
}

// staticFetchLogicalDataFromReader will load the logical data for a chunk from
// a reader, and perform an integrity check on the chunk to ensure correctness.
func (r *Renter) staticFetchLogicalDataFromReader(uc *unfinishedUploadChunk) (err error) {
	defer func() {
		err = errors.Compose(err, uc.sourceReader.Close())
	}()

	// Grab the logical data from the reader.
	n, err := uc.staticReadLogicalData(uc.sourceReader)
	if err != nil {
		return errors.AddContext(err, "unable to read the chunk data from the source reader")
	}

	// Perform an integrity check on the data that was pulled from the reader.
	err = uc.staticEncryptAndCheckIntegrity()
	if err != nil {
		return errors.AddContext(err, "source data does not match previously uploaded data - blocking corrupt repair")
	}

	// Adjust the filesize. Since we don't know the length of the stream
	// beforehand we simply assume that a whole chunk will be added to the
	// file. That's why we subtract the difference between the size of a
	// chunk and n here.
	adjustedSize := uc.fileEntry.Size() - uc.length + n
	if errSize := uc.fileEntry.SetFileSize(adjustedSize); errSize != nil {
		return errors.AddContext(errSize, "failed to adjust FileSize")
	}
	return nil
}

// managedFetchLogicalChunkData will get the raw data for a chunk, pulling it from disk if
// possible but otherwise queueing a download.
//
// uc.data should be passed as 'nil' to the download, to keep memory usage as
// light as possible.
func (r *Renter) managedFetchLogicalChunkData(uc *unfinishedUploadChunk) error {
	// Use a sourceReader if one is available.
	if uc.sourceReader != nil {
		err := r.staticFetchLogicalDataFromReader(uc)
		if err != nil {
			// Attempt to fall back to downloading the data from remote.
			r.repairLog.Println("Unable to load logical data from source reader, falling back to remote download:", err)
		} else {
			return nil
		}
	}

	// No source reader available. Check if there's potentially a local file. If
	// there is no local file, fall back to doing a remote repair.
	// disk.
	if uc.fileEntry.LocalPath() == "" {
		return r.managedDownloadLogicalChunkData(uc)
	}

	//  Try to fetch the file from the local path and upload there.
	err := func() error {
		osFile, err := os.Open(uc.fileEntry.LocalPath())
		if os.IsNotExist(err) {
			// The file doesn't exist on disk anymore, drop the local path.
			//
			// NOTE: we are removing the localpath here to avoid potential
			// future corruption by a different file with the same filename
			// being added at the localpath location.
			r.log.Println("WARN: local file not found on disk, setting localpath to '' to avoid corruption for", uc.fileEntry.SiaFilePath())
			err = errors.Compose(err, uc.fileEntry.SetLocalPath(""))
		}
		if err != nil {
			return errors.AddContext(err, "unable to open file locally")
		}
		defer func() {
			err = errors.Compose(err, osFile.Close())
		}()
		sr := io.NewSectionReader(osFile, uc.offset, int64(uc.length))
		dataPieces, _, err := readDataPieces(sr, uc.fileEntry.ErasureCode(), uc.fileEntry.PieceSize())
		if err != nil {
			return errors.AddContext(err, "unable to read the data from the local file")
		}
		uc.logicalChunkData, _ = uc.fileEntry.ErasureCode().EncodeShards(dataPieces)
		err = uc.staticEncryptAndCheckIntegrity()
		if err != nil {
			return errors.AddContext(err, "local file failed the integrity check")
		}
		return nil
	}()
	if err != nil {
		r.log.Printf("falling back to remote download for repair: fetch from local file %v failed: %v", uc.fileEntry.LocalPath(), err)
		return r.managedDownloadLogicalChunkData(uc)
	}
	return nil
}

// managedCleanUpUploadChunk will check the state of the chunk and perform any
// cleanup required. This can include returning reserved memory and releasing
// the chunk from the map of active chunks in the chunk heap.
func (r *Renter) managedCleanUpUploadChunk(uc *unfinishedUploadChunk) {
	uc.mu.Lock()
	piecesAvailable := 0
	var memoryReleased uint64
	// Release any unnecessary pieces, counting any pieces that are
	// currently available.
	for i := 0; i < len(uc.pieceUsage); i++ {
		// Skip the piece if it's not available.
		if uc.pieceUsage[i] {
			continue
		}

		// If we have all the available pieces we need, release this piece.
		// Otherwise, mark that there's another piece available. This algorithm
		// will prefer releasing later pieces, which improves computational
		// complexity for erasure coding.
		if piecesAvailable >= uc.workersRemaining {
			memoryReleased += modules.SectorSize
			uc.physicalChunkData[i] = nil
			// Mark this piece as taken so that we don't double release memory.
			uc.pieceUsage[i] = true
		} else {
			piecesAvailable++
		}
	}

	// Check if the chunk is now available.
	if uc.piecesCompleted >= uc.minimumPieces && !uc.staticAvailable() && !uc.released {
		uc.chunkAvailableTime = time.Now()
		close(uc.staticAvailableChan)
	}

	// Check if the chunk can be marked as completed. This happens when the
	// outcome of 'chunkComplete' is true, and the chunk is thus considered
	// complete.
	chunkComplete := uc.chunkComplete()
	if !uc.staticUploadComplete() && chunkComplete {
		uc.chunkCompleteTime = time.Now()
		close(uc.staticUploadCompletedChan)
	}

	// Check if the chunk can be marked as completed. This happens when the
	// outcome of 'chunkComplete' is true, and the chunk is thus considered
	// complete, but also when it has already been available for a considerable
	// amount of time (maxWaitForCompleteUpload).
	chunkComplete := uc.chunkComplete()
	if !uc.staticUploadComplete() {
		if (uc.staticAvailable() && time.Now().After(uc.chunkAvailableTime.Add(maxWaitForCompleteUpload))) || chunkComplete {
			close(uc.uploadCompletedChan)
		}
	}

	// Check if the chunk needs to be removed from the list of active
	// chunks. It needs to be removed if the chunk is complete, but hasn't
	// yet been released.
	released := uc.released
	if chunkComplete && !released {
		if uc.piecesCompleted >= uc.piecesNeeded {
			r.repairLog.Printf("Completed repair for chunk %v of %s, %v pieces were completed out of %v", uc.staticIndex, uc.staticSiaPath, uc.piecesCompleted, uc.piecesNeeded)
		} else {
			r.repairLog.Printf("Repair of chunk %v of %s was unsuccessful, %v pieces were completed out of %v", uc.staticIndex, uc.staticSiaPath, uc.piecesCompleted, uc.piecesNeeded)
		}
		if !uc.staticAvailable() {
			uc.err = errors.New("unable to upload file, file is not available on the network")
			uc.chunkAvailableTime = time.Now()
			close(uc.staticAvailableChan)
		}
		uc.released = true

		// Create a log message with all of the timings of the chunk uploading.
		if build.DEBUG {
			failedTimes := make([]int, 0, len(uc.chunkFailedProcessTimes))
			for _, ft := range uc.chunkFailedProcessTimes {
				failedTimes = append(failedTimes, int(time.Since(ft)/time.Millisecond))
			}
			successTimes := make([]int, 0, len(uc.chunkSuccessProcessTimes))
			for _, st := range uc.chunkSuccessProcessTimes {
				successTimes = append(successTimes, int(time.Since(st)/time.Millisecond))
			}
			r.repairLog.Debugf(`
	Chunk Created: %v
	Chunk Popped: %v
	Chunk Distributed: %v
	Chunk Available: %v
	Chunk Complete: %v
	Fail Times: %v
	Success Times: %v`, int(time.Since(uc.chunkCreationTime)/time.Millisecond), int(time.Since(uc.chunkPoppedFromHeapTime)/time.Millisecond), int(time.Since(uc.chunkDistributionTime)/time.Millisecond), int(time.Since(uc.chunkAvailableTime)/time.Millisecond), int(time.Since(uc.chunkCompleteTime)/time.Millisecond), failedTimes, successTimes)
		}
	}
	uc.memoryReleased += memoryReleased
	totalMemoryReleased := uc.memoryReleased
	canceled := uc.canceled
	workersRemaining := uc.workersRemaining
	uc.mu.Unlock()

	// If there are pieces available, add the standby workers to collect them.
	// Standby workers are only added to the chunk when piecesAvailable is equal
	// to zero, meaning this code will only trigger if the number of pieces
	// available increases from zero. That can only happen if a worker
	// experiences an error during upload.
	if piecesAvailable > 0 {
		uc.managedNotifyStandbyWorkers()
	}
	// If required, remove the chunk from the set of repairing chunks.
	if chunkComplete && !released {
		r.managedUpdateUploadChunkStuckStatus(uc)

		// Update the file's metadata.
		offlineMap, goodForRenewMap, contracts, used := r.managedRenterContractsAndUtilities()
		err := r.managedUpdateFileMetadata(uc.fileEntry, offlineMap, goodForRenewMap, contracts, used)
		if err != nil {
			r.log.Print("managedCleanUpUploadChunk: failed to update file metadata", err)
		}

		// Close the file entry for the completed chunk unless disrupted.
		if !r.deps.Disrupt("disableCloseUploadEntry") {
			err := uc.fileEntry.Close()
			if err != nil {
				r.log.Println("WARN: unable to close file entry for chunk", uc.fileEntry.SiaFilePath())
			}
		}
		// Remove the chunk from the repairingChunks map
		r.uploadHeap.managedMarkRepairDone(uc.id)
		// Signal garbage collector to free memory before returning it to the manager.
		uc.logicalChunkData = nil
		uc.physicalChunkData = nil
	}
	// If required, return the memory to the renter.
	if memoryReleased > 0 {
		r.memoryManager.Return(memoryReleased)
	}
	// Make sure file is closed for canceled chunks when all workers are done
	if canceled && workersRemaining == 0 && !chunkComplete {
		err := uc.fileEntry.Close()
		if err != nil {
			r.log.Println("WARN: unable to close file entry for chunk", uc.fileEntry.SiaFilePath())
		}
	}
	// Sanity check - all memory should be released if the chunk is complete.
	if chunkComplete && totalMemoryReleased != uc.memoryNeeded {
		r.log.Critical("No workers remaining, but not all memory released:", workersRemaining, uc.piecesRegistered, uc.memoryReleased, uc.memoryNeeded)
	}
}

// managedSetStuckAndClose sets the unfinishedUploadChunk's stuck status,
// triggers threadedBubble to update the directory, and then closes the
// fileEntry
func (r *Renter) managedSetStuckAndClose(uc *unfinishedUploadChunk, stuck bool) error {
	// Update chunk stuck status
	err := uc.fileEntry.SetStuck(uc.staticIndex, stuck)
	if err != nil {
		return fmt.Errorf("WARN: unable to update chunk stuck status for file %v: %v", uc.fileEntry.SiaFilePath(), err)
	}
	// Close SiaFile
	uc.fileEntry.Close()
	if err != nil {
		return fmt.Errorf("WARN: unable to close siafile %v", uc.fileEntry.SiaFilePath())
	}
	// Signal garbage collector to free memory.
	uc.physicalChunkData = nil
	uc.logicalChunkData = nil
	return nil
}

// managedUpdateUploadChunkStuckStatus checks to see if the repair was
// successful and then updates the chunk's stuck status
func (r *Renter) managedUpdateUploadChunkStuckStatus(uc *unfinishedUploadChunk) {
	// Grab necessary information from upload chunk under lock
	uc.mu.Lock()
	index := uc.id.index
	stuck := uc.stuck
	minimumPieces := uc.minimumPieces
	piecesCompleted := uc.piecesCompleted
	piecesNeeded := uc.piecesNeeded
	stuckRepair := uc.stuckRepair
	uc.mu.Unlock()

	// Determine if repair was successful.
	successfulRepair := float64(piecesNeeded-piecesCompleted)/float64(piecesNeeded-minimumPieces) < RepairThreshold

	// Check if renter is shutting down
	var renterError bool
	select {
	case <-r.tg.StopChan():
		renterError = true
	default:
		// Check that the renter is still online
		if !r.g.Online() {
			renterError = true
		}
	}

	// If the repair was unsuccessful and there was a renter error then return
	if !successfulRepair && renterError {
		r.log.Debugln("WARN: repair unsuccessful for chunk", uc.id, "due to an error with the renter")
		return
	}
	// Log if the repair was unsuccessful
	if !successfulRepair {
		r.log.Debugln("WARN: repair unsuccessful, marking chunk", uc.id, "as stuck", float64(piecesCompleted)/float64(piecesNeeded))
	} else {
		r.log.Debugln("SUCCESS: repair successful, marking chunk as non-stuck:", uc.id)
	}
	// Update chunk stuck status
	if err := uc.fileEntry.SetStuck(index, !successfulRepair); err != nil {
		r.log.Printf("WARN: could not set chunk %v stuck status for file %v: %v", uc.id, uc.fileEntry.SiaFilePath(), err)
	}

	// Check to see if the chunk was stuck and now is successfully repaired by
	// the stuck loop
	if stuck && successfulRepair && stuckRepair {
		r.log.Debugln("Stuck chunk", uc.id, "successfully repaired")
		// Add file to the successful stuck repair stack if there are still
		// stuck chunks to repair
		if uc.fileEntry.NumStuckChunks() > 0 {
			r.stuckStack.managedPush(r.staticFileSystem.FileSiaPath(uc.fileEntry))
		}
		// Signal the stuck loop that the chunk was successfully repaired
		select {
		case <-r.tg.StopChan():
			r.log.Debugln("WARN: renter shut down before the stuck loop was signalled that the stuck repair was successful")
			return
		case r.uploadHeap.stuckChunkSuccess <- struct{}{}:
		default:
		}
	}
}<|MERGE_RESOLUTION|>--- conflicted
+++ resolved
@@ -15,15 +15,6 @@
 	"gitlab.com/NebulousLabs/Sia/modules/renter/filesystem"
 	"gitlab.com/NebulousLabs/Sia/modules/renter/filesystem/siafile"
 )
-
-// maxWaitForCompleteUpload is the maximum amount of time we wait to close the
-// uploadCompletedChan, and thus signal to the upload process the upload has
-// completed, after the chunk has been marked as available.
-var maxWaitForCompleteUpload = build.Select(build.Var{
-	Dev:      10 * time.Second,
-	Standard: 10 * time.Second,
-	Testing:  3 * time.Second,
-}).(time.Duration)
 
 // uploadChunkID is a unique identifier for each chunk in the renter.
 type uploadChunkID struct {
@@ -117,19 +108,6 @@
 	//	+ the worker should increment the number of pieces completed
 	//	+ the worker should decrement the number of pieces registered
 	//	+ the worker should release the memory for the completed piece
-<<<<<<< HEAD
-	availableChan       chan struct{} // used to signal to other processes that the chunk is available on the Sia network. Error needs to be checked.
-	uploadCompletedChan chan struct{} // used to signal to other processes that the chunk has completely finished uploading to the Sia network. Error needs to be checked.
-	err                 error
-	mu                  sync.Mutex
-	pieceUsage          []bool              // 'true' if a piece is either uploaded, or a worker is attempting to upload that piece.
-	piecesCompleted     int                 // number of pieces that have been fully uploaded.
-	piecesRegistered    int                 // number of pieces that are being uploaded, but aren't finished yet (may fail).
-	released            bool                // whether this chunk has been released from the active chunks set.
-	unusedHosts         map[string]struct{} // hosts that aren't yet storing any pieces or performing any work.
-	workersRemaining    int                 // number of inactive workers still able to upload a piece.
-	workersStandby      []*worker           // workers that can be used if other workers fail.
-=======
 	staticAvailableChan       chan struct{} // used to signal to other processes that the chunk is available on the Sia network. Error needs to be checked.
 	staticUploadCompletedChan chan struct{} // used to signal to other processes that the chunk has completely finished uploading to the Sia network. Error needs to be checked.
 	err                       error
@@ -141,7 +119,6 @@
 	unusedHosts               map[string]struct{} // hosts that aren't yet storing any pieces or performing any work.
 	workersRemaining          int                 // number of inactive workers still able to upload a piece.
 	workersStandby            []*worker           // workers that can be used if other workers fail.
->>>>>>> c106b826
 
 	cancelMU sync.Mutex     // cancelMU needs to be held when adding to cancelWG and reading/writing canceled.
 	canceled bool           // cancel the work on this chunk.
@@ -164,17 +141,6 @@
 func (uc *unfinishedUploadChunk) staticUploadComplete() bool {
 	select {
 	case <-uc.staticUploadCompletedChan:
-		return true
-	default:
-		return false
-	}
-}
-
-// staticUploadComplete returns whether or not the chunk is fully uploaded to
-// the Sia network.
-func (uc *unfinishedUploadChunk) staticUploadComplete() bool {
-	select {
-	case <-uc.uploadCompletedChan:
 		return true
 	default:
 		return false
@@ -656,17 +622,6 @@
 	if !uc.staticUploadComplete() && chunkComplete {
 		uc.chunkCompleteTime = time.Now()
 		close(uc.staticUploadCompletedChan)
-	}
-
-	// Check if the chunk can be marked as completed. This happens when the
-	// outcome of 'chunkComplete' is true, and the chunk is thus considered
-	// complete, but also when it has already been available for a considerable
-	// amount of time (maxWaitForCompleteUpload).
-	chunkComplete := uc.chunkComplete()
-	if !uc.staticUploadComplete() {
-		if (uc.staticAvailable() && time.Now().After(uc.chunkAvailableTime.Add(maxWaitForCompleteUpload))) || chunkComplete {
-			close(uc.uploadCompletedChan)
-		}
 	}
 
 	// Check if the chunk needs to be removed from the list of active
