package renter

import (
	"archive/tar"
	"bytes"
	"compress/gzip"
	"crypto/cipher"
	"encoding/json"
	"fmt"
	"io"
	"io/ioutil"
	"os"
	"path/filepath"
	"strings"

	"gitlab.com/NebulousLabs/errors"
	"gitlab.com/NebulousLabs/fastrand"
	"golang.org/x/crypto/twofish"

	"gitlab.com/NebulousLabs/Sia/build"
	"gitlab.com/NebulousLabs/Sia/crypto"
	"gitlab.com/NebulousLabs/Sia/modules"
	"gitlab.com/NebulousLabs/Sia/modules/renter/siadir"
	"gitlab.com/NebulousLabs/Sia/modules/renter/siafile"
)

// backupHeader defines the structure of the backup's JSON header.
type backupHeader struct {
	Version    string `json:"version"`
	Encryption string `json:"encryption"`
	IV         []byte `json:"iv"`
}

// The following specifiers are options for the encryption of backups.
var (
	encryptionPlaintext = "plaintext"
	encryptionTwofish   = "twofish-ctr"
	encryptionVersion   = "1.0"
)

// CreateBackup creates a backup of the renter's siafiles. If a secret is not
// nil, the backup will be encrypted using the provided secret.
func (r *Renter) CreateBackup(dst string, secret []byte) error {
	if err := r.tg.Add(); err != nil {
		return err
	}
	defer r.tg.Done()
	return r.managedCreateBackup(dst, secret)
}

// managedCreateBackup creates a backup of the renter's siafiles. If a secret is
// not nil, the backup will be encrypted using the provided secret.
func (r *Renter) managedCreateBackup(dst string, secret []byte) error {
	// Create the gzip file.
	f, err := os.Create(dst)
	if err != nil {
		return err
	}
	defer f.Close()
	archive := io.Writer(f)

	// Prepare a header for the backup and default to no encryption. This will
	// potentially be overwritten later.
	bh := backupHeader{
		Version:    encryptionVersion,
		Encryption: encryptionPlaintext,
	}

	// Wrap it for encryption if required.
	if secret != nil {
		bh.Encryption = encryptionTwofish
		bh.IV = fastrand.Bytes(twofish.BlockSize)
		c, err := twofish.NewCipher(secret)
		if err != nil {
			return err
		}
		sw := cipher.StreamWriter{
			S: cipher.NewCTR(c, bh.IV),
			W: archive,
		}
		archive = sw
	}

	// Skip the checkum for now.
	if _, err := f.Seek(crypto.HashSize, io.SeekStart); err != nil {
		return err
	}
	// Write the header.
	enc := json.NewEncoder(f)
	if err := enc.Encode(bh); err != nil {
		return err
	}
	// Wrap the archive in a multiwriter to hash the contents of the archive
	// before encrypting it.
	h := crypto.NewHash()
	archive = io.MultiWriter(archive, h)
	// Wrap the potentially encrypted writer into a gzip writer.
	gzw := gzip.NewWriter(archive)
	// Wrap the gzip writer into a tar writer.
	tw := tar.NewWriter(gzw)
	// Tar the partials Siafiles first.
	if err := r.managedTarPartialsSiaFile(tw); err != nil {
		twErr := tw.Close()
		gzwErr := gzw.Close()
		return errors.Compose(err, twErr, gzwErr)
	}
	// Add the remaining files to the archive.
	if err := r.managedTarSiaFiles(tw); err != nil {
		twErr := tw.Close()
		gzwErr := gzw.Close()
		return errors.Compose(err, twErr, gzwErr)
	}
	// Close writers to flush them before computing the hash.
	twErr := tw.Close()
	gzwErr := gzw.Close()
	// Write the hash to the beginning of the file.
	_, err = f.WriteAt(h.Sum(nil), 0)
	return errors.Compose(err, twErr, gzwErr)
}

// LoadBackup loads the siafiles of a previously created backup into the
// renter. If the backup is encrypted, secret will be used to decrypt it.
// Otherwise the argument is ignored.
func (r *Renter) LoadBackup(src string, secret []byte) error {
	if err := r.tg.Add(); err != nil {
		return err
	}
	defer r.tg.Done()

	// Only load a backup if there are no siafiles yet.
	root, err := r.staticDirSet.Open(modules.RootSiaPath())
	if err != nil {
		return err
	}
	defer root.Close()

	// Open the gzip file.
	f, err := os.Open(src)
	if err != nil {
		return err
	}
	defer f.Close()
	archive := io.Reader(f)

	// Read the checksum.
	var chks crypto.Hash
	_, err = io.ReadFull(f, chks[:])
	if err != nil {
		return err
	}
	// Read the header.
	dec := json.NewDecoder(archive)
	var bh backupHeader
	if err := dec.Decode(&bh); err != nil {
		return err
	}
	// Seek back by the amount of data left in the decoder's buffer. That gives
	// us the offset of the body.
	var off int64
	if buf, ok := dec.Buffered().(*bytes.Reader); ok {
		off, err = f.Seek(int64(1-buf.Len()), io.SeekCurrent)
		if err != nil {
			return err
		}
	} else {
		build.Critical("Buffered should return a bytes.Reader")
	}
	// Check the version number.
	if bh.Version != encryptionVersion {
		return errors.New("unknown version")
	}
	// Wrap the file in the correct streamcipher.
	archive, err = wrapReaderInCipher(f, bh, secret)
	if err != nil {
		return err
	}
	// Pipe the remaining file into the hasher to verify that the hash is
	// correct.
	h := crypto.NewHash()
	_, err = io.Copy(h, archive)
	if err != nil {
		return err
	}
	// Verify the hash.
	if !bytes.Equal(h.Sum(nil), chks[:]) {
		return errors.New("checksum doesn't match")
	}
	// Seek back to the beginning of the body.
	if _, err := f.Seek(off, io.SeekStart); err != nil {
		return err
	}
	// Wrap the file again.
	archive, err = wrapReaderInCipher(f, bh, secret)
	if err != nil {
		return err
	}
	// Wrap the potentially encrypted reader in a gzip reader.
	gzr, err := gzip.NewReader(archive)
	if err != nil {
		return err
	}
	defer gzr.Close()
	// Wrap the gzip reader in a tar reader.
	tr := tar.NewReader(gzr)
	// Untar the files.
	return r.managedUntarDir(tr)
}

// managedTarPartialsSiaFile tars only partials Siafiles. This makes sure than
// when untaring the archive, we read those files first.
func (r *Renter) managedTarPartialsSiaFile(tw *tar.Writer) error {
	// Walk over all the siafiles and add them to the tarball.
	return filepath.Walk(r.staticFilesDir, func(path string, info os.FileInfo, err error) error {
		// This error is non-nil if filepath.Walk couldn't stat a file or
		// folder.
		if err != nil {
			return err
		}
		// Nothing to do for files that are not PartialsSiaFiles
		if filepath.Ext(path) != modules.PartialsSiaFileExtension {
			return nil
		}
		// Create the header for the file/dir.
		header, err := tar.FileInfoHeader(info, info.Name())
		if err != nil {
			return err
		}
		relPath := strings.TrimPrefix(path, r.staticFilesDir)
		header.Name = relPath
		// Get the siafile.
		siaPathStr := strings.TrimSuffix(relPath, modules.SiaFileExtension)
		siaPathStr = strings.TrimSuffix(siaPathStr, modules.PartialsSiaFileExtension)
		siaPath, err := modules.NewSiaPath(siaPathStr)
		if err != nil {
			return err
		}
		entry, err := r.staticFileSet.LoadPartialSiaFile(siaPath)
		if err != nil {
			return err
		}
		defer entry.Close()
		// Get a reader to read from the siafile.
		sr, err := entry.SnapshotReader()
		if err != nil {
			return err
		}
		defer sr.Close()
		// Update the size of the file within the header since it might have changed
		// while we weren't holding the lock.
		fi, err := sr.Stat()
		if err != nil {
			return err
		}
		header.Size = fi.Size()
		// Write the header.
		if err := tw.WriteHeader(header); err != nil {
			return err
		}
		// Add the file to the archive.
		_, err = io.Copy(tw, sr)
		return err
	})
}

// managedTarSiaFiles creates a tarball from the renter's siafiles and writes
// it to dst.
func (r *Renter) managedTarSiaFiles(tw *tar.Writer) error {
	// Walk over all the siafiles and add them to the tarball.
	return filepath.Walk(r.staticFilesDir, func(path string, info os.FileInfo, err error) error {
		// This error is non-nil if filepath.Walk couldn't stat a file or
		// folder.
		if err != nil {
			return err
		}
		// Nothing to do for files not relevant to Sia.
		if !info.IsDir() &&
			filepath.Ext(path) != modules.SiaFileExtension &&
			filepath.Ext(path) != modules.SiaDirExtension &&
			filepath.Ext(path) != modules.PartialChunkExtension {
			return nil
		}
		// Create the header for the file/dir.
		header, err := tar.FileInfoHeader(info, info.Name())
		if err != nil {
			return err
		}
		relPath := strings.TrimPrefix(path, r.staticFilesDir)
		header.Name = relPath
		// If the info is a dir there is nothing more to do besides writing the
		// header.
		if info.IsDir() {
			return tw.WriteHeader(header)
		}
		// Handle siafiles and siadirs differently.
		var file io.Reader
		switch filepath.Ext(path) {
		case modules.SiaFileExtension:
			// Get the siafile.
			siaPathStr := strings.TrimSuffix(relPath, modules.SiaFileExtension)
			siaPathStr = strings.TrimSuffix(siaPathStr, modules.PartialsSiaFileExtension)
			siaPath, err := modules.NewSiaPath(siaPathStr)
			if err != nil {
				return err
			}
			entry, err := r.staticFileSet.Open(siaPath)
			if err != nil {
				return err
			}
			defer entry.Close()
			// Get a reader to read from the siafile.
			sr, err := entry.SnapshotReader()
			if err != nil {
				return err
			}
			defer sr.Close()
			file = sr
			// Update the size of the file within the header since it might have changed
			// while we weren't holding the lock.
			fi, err := sr.Stat()
			if err != nil {
				return err
			}
			header.Size = fi.Size()
		case modules.SiaDirExtension:
			// Get the siadir.
			var siaPath modules.SiaPath
			siaPathStr := strings.TrimSuffix(relPath, modules.SiaDirExtension)
			if siaPathStr == string(filepath.Separator) {
				siaPath = modules.RootSiaPath()
			} else {
				siaPath, err = modules.NewSiaPath(siaPathStr)
				if err != nil {
					return err
				}
			}
			entry, err := r.staticDirSet.Open(siaPath)
			if err != nil {
				return err
			}
			defer entry.Close()
			// Get a reader to read from the siafile.
			dr, err := entry.DirReader()
			if err != nil {
				return err
			}
			defer dr.Close()
			file = dr
			// Update the size of the file within the header since it might have changed
			// while we weren't holding the lock.
			fi, err := dr.Stat()
			if err != nil {
				return err
			}
			header.Size = fi.Size()
		case modules.PartialChunkExtension:
			// Get the siafile.
			siaPath, err := modules.NewSiaPath(strings.TrimSuffix(relPath, modules.PartialChunkExtension))
			if err != nil {
				return err
			}
			entry, err := r.staticFileSet.Open(siaPath)
			if err != nil {
				return err
			}
			defer entry.Close()
			// Load the partial chunk.
			partialChunk, err := entry.LoadPartialChunk()
			if err != nil {
				return err
			}
			file = bytes.NewReader(partialChunk)
		}
		// Write the header.
		if err := tw.WriteHeader(header); err != nil {
			return err
		}
		// Add the file to the archive.
		_, err = io.Copy(tw, file)
		return err
	})
}

// managedUntarSiaDir untars a SiaDir from an archive and saves it to dst.
func (r *Renter) managedUntarSiaDir(b []byte, dst string) error {
	// Load the file as a .siadir
	var md siadir.Metadata
	err := json.Unmarshal(b, &md)
	if err != nil {
		return err
	}
	// Try creating a new SiaDir.
	var siaPath modules.SiaPath
	if err := siaPath.LoadSysPath(r.staticFilesDir, dst); err != nil {
		return err
	}
	siaPath, err = siaPath.Dir()
	if err != nil {
		return err
	}
	dirEntry, err := r.staticDirSet.NewSiaDir(siaPath)
	if err == siadir.ErrPathOverload {
		// .siadir exists already
		return nil
	} else if err != nil {
		return err // unexpected error
	}
	// Update the metadata.
	if err := dirEntry.UpdateMetadata(md); err != nil {
		dirEntry.Close()
		return err
	}
	if err := dirEntry.Close(); err != nil {
		return err
	}
	return nil
}

// managedUntarSiaFile untars a SiaFile from an archive and saves it to dst.
func (r *Renter) managedUntarSiaFile(b []byte, dst string, idxConversionMaps map[modules.ErasureCoderIdentifier]map[uint64]uint64) error {
	// Load the file as a SiaFile.
	sf, err := siafile.LoadSiaFileFromReader(bytes.NewReader(b), dst, r.wal)
	if err != nil {
		return err
	}
	// Use the conversion map to update the file's CombinedChunkIndex if
	// necessary.
	eci := sf.ErasureCode().Identifier()
	indexMap := idxConversionMaps[eci]
	if sf.CombinedChunkStatus() == siafile.CombinedChunkStatusCompleted {
		if indexMap == nil {
			return fmt.Errorf("expected indexMap for '%v' but couldn't find it", eci)
		}
		newIndex, ok := indexMap[sf.CombinedChunkIndex()]
		if !ok {
			return fmt.Errorf("missing mapping for identifier '%v' at index '%v'", eci, sf.CombinedChunkIndex())
		}
		sf.SetCombinedChunkIndex(newIndex)
	}
	// Add the file to the SiaFileSet.
	err = r.staticFileSet.AddExistingSiaFile(sf)
	if err != nil {
		return err
	}
	return nil
}

// managedUntarPartialsSiaFile untars a PartialsSiaFile from an archive and
// saves it to dst.
func (r *Renter) managedUntarPartialsSiaFile(b []byte, dst string, idxConversionMaps map[modules.ErasureCoderIdentifier]map[uint64]uint64) error {
	// Load the file as a SiaFile.
	psf, err := siafile.LoadSiaFileFromReader(bytes.NewReader(b), dst, r.wal)
	if err != nil {
		return err
	}
	// Add partial siafile to set.
	indexMap, err := r.staticFileSet.AddExistingPartialsSiaFile(psf)
	if err != nil {
		return err
	}
	// Remember indexMap to translate the combinedChunkIndex of imported
	// SiaFiles.
	eci := psf.ErasureCode().Identifier()
	if _, exists := idxConversionMaps[eci]; exists {
		return fmt.Errorf("idxConversionMaps already contains an entry for '%v' which shouldn't be the case", eci)
	}
	idxConversionMaps[eci] = indexMap
	return nil
}

// managedUntarPartialChunk untars a partial chunk from an archive and saves it
// to dst.
func (r *Renter) managedUntarPartialChunk(b []byte, dst string) error {
	// TODO: this is actually more tricky than this. There is a chance that the
	// partial chunk belongs to a siafile with a suffix. We need to figure out
	// how to handle that.
	f, err := os.OpenFile(dst, os.O_WRONLY|os.O_CREATE|os.O_EXCL, 0600)
	if os.IsExist(err) {
		return nil // partial chunk exists already
	} else if err != nil {
		return err
	}
	// Write partial chunk.
	_, err = f.Write(b)
	if err != nil {
		return errors.Compose(err, f.Close())
	}
	// Close file again.
	if err := f.Close(); err != nil {
		return err
	}
	return nil
}

// managedUntarDir untars the archive from src and writes the contents to dstFolder
// while preserving the relative paths within the archive.
func (r *Renter) managedUntarDir(tr *tar.Reader) error {
	// Copy the files from the tarball to the new location.
	for {
		header, err := tr.Next()
		if err == io.EOF {
			break
		} else if err != nil {
			return err
		}
		dst := filepath.Join(r.staticFilesDir, header.Name)

		// Check for dir.
		info := header.FileInfo()
		if info.IsDir() {
			if err = os.MkdirAll(dst, info.Mode()); err != nil {
				return err
			}
			continue
		}
		// Load the new file in memory.
		b, err := ioutil.ReadAll(tr)
		if err != nil {
			return err
		}
<<<<<<< HEAD
		// Save conversion maps required to map the CombinedChunkIndex of imported
		// Siafiles to their new CombinedChunkIndex.
		idxConversionMaps := make(map[modules.ErasureCoderIdentifier]map[uint64]uint64)

		switch filepath.Ext(info.Name()) {
		case modules.SiaDirExtension:
			err = r.managedUntarSiaDir(b, dst)
		case modules.SiaFileExtension:
			err = r.managedUntarSiaFile(b, dst, idxConversionMaps)
		case modules.PartialsSiaFileExtension:
			err = r.managedUntarPartialsSiaFile(b, dst, idxConversionMaps)
		case modules.PartialChunkExtension:
			err = r.managedUntarPartialChunk(b, dst)
		}
		if err != nil {
			return err
=======
		if name := filepath.Base(info.Name()); name == modules.SiaDirExtension {
			// Load the file as a .siadir
			var md siadir.Metadata
			err = json.Unmarshal(b, &md)
			if err != nil {
				return err
			}
			// Try creating a new SiaDir.
			var siaPath modules.SiaPath
			if err := siaPath.LoadSysPath(r.staticFilesDir, dst); err != nil {
				return err
			}
			siaPath, err = siaPath.Dir()
			if err != nil {
				return err
			}
			dirEntry, err := r.staticDirSet.NewSiaDir(siaPath)
			if err == siadir.ErrPathOverload {
				// .siadir exists already
				continue
			} else if err != nil {
				return err // unexpected error
			}
			// Update the metadata.
			if err := dirEntry.UpdateMetadata(md); err != nil {
				dirEntry.Close()
				return err
			}
			if err := dirEntry.Close(); err != nil {
				return err
			}
		} else if filepath.Ext(info.Name()) == modules.SiaFileExtension {
			// Load the file as a SiaFile.
			reader := bytes.NewReader(b)
			sf, err := siafile.LoadSiaFileFromReader(reader, dst, r.wal)
			if err != nil {
				return err
			}
			// Read the chunks from the reader.
			chunks, err := ioutil.ReadAll(reader)
			if err != nil {
				return err
			}
			// Add the file to the SiaFileSet.
			err = r.staticFileSet.AddExistingSiaFile(sf, chunks)
			if err != nil {
				return err
			}
>>>>>>> ca65094b
		}
	}
	return nil
}

// wrapReaderInCipher wraps the reader r into another reader according to the
// used encryption specified in the backupHeader.
func wrapReaderInCipher(r io.Reader, bh backupHeader, secret []byte) (io.Reader, error) {
	// Check if encryption is required and wrap the archive into a cipher if
	// necessary.
	switch bh.Encryption {
	case encryptionTwofish:
		c, err := twofish.NewCipher(secret)
		if err != nil {
			return nil, err
		}
		return cipher.StreamReader{
			S: cipher.NewCTR(c, bh.IV),
			R: r,
		}, nil
	case encryptionPlaintext:
		return r, nil
	default:
		return nil, errors.New("unknown cipher")
	}
}<|MERGE_RESOLUTION|>--- conflicted
+++ resolved
@@ -418,7 +418,8 @@
 // managedUntarSiaFile untars a SiaFile from an archive and saves it to dst.
 func (r *Renter) managedUntarSiaFile(b []byte, dst string, idxConversionMaps map[modules.ErasureCoderIdentifier]map[uint64]uint64) error {
 	// Load the file as a SiaFile.
-	sf, err := siafile.LoadSiaFileFromReader(bytes.NewReader(b), dst, r.wal)
+	reader := bytes.NewReader(b)
+	sf, chunks, err := siafile.LoadSiaFileFromReaderWithChunks(reader, dst, r.wal)
 	if err != nil {
 		return err
 	}
@@ -437,7 +438,7 @@
 		sf.SetCombinedChunkIndex(newIndex)
 	}
 	// Add the file to the SiaFileSet.
-	err = r.staticFileSet.AddExistingSiaFile(sf)
+	err = r.staticFileSet.AddExistingSiaFile(sf, chunks)
 	if err != nil {
 		return err
 	}
@@ -448,12 +449,12 @@
 // saves it to dst.
 func (r *Renter) managedUntarPartialsSiaFile(b []byte, dst string, idxConversionMaps map[modules.ErasureCoderIdentifier]map[uint64]uint64) error {
 	// Load the file as a SiaFile.
-	psf, err := siafile.LoadSiaFileFromReader(bytes.NewReader(b), dst, r.wal)
+	psf, chunks, err := siafile.LoadSiaFileFromReaderWithChunks(bytes.NewReader(b), dst, r.wal)
 	if err != nil {
 		return err
 	}
 	// Add partial siafile to set.
-	indexMap, err := r.staticFileSet.AddExistingPartialsSiaFile(psf)
+	indexMap, err := r.staticFileSet.AddExistingPartialsSiaFile(psf, chunks)
 	if err != nil {
 		return err
 	}
@@ -517,7 +518,6 @@
 		if err != nil {
 			return err
 		}
-<<<<<<< HEAD
 		// Save conversion maps required to map the CombinedChunkIndex of imported
 		// Siafiles to their new CombinedChunkIndex.
 		idxConversionMaps := make(map[modules.ErasureCoderIdentifier]map[uint64]uint64)
@@ -534,56 +534,6 @@
 		}
 		if err != nil {
 			return err
-=======
-		if name := filepath.Base(info.Name()); name == modules.SiaDirExtension {
-			// Load the file as a .siadir
-			var md siadir.Metadata
-			err = json.Unmarshal(b, &md)
-			if err != nil {
-				return err
-			}
-			// Try creating a new SiaDir.
-			var siaPath modules.SiaPath
-			if err := siaPath.LoadSysPath(r.staticFilesDir, dst); err != nil {
-				return err
-			}
-			siaPath, err = siaPath.Dir()
-			if err != nil {
-				return err
-			}
-			dirEntry, err := r.staticDirSet.NewSiaDir(siaPath)
-			if err == siadir.ErrPathOverload {
-				// .siadir exists already
-				continue
-			} else if err != nil {
-				return err // unexpected error
-			}
-			// Update the metadata.
-			if err := dirEntry.UpdateMetadata(md); err != nil {
-				dirEntry.Close()
-				return err
-			}
-			if err := dirEntry.Close(); err != nil {
-				return err
-			}
-		} else if filepath.Ext(info.Name()) == modules.SiaFileExtension {
-			// Load the file as a SiaFile.
-			reader := bytes.NewReader(b)
-			sf, err := siafile.LoadSiaFileFromReader(reader, dst, r.wal)
-			if err != nil {
-				return err
-			}
-			// Read the chunks from the reader.
-			chunks, err := ioutil.ReadAll(reader)
-			if err != nil {
-				return err
-			}
-			// Add the file to the SiaFileSet.
-			err = r.staticFileSet.AddExistingSiaFile(sf, chunks)
-			if err != nil {
-				return err
-			}
->>>>>>> ca65094b
 		}
 	}
 	return nil
