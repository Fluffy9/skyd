package siafile

import (
	"os"

	"gitlab.com/NebulousLabs/Sia/crypto"
	"gitlab.com/NebulousLabs/Sia/modules"
	"gitlab.com/NebulousLabs/errors"
)

type (
	// Snapshot is a snapshot of a SiaFile. A snapshot is a deep-copy and
	// can be accessed without locking at the cost of being a frozen readonly
	// representation of a siafile which only exists in memory.
	Snapshot struct {
		staticChunks              []Chunk
		staticFileSize            int64
		staticPieceSize           uint64
		staticErasureCode         modules.ErasureCoder
		staticMasterKey           crypto.CipherKey
		staticMode                os.FileMode
		staticPubKeyTable         []HostPublicKey
		staticSiaPath             modules.SiaPath
		staticCombinedChunkStatus uint8
		staticUID                 SiafileUID
		staticFileSet             *SiaFileSet
	}
)

// SnapshotReader is a helper type that allows reading a raw SiaFile from disk
// while keeping the file in memory locked.
type SnapshotReader struct {
	f  *os.File
	sf *SiaFile
}

// Close closes the underlying file.
func (sfr *SnapshotReader) Close() error {
	sfr.sf.mu.RUnlock()
	return sfr.f.Close()
}

// Read calls Read on the underlying file.
func (sfr *SnapshotReader) Read(b []byte) (int, error) {
	return sfr.f.Read(b)
}

// Stat returns the FileInfo of the underlying file.
func (sfr *SnapshotReader) Stat() (os.FileInfo, error) {
	return sfr.f.Stat()
}

// SnapshotReader creates a io.ReadCloser that can be used to read the raw
// Siafile from disk. Note that the underlying siafile holds a readlock until
// the SnapshotReader is closed, which means that no operations can be called to
// the underlying siafile which may cause it to grab a lock, because that will
// cause a deadlock.
//
// Operations which require grabbing a readlock on the underlying siafile are
// also not okay, because if some other thread has attempted to grab a writelock
// on the siafile, the readlock will block and then the Close() statement may
// never be reached for the SnapshotReader.
//
// TODO: Things upstream would be a lot easier if we could drop the requirement
// to hold a lock for the duration of the life of the snapshot reader.
func (sf *SiaFile) SnapshotReader() (*SnapshotReader, error) {
	// Lock the file.
	sf.mu.RLock()
	if sf.deleted {
		sf.mu.RUnlock()
		return nil, errors.New("can't copy deleted SiaFile")
	}
	// Open file.
	f, err := os.Open(sf.siaFilePath)
	if err != nil {
		sf.mu.RUnlock()
		return nil, err
	}
	return &SnapshotReader{
		sf: sf,
		f:  f,
	}, nil
}

// ChunkIndexByOffset will return the chunkIndex that contains the provided
// offset of a file and also the relative offset within the chunk. If the
// offset is out of bounds, chunkIndex will be equal to NumChunk().
func (s *Snapshot) ChunkIndexByOffset(offset uint64) (chunkIndex uint64, off uint64) {
	chunkIndex = offset / s.ChunkSize()
	off = offset % s.ChunkSize()
	return
}

// ChunkSize returns the size of a single chunk of the file.
func (s *Snapshot) ChunkSize() uint64 {
	return s.staticPieceSize * uint64(s.staticErasureCode.MinPieces())
}

// CombinedChunkStatus returns the combined chunk status of the file.
func (s *Snapshot) CombinedChunkStatus() uint8 {
	return s.staticCombinedChunkStatus
}

// ErasureCode returns the erasure coder used by the file.
func (s *Snapshot) ErasureCode() modules.ErasureCoder {
	return s.staticErasureCode
}

// MasterKey returns the masterkey used to encrypt the file.
func (s *Snapshot) MasterKey() crypto.CipherKey {
	return s.staticMasterKey
}

// Mode returns the FileMode of the file.
func (s *Snapshot) Mode() os.FileMode {
	return s.staticMode
}

// NumChunks returns the number of chunks the file consists of. This will
// return the number of chunks the file consists of even if the file is not
// fully uploaded yet.
func (s *Snapshot) NumChunks() uint64 {
	return uint64(len(s.staticChunks))
}

// Pieces returns all the pieces for a chunk in a slice of slices that contains
// all the pieces for a certain index.
func (s *Snapshot) Pieces(chunkIndex uint64) [][]Piece {
	// Return the pieces. Since the snapshot is meant to be used read-only, we
	// don't have to return a deep-copy here.
	return s.staticChunks[chunkIndex].Pieces
}

// PieceSize returns the size of a single piece of the file.
func (s *Snapshot) PieceSize() uint64 {
	return s.staticPieceSize
}

// SiaPath returns the SiaPath of the file.
func (s *Snapshot) SiaPath() modules.SiaPath {
	return s.staticSiaPath
}

// Size returns the size of the file.
func (s *Snapshot) Size() uint64 {
	return uint64(s.staticFileSize)
}

// FileSet returns the SiaFileSet that was used to open the SiaFile from which
// this snapshot was created.
func (s *Snapshot) FileSet() *SiaFileSet {
	return s.staticFileSet
}

// UID returns the UID of the file.
func (s *Snapshot) UID() SiafileUID {
	return s.staticUID
}

// Snapshot creates a snapshot of the SiaFile.
func (sf *siaFileSetEntry) Snapshot() (*Snapshot, error) {
	mk := sf.MasterKey()

	//////////////////////////////////////////////////////////////////////////////
	// RLock starts here. No way to exit the function until RUnlock is reached
	// below.
	//////////////////////////////////////////////////////////////////////////////
	sf.mu.RLock()

	// Copy PubKeyTable.
	pkt := make([]HostPublicKey, len(sf.pubKeyTable))
	copy(pkt, sf.pubKeyTable)

	chunks := make([]Chunk, 0, sf.numChunks())
	// Figure out how much memory we need to allocate for the piece sets and
	// pieces.
	allChunks := sf.allChunks()
	var numPieceSets, numPieces int
	for chunkIndex := range allChunks {
		numPieceSets += len(allChunks[chunkIndex].Pieces)
		for pieceIndex := range allChunks[chunkIndex].Pieces {
			numPieces += len(allChunks[chunkIndex].Pieces[pieceIndex])
		}
	}
	// Allocate all the piece sets and pieces at once.
	allPieceSets := make([][]Piece, numPieceSets)
	allPieces := make([]Piece, numPieces)

	// Copy fullChunks. Partial chunk will be handled later.
	for chunkIndex := range sf.fullChunks {
		pieces := allPieceSets[:len(allChunks[chunkIndex].Pieces)]
		allPieceSets = allPieceSets[len(allChunks[chunkIndex].Pieces):]
		for pieceIndex := range pieces {
			pieces[pieceIndex] = allPieces[:len(allChunks[chunkIndex].Pieces[pieceIndex])]
			allPieces = allPieces[len(allChunks[chunkIndex].Pieces[pieceIndex]):]
			for i, piece := range allChunks[chunkIndex].Pieces[pieceIndex] {
				pieces[pieceIndex][i] = Piece{
					HostPubKey: sf.pubKeyTable[piece.HostTableOffset].PublicKey,
					MerkleRoot: piece.MerkleRoot,
				}
			}
		}
		chunks = append(chunks, Chunk{
			Pieces: pieces,
		})
	}
	// Handle potential partial chunk.
	if sf.staticMetadata.CombinedChunkStatus > CombinedChunkStatusIncomplete {
		partialChunkPieces, err := sf.partialsSiaFile.Pieces(sf.staticMetadata.CombinedChunkIndex)
		if err != nil {
			return nil, err
		}
		chunks = append(chunks, Chunk{
			Pieces: partialChunkPieces,
		})
	} else if sf.staticMetadata.CombinedChunkStatus > CombinedChunkStatusNoChunk {
		// Add empty chunk
		chunks = append(chunks, Chunk{
			Pieces: make([][]Piece, sf.staticMetadata.staticErasureCode.NumPieces()),
		})
	}
	// Get non-static metadata fields under lock.
	fileSize := sf.staticMetadata.FileSize
	mode := sf.staticMetadata.Mode
<<<<<<< HEAD
	uid := sf.staticMetadata.UniqueID
=======

>>>>>>> 87832336
	sf.mu.RUnlock()
	//////////////////////////////////////////////////////////////////////////////
	// RLock ends here.
	//////////////////////////////////////////////////////////////////////////////

	sf.staticSiaFileSet.mu.Lock()
	sp := sf.staticSiaFileSet.siaPath(sf)
	sf.staticSiaFileSet.mu.Unlock()

	return &Snapshot{
		staticChunks:              chunks,
		staticCombinedChunkStatus: sf.staticMetadata.CombinedChunkStatus,
		staticFileSize:            fileSize,
		staticPieceSize:           sf.staticMetadata.StaticPieceSize,
		staticErasureCode:         sf.staticMetadata.staticErasureCode,
		staticMasterKey:           mk,
		staticMode:                mode,
		staticPubKeyTable:         pkt,
		staticSiaPath:             sp,
		staticUID:                 uid,
		staticFileSet:             sf.staticSiaFileSet,
	}, nil
}<|MERGE_RESOLUTION|>--- conflicted
+++ resolved
@@ -222,11 +222,7 @@
 	// Get non-static metadata fields under lock.
 	fileSize := sf.staticMetadata.FileSize
 	mode := sf.staticMetadata.Mode
-<<<<<<< HEAD
 	uid := sf.staticMetadata.UniqueID
-=======
-
->>>>>>> 87832336
 	sf.mu.RUnlock()
 	//////////////////////////////////////////////////////////////////////////////
 	// RLock ends here.
