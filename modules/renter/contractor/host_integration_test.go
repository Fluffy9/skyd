package contractor

import (
	"bytes"
	"errors"
	"net"
	"os"
	"path/filepath"
	"testing"
	"time"

	"gitlab.com/NebulousLabs/fastrand"
	"gitlab.com/NebulousLabs/siamux"

	"gitlab.com/NebulousLabs/Sia/build"
	"gitlab.com/NebulousLabs/Sia/crypto"
	"gitlab.com/NebulousLabs/Sia/encoding"
	"gitlab.com/NebulousLabs/Sia/modules"
	"gitlab.com/NebulousLabs/Sia/modules/consensus"
	"gitlab.com/NebulousLabs/Sia/modules/gateway"
	"gitlab.com/NebulousLabs/Sia/modules/host"
	"gitlab.com/NebulousLabs/Sia/modules/miner"
	"gitlab.com/NebulousLabs/Sia/modules/renter/hostdb"
	"gitlab.com/NebulousLabs/Sia/modules/transactionpool"
	modWallet "gitlab.com/NebulousLabs/Sia/modules/wallet"
	"gitlab.com/NebulousLabs/Sia/types"
)

// newTestingWallet is a helper function that creates a ready-to-use wallet
// and mines some coins into it.
func newTestingWallet(testdir string, cs modules.ConsensusSet, tp modules.TransactionPool) (modules.Wallet, error) {
	w, err := modWallet.New(cs, tp, filepath.Join(testdir, modules.WalletDir))
	if err != nil {
		return nil, err
	}
	key := crypto.GenerateSiaKey(crypto.TypeDefaultWallet)
	encrypted, err := w.Encrypted()
	if err != nil {
		return nil, err
	}
	if !encrypted {
		_, err = w.Encrypt(key)
		if err != nil {
			return nil, err
		}
	}
	err = w.Unlock(key)
	if err != nil {
		return nil, err
	}
	// give it some money
	m, err := miner.New(cs, tp, w, filepath.Join(testdir, modules.MinerDir))
	if err != nil {
		return nil, err
	}
	for i := types.BlockHeight(0); i <= types.MaturityDelay; i++ {
		_, err := m.AddBlock()
		if err != nil {
			return nil, err
		}
	}
	return w, nil
}

// newTestingHost is a helper function that creates a ready-to-use host.
<<<<<<< HEAD
func newTestingHost(testdir string, cs modules.ConsensusSet, tp modules.TransactionPool, mux *modules.SiaMux) (modules.Host, error) {
=======
func newTestingHost(testdir string, cs modules.ConsensusSet, tp modules.TransactionPool, mux *siamux.SiaMux) (modules.Host, error) {
>>>>>>> f9720379
	g, err := gateway.New("localhost:0", false, filepath.Join(testdir, modules.GatewayDir))
	if err != nil {
		return nil, err
	}
	w, err := newTestingWallet(testdir, cs, tp)
	if err != nil {
		return nil, err
	}
	h, err := host.NewCustomHost(modules.ProdDependencies, cs, g, tp, w, mux, "localhost:0", filepath.Join(testdir, modules.HostDir))
	if err != nil {
		return nil, err
	}

	// configure host to accept contracts
	settings := h.InternalSettings()
	settings.AcceptingContracts = true
	err = h.SetInternalSettings(settings)
	if err != nil {
		return nil, err
	}

	// add storage to host
	storageFolder := filepath.Join(testdir, "storage")
	err = os.MkdirAll(storageFolder, 0700)
	if err != nil {
		return nil, err
	}
	err = h.AddStorageFolder(storageFolder, modules.SectorSize*64)
	if err != nil {
		return nil, err
	}

	return h, nil
}

// newTestingContractor is a helper function that creates a ready-to-use
// contractor.
func newTestingContractor(testdir string, g modules.Gateway, cs modules.ConsensusSet, tp modules.TransactionPool) (*Contractor, error) {
	w, err := newTestingWallet(testdir, cs, tp)
	if err != nil {
		return nil, err
	}
	hdb, errChan := hostdb.New(g, cs, tp, filepath.Join(testdir, "hostdb"))
	if err := <-errChan; err != nil {
		return nil, err
	}
	contractor, errChan := New(cs, w, tp, hdb, filepath.Join(testdir, "contractor"))
	return contractor, <-errChan
}

// newTestingTrio creates a Host, Contractor, and TestMiner that can be
// used for testing host/renter interactions.
func newTestingTrio(name string) (modules.Host, *Contractor, modules.TestMiner, error) {
	testdir := build.TempDir("contractor", name)
<<<<<<< HEAD
=======
	// create mux
>>>>>>> f9720379
	mux, err := modules.NewSiaMux(testdir, "localhost:0")
	if err != nil {
		return nil, nil, nil, err
	}
<<<<<<< HEAD
	return newTestingTrioCustom(name, testdir, mux)
}

// newTestingTrioCustom creates a trio with custom testdir and siamux
func newTestingTrioCustom(name, testdir string, mux *modules.SiaMux) (modules.Host, *Contractor, modules.TestMiner, error) {
=======
>>>>>>> f9720379
	// create miner
	g, err := gateway.New("localhost:0", false, filepath.Join(testdir, modules.GatewayDir))
	if err != nil {
		return nil, nil, nil, err
	}
	cs, errChan := consensus.New(g, false, filepath.Join(testdir, modules.ConsensusDir))
	if err := <-errChan; err != nil {
		return nil, nil, nil, err
	}
	tp, err := transactionpool.New(cs, g, filepath.Join(testdir, modules.TransactionPoolDir))
	if err != nil {
		return nil, nil, nil, err
	}
	w, err := modWallet.New(cs, tp, filepath.Join(testdir, modules.WalletDir))
	if err != nil {
		return nil, nil, nil, err
	}
	key := crypto.GenerateSiaKey(crypto.TypeDefaultWallet)
	encrypted, err := w.Encrypted()
	if err != nil {
		return nil, nil, nil, err
	}
	if !encrypted {
		_, err = w.Encrypt(key)
		if err != nil {
			return nil, nil, nil, err
		}
	}
	err = w.Unlock(key)
	if err != nil {
		return nil, nil, nil, err
	}
	m, err := miner.New(cs, tp, w, filepath.Join(testdir, modules.MinerDir))
	if err != nil {
		return nil, nil, nil, err
	}

	// create host and contractor, using same consensus set and gateway
	h, err := newTestingHost(filepath.Join(testdir, "Host"), cs, tp, mux)
	if err != nil {
		return nil, nil, nil, build.ExtendErr("error creating testing host", err)
	}
	c, err := newTestingContractor(filepath.Join(testdir, "Contractor"), g, cs, tp)
	if err != nil {
		return nil, nil, nil, err
	}

	// announce the host
	err = h.Announce()
	if err != nil {
		return nil, nil, nil, build.ExtendErr("error announcing host", err)
	}

	// mine a block, processing the announcement
	_, err = m.AddBlock()
	if err != nil {
		return nil, nil, nil, err
	}

	// wait for hostdb to scan host
	err = build.Retry(100, 100*time.Millisecond, func() error {
		activeHosts, err := c.hdb.ActiveHosts()
		if err != nil {
			return err
		}
		if len(activeHosts) == 0 {
			return errors.New("no active hosts")
		}
		complete, scanCheckErr := c.hdb.InitialScanComplete()
		if scanCheckErr != nil {
			return scanCheckErr
		}
		if !complete {
			return errors.New("initial scan not complete")
		}
		return nil
	})
	if err != nil {
		return nil, nil, nil, err
	}

	return h, c, m, nil
}

// TestIntegrationFormContract tests that the contractor can form contracts
// with the host module.
func TestIntegrationFormContract(t *testing.T) {
	if testing.Short() {
		t.SkipNow()
	}
	t.Parallel()
	h, c, _, err := newTestingTrio(t.Name())
	if err != nil {
		t.Fatal(err)
	}
	defer h.Close()
	defer c.Close()

	// acquire the contract maintenance lock for the duration of the test. This
	// prevents theadedContractMaintenance from running.
	c.maintenanceLock.Lock()
	defer c.maintenanceLock.Unlock()

	// get the host's entry from the db
	hostEntry, ok, err := c.hdb.Host(h.PublicKey())
	if err != nil {
		t.Fatal(err)
	}
	if !ok {
		t.Fatal("no entry for host in db")
	}

	// set an allowance but don't use SetAllowance to avoid automatic contract
	// formation.
	c.mu.Lock()
	c.allowance = modules.DefaultAllowance
	c.mu.Unlock()

	// form a contract with the host
	_, _, err = c.managedNewContract(hostEntry, types.SiacoinPrecision.Mul64(50), c.blockHeight+100)
	if err != nil {
		t.Fatal(err)
	}
}

// TestFormContractSmallAllowance tests to make sure that a contract doesn't
// form when there are insufficient funds in the allowance
func TestFormContractSmallAllowance(t *testing.T) {
	if testing.Short() {
		t.SkipNow()
	}
	t.Parallel()
	h, c, _, err := newTestingTrio(t.Name())
	if err != nil {
		t.Fatal(err)
	}
	defer h.Close()
	defer c.Close()

	// get the host's entry from the db
	hostEntry, ok, err := c.hdb.Host(h.PublicKey())
	if err != nil {
		t.Fatal(err)
	}
	if !ok {
		t.Fatal("no entry for host in db")
	}

	// set an allowance but don't use SetAllowance to avoid automatic contract
	// formation. Setting funds to 1SC to mimic bug report found in production.
	// Using production number of hosts as well
	c.mu.Lock()
	c.allowance = modules.DefaultAllowance
	c.allowance.Funds = types.SiacoinPrecision.Mul64(1)
	c.allowance.Hosts = uint64(50)
	initialContractFunds := c.allowance.Funds.Div64(c.allowance.Hosts).Div64(3)
	c.mu.Unlock()

	// try to form a contract with the host
	_, _, err = c.managedNewContract(hostEntry, initialContractFunds, c.blockHeight+100)
	if err == nil {
		t.Fatal("Expected underflow error for insufficient funds")
	}
}

// TestIntegrationReviseContract tests that the contractor can revise a
// contract previously formed with a host.
func TestIntegrationReviseContract(t *testing.T) {
	if testing.Short() {
		t.SkipNow()
	}
	t.Parallel()
	// create testing trio
	h, c, _, err := newTestingTrio(t.Name())
	if err != nil {
		t.Fatal(err)
	}
	defer h.Close()
	defer c.Close()

	// acquire the contract maintenance lock for the duration of the test. This
	// prevents theadedContractMaintenance from running.
	c.maintenanceLock.Lock()
	defer c.maintenanceLock.Unlock()

	// get the host's entry from the db
	hostEntry, ok, err := c.hdb.Host(h.PublicKey())
	if err != nil {
		t.Fatal(err)
	}
	if !ok {
		t.Fatal("no entry for host in db")
	}

	// set an allowance but don't use SetAllowance to avoid automatic contract
	// formation.
	c.mu.Lock()
	c.allowance = modules.DefaultAllowance
	c.mu.Unlock()

	// form a contract with the host
	_, contract, err := c.managedNewContract(hostEntry, types.SiacoinPrecision.Mul64(50), c.blockHeight+100)
	if err != nil {
		t.Fatal(err)
	}

	// revise the contract
	editor, err := c.Editor(contract.HostPublicKey, nil)
	if err != nil {
		t.Fatal(err)
	}
	data := fastrand.Bytes(int(modules.SectorSize))
	_, err = editor.Upload(data)
	if err != nil {
		t.Fatal(err)
	}
	err = editor.Close()
	if err != nil {
		t.Fatal(err)
	}
}

// TestIntegrationUploadDownload tests that the contractor can upload data to
// a host and download it intact.
func TestIntegrationUploadDownload(t *testing.T) {
	if testing.Short() {
		t.SkipNow()
	}
	t.Parallel()
	// create testing trio
	h, c, _, err := newTestingTrio(t.Name())
	if err != nil {
		t.Fatal(err)
	}
	defer h.Close()
	defer c.Close()

	// get the host's entry from the db
	hostEntry, ok, err := c.hdb.Host(h.PublicKey())
	if err != nil {
		t.Fatal(err)
	}
	if !ok {
		t.Fatal("no entry for host in db")
	}

	// set an allowance but don't use SetAllowance to avoid automatic contract
	// formation.
	c.mu.Lock()
	c.allowance = modules.DefaultAllowance
	c.mu.Unlock()

	// form a contract with the host
	_, contract, err := c.managedNewContract(hostEntry, types.SiacoinPrecision.Mul64(50), c.blockHeight+100)
	if err != nil {
		t.Fatal(err)
	}

	// revise the contract
	editor, err := c.Editor(contract.HostPublicKey, nil)
	if err != nil {
		t.Fatal(err)
	}
	data := fastrand.Bytes(int(modules.SectorSize))
	root, err := editor.Upload(data)
	if err != nil {
		t.Fatal(err)
	}
	err = editor.Close()
	if err != nil {
		t.Fatal(err)
	}

	// download the data
	downloader, err := c.Downloader(contract.HostPublicKey, nil)
	if err != nil {
		t.Fatal(err)
	}
	retrieved, err := downloader.Download(root, 0, uint32(modules.SectorSize))
	if err != nil {
		t.Fatal(err)
	}
	if !bytes.Equal(data, retrieved) {
		t.Fatal("downloaded data does not match original")
	}
	err = downloader.Close()
	if err != nil {
		t.Fatal(err)
	}
}

// TestIntegrationRenew tests that the contractor can renew a previously-
// formed file contract.
func TestIntegrationRenew(t *testing.T) {
	if testing.Short() {
		t.SkipNow()
	}
	t.Parallel()
	// create testing trio
	h, c, m, err := newTestingTrio(t.Name())
	if err != nil {
		t.Fatal(err)
	}
	defer h.Close()
	defer c.Close()

	// set an allowance and wait for a contract to be formed.
	if err := c.SetAllowance(modules.DefaultAllowance); err != nil {
		t.Fatal(err)
	}
	numRetries := 0
	err = build.Retry(100, 100*time.Millisecond, func() error {
		if numRetries%10 == 0 {
			if _, err := m.AddBlock(); err != nil {
				return err
			}
		}
		numRetries++
		if len(c.Contracts()) == 0 {
			return errors.New("no contracts were formed")
		}
		return nil
	})
	if err != nil {
		t.Fatal(err)
	}
	// get the contract
	contract := c.Contracts()[0]

	// revise the contract
	editor, err := c.Editor(contract.HostPublicKey, nil)
	if err != nil {
		t.Fatal(err)
	}
	data := fastrand.Bytes(int(modules.SectorSize))
	// insert the sector
	root, err := editor.Upload(data)
	if err != nil {
		t.Fatal(err)
	}
	err = editor.Close()
	if err != nil {
		t.Fatal(err)
	}

	// renew the contract
	err = c.managedAcquireAndUpdateContractUtility(contract.ID, modules.ContractUtility{GoodForRenew: true})
	if err != nil {
		t.Fatal(err)
	}
	oldContract, ok := c.staticContracts.Acquire(contract.ID)
	if !ok {
		t.Fatal("failed to acquire contract")
	}
	contract, err = c.managedRenew(oldContract, types.SiacoinPrecision.Mul64(50), c.blockHeight+200)
	if err != nil {
		t.Fatal(err)
	}
	c.staticContracts.Return(oldContract)

	// check renewed contract
	if contract.EndHeight != c.blockHeight+200 {
		t.Fatal(contract.EndHeight)
	}

	// download the renewed contract
	downloader, err := c.Downloader(contract.HostPublicKey, nil)
	if err != nil {
		t.Fatal(err)
	}
	retrieved, err := downloader.Download(root, 0, uint32(modules.SectorSize))
	if err != nil {
		t.Fatal(err)
	}
	if !bytes.Equal(data, retrieved) {
		t.Fatal("downloaded data does not match original")
	}
	err = downloader.Close()
	if err != nil {
		t.Fatal(err)
	}

	// renew to a lower height
	err = c.managedAcquireAndUpdateContractUtility(contract.ID, modules.ContractUtility{GoodForRenew: true})
	if err != nil {
		t.Fatal(err)
	}
	oldContract, _ = c.staticContracts.Acquire(contract.ID)
	contract, err = c.managedRenew(oldContract, types.SiacoinPrecision.Mul64(50), c.blockHeight+100)
	if err != nil {
		t.Fatal(err)
	}
	c.staticContracts.Return(oldContract)
	if contract.EndHeight != c.blockHeight+100 {
		t.Fatal(contract.EndHeight)
	}

	// revise the contract
	editor, err = c.Editor(contract.HostPublicKey, nil)
	if err != nil {
		t.Fatal(err)
	}
	data = fastrand.Bytes(int(modules.SectorSize))
	// insert the sector
	_, err = editor.Upload(data)
	if err != nil {
		t.Fatal(err)
	}
	err = editor.Close()
	if err != nil {
		t.Fatal(err)
	}
}

// TestIntegrationDownloaderCaching tests that downloaders are properly cached
// by the contractor. When two downloaders are requested for the same
// contract, only one underlying downloader should be created.
func TestIntegrationDownloaderCaching(t *testing.T) {
	if testing.Short() {
		t.SkipNow()
	}
	t.Parallel()
	// create testing trio
	h, c, m, err := newTestingTrio(t.Name())
	if err != nil {
		t.Fatal(err)
	}
	defer h.Close()
	defer c.Close()

	// set an allowance and wait for a contract to be formed.
	if err := c.SetAllowance(modules.DefaultAllowance); err != nil {
		t.Fatal(err)
	}
	if err := build.Retry(10, time.Second, func() error {
		_, err := m.AddBlock()
		if err != nil {
			return err
		}
		if len(c.Contracts()) == 0 {
			return errors.New("no contracts were formed")
		}
		return nil
	}); err != nil {
		t.Fatal(err)
	}
	// get the contract
	contract := c.Contracts()[0]

	// create a downloader
	d1, err := c.Downloader(contract.HostPublicKey, nil)
	if err != nil {
		t.Fatal(err)
	}

	// create another downloader
	d2, err := c.Downloader(contract.HostPublicKey, nil)
	if err != nil {
		t.Fatal(err)
	}

	// downloaders should match
	if d1 != d2 {
		t.Fatal("downloader was not cached")
	}

	// close one of the downloaders; it should not fully close, since d1 is
	// still using it
	d2.Close()

	c.mu.RLock()
	_, ok := c.downloaders[contract.ID]
	_, sok := c.sessions[contract.ID]
	c.mu.RUnlock()
	if !ok && !sok {
		t.Fatal("expected downloader to still be present")
	}

	// create another downloader
	d3, err := c.Downloader(contract.HostPublicKey, nil)
	if err != nil {
		t.Fatal(err)
	}

	// downloaders should match
	if d3 != d1 {
		t.Fatal("closing one client should not fully close the downloader")
	}

	// close both downloaders
	d1.Close()
	d2.Close()

	c.mu.RLock()
	_, ok = c.downloaders[contract.ID]
	_, sok = c.sessions[contract.ID]
	c.mu.RUnlock()
	if ok || sok {
		t.Fatal("did not expect downloader to still be present")
	}

	// create another downloader
	d4, err := c.Downloader(contract.HostPublicKey, nil)
	if err != nil {
		t.Fatal(err)
	}

	// downloaders should match
	if d4 == d1 {
		t.Fatal("downloader should not have been cached after all clients were closed")
	}
	d4.Close()
}

// TestIntegrationEditorCaching tests that editors are properly cached
// by the contractor. When two editors are requested for the same
// contract, only one underlying editor should be created.
func TestIntegrationEditorCaching(t *testing.T) {
	if testing.Short() {
		t.SkipNow()
	}
	t.Parallel()
	// create testing trio
	h, c, m, err := newTestingTrio(t.Name())
	if err != nil {
		t.Fatal(err)
	}
	defer h.Close()
	defer c.Close()
	defer m.Close()

	// set an allowance and wait for a contract to be formed.
	if err := c.SetAllowance(modules.DefaultAllowance); err != nil {
		t.Fatal(err)
	}
	numRetries := 0
	if err := build.Retry(2000, 100*time.Millisecond, func() error {
		if numRetries%10 == 0 {
			if _, err := m.AddBlock(); err != nil {
				return err
			}
		}
		numRetries++
		if len(c.Contracts()) == 0 {
			return errors.New("no contracts were formed")
		}
		return nil
	}); err != nil {
		t.Fatal(err)
	}
	// get the contract
	contract := c.Contracts()[0]

	// create an editor
	d1, err := c.Editor(contract.HostPublicKey, nil)
	if err != nil {
		t.Fatal(err)
	}

	// create another editor
	d2, err := c.Editor(contract.HostPublicKey, nil)
	if err != nil {
		t.Fatal(err)
	}

	// editors should match
	if d1 != d2 {
		t.Fatal("editor was not cached")
	}

	// close one of the editors; it should not fully close, since d1 is
	// still using it
	d2.Close()

	c.mu.RLock()
	_, ok := c.editors[contract.ID]
	_, sok := c.sessions[contract.ID]
	c.mu.RUnlock()
	if !ok && !sok {
		t.Fatal("expected editor to still be present")
	}

	// create another editor
	d3, err := c.Editor(contract.HostPublicKey, nil)
	if err != nil {
		t.Fatal(err)
	}

	// editors should match
	if d3 != d1 {
		t.Fatal("closing one client should not fully close the editor")
	}

	// close both editors
	d1.Close()
	d2.Close()

	c.mu.RLock()
	_, ok = c.editors[contract.ID]
	_, sok = c.sessions[contract.ID]
	c.mu.RUnlock()
	if ok || sok {
		t.Fatal("did not expect editor to still be present")
	}

	// create another editor
	d4, err := c.Editor(contract.HostPublicKey, nil)
	if err != nil {
		t.Fatal(err)
	}

	// editors should match
	if d4 == d1 {
		t.Fatal("editor should not have been cached after all clients were closed")
	}
	d4.Close()
}

// TestContractPresenceLeak tests that a renter can not tell from the response
// of the host to RPCs if the host has the contract if the renter doesn't
// own this contract. See https://gitlab.com/NebulousLabs/Sia/issues/2327.
func TestContractPresenceLeak(t *testing.T) {
	if testing.Short() {
		t.SkipNow()
	}
	t.Parallel()
	// create testing trio
	h, c, _, err := newTestingTrio(t.Name())
	if err != nil {
		t.Fatal(err)
	}
	defer h.Close()
	defer c.Close()

	// get the host's entry from the db
	hostEntry, ok, err := c.hdb.Host(h.PublicKey())
	if err != nil {
		t.Fatal(err)
	}
	if !ok {
		t.Fatal("no entry for host in db")
	}

	// set an allowance but don't use SetAllowance to avoid automatic contract
	// formation.
	c.mu.Lock()
	c.allowance = modules.DefaultAllowance
	c.mu.Unlock()

	// form a contract with the host
	_, contract, err := c.managedNewContract(hostEntry, types.SiacoinPrecision.Mul64(10), c.blockHeight+100)
	if err != nil {
		t.Fatal(err)
	}

	// Connect with bad challenge response. Try correct
	// and incorrect contract IDs. Compare errors.
	wrongID := contract.ID
	wrongID[0] ^= 0x01
	fcids := []types.FileContractID{contract.ID, wrongID}
	var errors []error

	for _, fcid := range fcids {
		var challenge crypto.Hash
		var signature crypto.Signature
		conn, err := net.Dial("tcp", string(hostEntry.NetAddress))
		if err != nil {
			t.Fatalf("Couldn't dial tpc connection with host @ %v: %v.", string(hostEntry.NetAddress), err)
		}
		if err := encoding.WriteObject(conn, modules.RPCDownload); err != nil {
			t.Fatalf("Couldn't initiate RPC: %v.", err)
		}
		if err := encoding.WriteObject(conn, fcid); err != nil {
			t.Fatalf("Couldn't send fcid: %v.", err)
		}
		if err := encoding.ReadObject(conn, &challenge, 32); err != nil {
			t.Fatalf("Couldn't read challenge: %v.", err)
		}
		if err := encoding.WriteObject(conn, signature); err != nil {
			t.Fatalf("Couldn't send signature: %v.", err)
		}
		err = modules.ReadNegotiationAcceptance(conn)
		if err == nil {
			t.Fatal("Expected an error, got success.")
		}
		errors = append(errors, err)
	}
	if errors[0].Error() != errors[1].Error() {
		t.Fatalf("Expected to get equal errors, got %q and %q.", errors[0], errors[1])
	}
}<|MERGE_RESOLUTION|>--- conflicted
+++ resolved
@@ -63,11 +63,7 @@
 }
 
 // newTestingHost is a helper function that creates a ready-to-use host.
-<<<<<<< HEAD
-func newTestingHost(testdir string, cs modules.ConsensusSet, tp modules.TransactionPool, mux *modules.SiaMux) (modules.Host, error) {
-=======
 func newTestingHost(testdir string, cs modules.ConsensusSet, tp modules.TransactionPool, mux *siamux.SiaMux) (modules.Host, error) {
->>>>>>> f9720379
 	g, err := gateway.New("localhost:0", false, filepath.Join(testdir, modules.GatewayDir))
 	if err != nil {
 		return nil, err
@@ -122,22 +118,11 @@
 // used for testing host/renter interactions.
 func newTestingTrio(name string) (modules.Host, *Contractor, modules.TestMiner, error) {
 	testdir := build.TempDir("contractor", name)
-<<<<<<< HEAD
-=======
 	// create mux
->>>>>>> f9720379
 	mux, err := modules.NewSiaMux(testdir, "localhost:0")
 	if err != nil {
 		return nil, nil, nil, err
 	}
-<<<<<<< HEAD
-	return newTestingTrioCustom(name, testdir, mux)
-}
-
-// newTestingTrioCustom creates a trio with custom testdir and siamux
-func newTestingTrioCustom(name, testdir string, mux *modules.SiaMux) (modules.Host, *Contractor, modules.TestMiner, error) {
-=======
->>>>>>> f9720379
 	// create miner
 	g, err := gateway.New("localhost:0", false, filepath.Join(testdir, modules.GatewayDir))
 	if err != nil {
