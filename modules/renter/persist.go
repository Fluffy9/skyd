package renter

import (
	"os"
	"path/filepath"

	"gitlab.com/NebulousLabs/errors"
	"gitlab.com/NebulousLabs/writeaheadlog"

	"gitlab.com/NebulousLabs/Sia/modules"
	"gitlab.com/NebulousLabs/Sia/modules/renter/filesystem"
	"gitlab.com/NebulousLabs/Sia/modules/renter/filesystem/siadir"
	"gitlab.com/NebulousLabs/Sia/modules/renter/filesystem/siafile"
	"gitlab.com/NebulousLabs/Sia/persist"
	"gitlab.com/NebulousLabs/Sia/types"
)

const (
	logFile       = modules.RenterDir + ".log"
	repairLogFile = "repair.log"
	// PersistFilename is the filename to be used when persisting renter
	// information to a JSON file
	PersistFilename = "renter.json"
	// SiaDirMetadata is the name of the metadata file for the sia directory
	SiaDirMetadata = ".siadir"
	// walFile is the filename of the renter's writeaheadlog's file.
	walFile = modules.RenterDir + ".wal"
)

var (
	// ErrBadFile is an error when a file does not qualify as .sia file
	ErrBadFile = errors.New("not a .sia file")
	// ErrIncompatible is an error when file is not compatible with current
	// version
	ErrIncompatible = errors.New("file is not compatible with current version")
	// ErrNoNicknames is an error when no nickname is given
	ErrNoNicknames = errors.New("at least one nickname must be supplied")
	// ErrNonShareSuffix is an error when the suffix of a file does not match
	// the defined share extension
	ErrNonShareSuffix = errors.New("suffix of file must be " + modules.SiaFileExtension)

	settingsMetadata = persist.Metadata{
		Header:  "Renter Persistence",
		Version: persistVersion,
	}

	shareHeader  = [15]byte{'S', 'i', 'a', ' ', 'S', 'h', 'a', 'r', 'e', 'd', ' ', 'F', 'i', 'l', 'e'}
	shareVersion = "0.4"

	// Persist Version Numbers
	persistVersion040 = "0.4"
	persistVersion133 = "1.3.3"
	persistVersion140 = "1.4.0"
	persistVersion142 = "1.4.2"
)

type (
	// persist contains all of the persistent renter data.
	persistence struct {
		MaxDownloadSpeed int64
		MaxUploadSpeed   int64
		UploadedBackups  []modules.UploadedBackup
		SyncedContracts  []types.FileContractID
	}
)

// saveSync stores the current renter data to disk and then syncs to disk.
func (r *Renter) saveSync() error {
	return persist.SaveJSON(settingsMetadata, r.persist, filepath.Join(r.persistDir, PersistFilename))
}

// managedLoadSettings fetches the saved renter data from disk.
func (r *Renter) managedLoadSettings() error {
	r.persist = persistence{}
	err := persist.LoadJSON(settingsMetadata, &r.persist, filepath.Join(r.persistDir, PersistFilename))
	if os.IsNotExist(err) {
		// No persistence yet, set the defaults and continue.
		r.persist.MaxDownloadSpeed = DefaultMaxDownloadSpeed
		r.persist.MaxUploadSpeed = DefaultMaxUploadSpeed
		id := r.mu.Lock()
		err = r.saveSync()
		r.mu.Unlock(id)
		if err != nil {
			return err
		}
	} else if errors.Contains(err, persist.ErrBadVersion) {
		// Outdated version, try the 040 to 133 upgrade.
		err = convertPersistVersionFrom040To133(filepath.Join(r.persistDir, PersistFilename))
		if err != nil {
			r.log.Println("WARNING: 040 to 133 renter upgrade failed, trying 133 to 140 next", err)
		}
		// Then upgrade from 133 to 140.
		oldContracts := r.hostContractor.OldContracts()
		err = r.convertPersistVersionFrom133To140(filepath.Join(r.persistDir, PersistFilename), oldContracts)
		if err != nil {
			r.log.Println("WARNING: 133 to 140 renter upgrade failed", err)
		}
		// Then upgrade from 140 to 142.
		err = r.convertPersistVersionFrom140To142(filepath.Join(r.persistDir, PersistFilename))
		if err != nil {
			r.log.Println("WARNING: 140 to 142 renter upgrade failed", err)
			// Nothing left to try.
			return err
		}
		r.log.Println("Renter upgrade successful")
		// Re-load the settings now that the file has been upgraded.
		return r.managedLoadSettings()
	} else if err != nil {
		return err
	}

	// Set the bandwidth limits on the contractor, which was already initialized
	// without bandwidth limits.
	return r.setBandwidthLimits(r.persist.MaxDownloadSpeed, r.persist.MaxUploadSpeed)
}

// managedInitPersist handles all of the persistence initialization, such as creating
// the persistence directory and starting the logger.
func (r *Renter) managedInitPersist() error {
	// Create the persist and filesystem directories if they do not yet exist.
	//
	// Note: the os package needs to be used here instead of the renter's
	// CreateDir method because the staticDirSet has not been initialized yet.
	// The directory is needed before the staticDirSet can be initialized
	// because the wal needs the directory to be created and the staticDirSet
	// needs the wal.
	fsRoot := filepath.Join(r.persistDir, modules.FileSystemRoot)
	err := os.MkdirAll(fsRoot, modules.DefaultDirPerm)
	if err != nil {
		return err
	}

	// Initialize the writeaheadlog.
	options := writeaheadlog.Options{
		StaticLog: r.log.Logger,
		Path:      filepath.Join(r.persistDir, walFile),
	}
	txns, wal, err := writeaheadlog.NewWithOptions(options)
	if err != nil {
		return err
	}
	if err := r.tg.AfterStop(wal.Close); err != nil {
		return err
	}

	// Apply unapplied wal txns before loading the persistence structure to
	// avoid loading potentially corrupted files.
	if len(txns) > 0 {
		r.log.Println("Wal initialized", len(txns), "transactions to apply")
	}
	for _, txn := range txns {
		applyTxn := true
		r.log.Println("applying transaction with", len(txn.Updates), "updates")
		for _, update := range txn.Updates {
			if siafile.IsSiaFileUpdate(update) {
				r.log.Println("Applying a siafile update:", update.Name)
				if err := siafile.ApplyUpdates(update); err != nil {
					return errors.AddContext(err, "failed to apply SiaFile update")
				}
			} else if siadir.IsSiaDirUpdate(update) {
				r.log.Println("Applying a siadir update:", update.Name)
				if err := siadir.ApplyUpdates(update); err != nil {
					return errors.AddContext(err, "failed to apply SiaDir update")
				}
			} else {
				r.log.Println("wal update not applied, marking transaction as not applied")
				applyTxn = false
			}
		}
		if applyTxn {
			if err := txn.SignalUpdatesApplied(); err != nil {
				return err
			}
		}
	}

	// Create the filesystem.
	fs, err := filesystem.New(fsRoot, r.log, wal)
	if err != nil {
		return err
	}

	// Initialize the wal, staticFileSet and the staticDirSet. With the
	// staticDirSet finish the initialization of the files directory
	r.wal = wal
	r.staticFileSystem = fs

	// Load the prior persistence structures.
	if err := r.managedLoadSettings(); err != nil {
		return errors.AddContext(err, "failed to load renter's persistence structrue")
	}

	// Create the essential dirs in the filesystem.
	err = fs.NewSiaDir(modules.HomeFolder, modules.DefaultDirPerm)
	if err != nil && !errors.Contains(err, filesystem.ErrExists) {
		return err
	}
	err = fs.NewSiaDir(modules.UserFolder, modules.DefaultDirPerm)
	if err != nil && !errors.Contains(err, filesystem.ErrExists) {
		return err
	}
<<<<<<< HEAD
	err = fs.NewSiaDir(modules.SnapshotFolder, modules.DefaultDirPerm)
	if err != nil && err != filesystem.ErrExists {
=======
	err = fs.NewSiaDir(modules.BackupFolder, modules.DefaultDirPerm)
	if err != nil && !errors.Contains(err, filesystem.ErrExists) {
>>>>>>> f53932ab
		return err
	}
	err = fs.NewSiaDir(modules.SkynetFolder, modules.DefaultDirPerm)
	if err != nil && !errors.Contains(err, filesystem.ErrExists) {
		return err
	}
	return nil
}<|MERGE_RESOLUTION|>--- conflicted
+++ resolved
@@ -199,13 +199,8 @@
 	if err != nil && !errors.Contains(err, filesystem.ErrExists) {
 		return err
 	}
-<<<<<<< HEAD
-	err = fs.NewSiaDir(modules.SnapshotFolder, modules.DefaultDirPerm)
-	if err != nil && err != filesystem.ErrExists {
-=======
 	err = fs.NewSiaDir(modules.BackupFolder, modules.DefaultDirPerm)
 	if err != nil && !errors.Contains(err, filesystem.ErrExists) {
->>>>>>> f53932ab
 		return err
 	}
 	err = fs.NewSiaDir(modules.SkynetFolder, modules.DefaultDirPerm)
