--- conflicted
+++ resolved
@@ -342,11 +342,7 @@
 	}
 
 	// Check for extortion.
-<<<<<<< HEAD
-	err := staticCheckFormExtortion(allowance, hostSettings)
-=======
 	err := staticCheckFormContractExtortion(allowance, hostSettings)
->>>>>>> 9196ffed
 	if err != nil {
 		return types.ZeroCurrency, modules.RenterContract{}, errors.AddContext(err, "unable to form a contract - extortion protection enabled")
 	}
@@ -480,15 +476,9 @@
 	}
 }
 
-<<<<<<< HEAD
-// staticCheckFormExtortion will check whether the pricing for forming this
-// contract triggers any extortion warnings.
-func staticCheckFormExtortion(allowance modules.Allowance, hostSettings modules.HostExternalSettings) error {
-=======
 // staticCheckFormContractExtortion will check whether the pricing for forming this
 // contract triggers any extortion warnings.
 func staticCheckFormContractExtortion(allowance modules.Allowance, hostSettings modules.HostExternalSettings) error {
->>>>>>> 9196ffed
 	// Check whether the RPC base price is too high.
 	if allowance.MaxRPCPrice.Cmp(hostSettings.BaseRPCPrice) <= 0 {
 		return errors.New("rpc base price of host is too high - extortion protection enabled")
@@ -571,11 +561,7 @@
 	}
 
 	// Check for extortion on the renewal.
-<<<<<<< HEAD
-	err = staticCheckFormExtortion(c.allowance, host.HostExternalSettings)
-=======
 	err = staticCheckFormContractExtortion(c.allowance, host.HostExternalSettings)
->>>>>>> 9196ffed
 	if err != nil {
 		return modules.RenterContract{}, errors.AddContext(err, "unable to renew - extortion protection enabled")
 	}
