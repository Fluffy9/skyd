--- conflicted
+++ resolved
@@ -58,12 +58,8 @@
 	t.Run("CheckFundAccountGouging", testAccountCheckFundAccountGouging)
 	t.Run("Constants", testAccountConstants)
 	t.Run("MinMaxExpectedBalance", testAccountMinAndMaxExpectedBalance)
-<<<<<<< HEAD
-	t.Run("ResetBalance", testAccountResetBalance)
 	t.Run("TrackSpending", testAccountTrackSpending)
-=======
 	t.Run("SyncBalance", testAccountSyncBalance)
->>>>>>> 4c4b09f8
 
 	t.Run("Creation", func(t *testing.T) { testAccountCreation(t, rt) })
 	t.Run("Tracking", func(t *testing.T) { testAccountTracking(t, rt) })
@@ -678,11 +674,7 @@
 		return types.NewCurrency64(fastrand.Uint64n(max))
 	}
 
-<<<<<<< HEAD
 	var accounts []*account
-=======
-	accounts := make([]*account, 0)
->>>>>>> 4c4b09f8
 	for i := 0; i < fastrand.Intn(10)+1; i++ {
 		hostKey := types.SiaPublicKey{
 			Algorithm: types.SignatureEd25519,
@@ -702,14 +694,10 @@
 			downloads:         randomBalance(1e1),
 			registryReads:     randomBalance(1e1),
 			registryWrites:    randomBalance(1e1),
-<<<<<<< HEAD
-			snapshotDownloads: randomBalance(1e1),
-=======
 			repairDownloads:   randomBalance(1e1),
 			repairUploads:     randomBalance(1e1),
 			snapshotDownloads: randomBalance(1e1),
 			snapshotUploads:   randomBalance(1e1),
->>>>>>> 4c4b09f8
 			subscriptions:     randomBalance(1e1),
 			uploads:           randomBalance(1e1),
 		}
