--- conflicted
+++ resolved
@@ -184,26 +184,14 @@
 	pkt := make([]HostPublicKey, len(sf.pubKeyTable))
 	copy(pkt, sf.pubKeyTable)
 
-<<<<<<< HEAD
-	chunks := make([]Chunk, 0, sf.numChunks())
-=======
 	chunks := make([]Chunk, 0, sf.numChunks)
->>>>>>> ca65094b
 	// Figure out how much memory we need to allocate for the piece sets and
 	// pieces.
-	allChunks := sf.allChunks()
 	var numPieceSets, numPieces int
-<<<<<<< HEAD
-	for chunkIndex := range allChunks {
-		numPieceSets += len(allChunks[chunkIndex].Pieces)
-		for pieceIndex := range allChunks[chunkIndex].Pieces {
-			numPieces += len(allChunks[chunkIndex].Pieces[pieceIndex])
-=======
 	err := sf.iterateChunksReadonly(func(chunk chunk) error {
 		numPieceSets += len(chunk.Pieces)
 		for pieceIndex := range chunk.Pieces {
 			numPieces += len(chunk.Pieces[pieceIndex])
->>>>>>> ca65094b
 		}
 		return nil
 	})
@@ -214,16 +202,6 @@
 	allPieceSets := make([][]Piece, numPieceSets)
 	allPieces := make([]Piece, numPieces)
 
-<<<<<<< HEAD
-	// Copy fullChunks. Partial chunk will be handled later.
-	for chunkIndex := range sf.fullChunks {
-		pieces := allPieceSets[:len(allChunks[chunkIndex].Pieces)]
-		allPieceSets = allPieceSets[len(allChunks[chunkIndex].Pieces):]
-		for pieceIndex := range pieces {
-			pieces[pieceIndex] = allPieces[:len(allChunks[chunkIndex].Pieces[pieceIndex])]
-			allPieces = allPieces[len(allChunks[chunkIndex].Pieces[pieceIndex]):]
-			for i, piece := range allChunks[chunkIndex].Pieces[pieceIndex] {
-=======
 	// Copy chunks.
 	err = sf.iterateChunksReadonly(func(chunk chunk) error {
 		pieces := allPieceSets[:len(chunk.Pieces)]
@@ -232,7 +210,6 @@
 			pieces[pieceIndex] = allPieces[:len(chunk.Pieces[pieceIndex])]
 			allPieces = allPieces[len(chunk.Pieces[pieceIndex]):]
 			for i, piece := range chunk.Pieces[pieceIndex] {
->>>>>>> ca65094b
 				pieces[pieceIndex][i] = Piece{
 					HostPubKey: sf.pubKeyTable[piece.HostTableOffset].PublicKey,
 					MerkleRoot: piece.MerkleRoot,
@@ -278,7 +255,6 @@
 	sf.staticSiaFileSet.mu.Unlock()
 
 	return &Snapshot{
-<<<<<<< HEAD
 		staticChunks:              chunks,
 		staticCombinedChunkLength: ccl,
 		staticCombinedChunkOffset: cco,
@@ -292,15 +268,5 @@
 		staticSiaPath:             sp,
 		staticUID:                 uid,
 		staticFileSet:             sf.staticSiaFileSet,
-=======
-		staticChunks:      chunks,
-		staticFileSize:    fileSize,
-		staticPieceSize:   sf.staticMetadata.StaticPieceSize,
-		staticErasureCode: sf.staticMetadata.staticErasureCode,
-		staticMasterKey:   mk,
-		staticMode:        mode,
-		staticPubKeyTable: pkt,
-		staticSiaPath:     sp,
->>>>>>> ca65094b
 	}, nil
 }