--- conflicted
+++ resolved
@@ -3844,7 +3844,6 @@
 standard success or error response. See [standard
 responses](#standard-responses).
 
-<<<<<<< HEAD
 ## /renter/stream [POST]
 > curl example  
 
@@ -3880,8 +3879,6 @@
 standard success or error response. See [standard
 responses](#standard-responses).
 
-=======
->>>>>>> 63602419
 ## /renter/sialink/*sialink* [GET]
 > curl example  
 
