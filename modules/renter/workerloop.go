package renter

import (
	"fmt"
	"sync/atomic"
	"time"

	"gitlab.com/NebulousLabs/Sia/build"

	"gitlab.com/NebulousLabs/errors"
)

type (
	// workerLoopState tracks the state of the worker loop.
	workerLoopState struct {
<<<<<<< HEAD
		// Variables to count the number of jobs running. Note that these
		// variables can only be incremented in the primary work loop of the
		// worker, because there are blocking conditions within the primary work
		// loop that need to know only one thread is running at a time, and
		// safety is derived from knowing that know new threads are launching
		// while we are waiting for all existing threads to finish.
		//
		// These values can be decremented in a goroutine.
		atomicSerialJobRunning uint64
		atomicAsyncJobsRunning uint64
=======
		// Variable to ensure only one serial job is running at a time.
		atomicSerialJobRunning        uint64
		atomicSuspectRevisionMismatch uint64 // used for fixing revision number mismatches
>>>>>>> 4b6bf997

		// Variables to track the total amount of async data outstanding. This
		// indicates the total amount of data that we expect to use from async
		// jobs that we have submitted for the worker.
		atomicReadDataOutstanding  uint64
		atomicWriteDataOutstanding uint64

		// The read data limit and the write data limit define how much work is
		// allowed to be outstanding before new jobs will be blocked from being
		// launched async.
		atomicReadDataLimit  uint64
		atomicWriteDataLimit uint64
	}
)

// staticSerialJobRunning indicates whether a serial job is currently running
// for the worker.
func (wls *workerLoopState) staticSerialJobRunning() bool {
	return atomic.LoadUint64(&wls.atomicSerialJobRunning) == 1
}

// staticFinishSerialJob will update the worker loop state to indicate that a
// serial job has completed.
func (wls *workerLoopState) staticFinishSerialJob() {
	atomic.StoreUint64(&wls.atomicSerialJobRunning, 0)
}

// externLaunchSerialJob will launch a serial job for the worker, ensuring that
// exclusivity is handled correctly.
//
// The 'extern' indicates that this function is only allowed to be called from
// 'threadedWorkLoop', and it is expected that only one instance of
// 'threadedWorkLoop' is ever created per-worker.
func (w *worker) externLaunchSerialJob(job func()) {
	// Sanity check - no other job should be running at this point.
	if atomic.LoadUint64(&w.staticLoopState.atomicSerialJobRunning) != 0 {
		w.renter.log.Critical("running a job when another job is already running")
	}

	// Mark that there is now a job running.
	atomic.StoreUint64(&w.staticLoopState.atomicSerialJobRunning, 1)
	fn := func() {
		// Execute the job in a goroutine.
		job()
		// After the job has executed, update to indicate that no serial job
		// is running.
		atomic.StoreUint64(&w.staticLoopState.atomicSerialJobRunning, 0)
		// After updating to indicate that no serial job is running, wake the
		// worker to check for a new serial job.
		w.staticWake()
	}
	err := w.renter.tg.Launch(fn)
	if err != nil {
		// Renter has closed, job will not be executed.
		atomic.StoreUint64(&w.staticLoopState.atomicSerialJobRunning, 0)
		return
	}
}

// externTryLaunchSerialJob will attempt to launch a serial job on the worker.
// Only one serial job is allowed to be running at a time (each serial job
// requires exclusive access to the worker's contract). If there is already a
// serial job running, nothing will happen.
//
// The 'extern' indicates that this function is only allowed to be called from
// 'threadedWorkLoop', and it is expected that only one instance of
// 'threadedWorkLoop' is ever created per-worker.
func (w *worker) externTryLaunchSerialJob() {
	// If there is already a serial job running, that job has exclusivity, do
	// nothing.
	if w.staticLoopState.staticSerialJobRunning() {
		return
	}

	// Perform a disrupt for testing. See the implementation in
	// workerloop_test.go for more info.
	if w.renter.deps.Disrupt("TestJobSerialExecution") {
		return
	}

	// Check every potential serial job that the worker may be required to
	// perform. This scheduling allows a flood of jobs earlier in the list to
	// starve out jobs later in the list. At some point we will probably
	// revisit this to try and address the starvation issue.
	if w.staticNeedsPriceTableUpdate() {
		w.externLaunchSerialJob(w.staticUpdatePriceTable)
		return
	}
	if w.managedAccountNeedsRefill() {
		w.externLaunchSerialJob(w.managedRefillAccount)
		return
	}
	if w.staticFetchBackupsJobQueue.managedHasJob() {
		w.externLaunchSerialJob(w.managedPerformFetchBackupsJob)
		return
	}
	job := w.staticJobUploadSnapshotQueue.callNext()
	if job != nil {
		w.externLaunchSerialJob(job.callExecute)
		return
	}
	if w.managedHasDownloadJob() {
		w.externLaunchSerialJob(w.managedPerformDownloadChunkJob)
		return
	}
	if w.managedHasUploadJob() {
		w.externLaunchSerialJob(w.managedPerformUploadChunkJob)
		return
	}
}

// externLaunchAsyncJob accepts a function to retrieve a job and then uses that
// to retrieve a job and launch it. The bandwidth consumption will be updated as
// the job starts and finishes.
func (w *worker) externLaunchAsyncJob(job workerJob) bool {
	// Add the resource requirements to the worker loop state. Also add this
	// thread to the number of jobs running.
	uploadBandwidth, downloadBandwidth := job.callExpectedBandwidth()
	atomic.AddUint64(&w.staticLoopState.atomicReadDataOutstanding, downloadBandwidth)
	atomic.AddUint64(&w.staticLoopState.atomicWriteDataOutstanding, uploadBandwidth)
	atomic.AddUint64(&w.staticLoopState.atomicAsyncJobsRunning, 1)
	fn := func() {
		job.callExecute()
		// Subtract the outstanding data now that the job is complete. Atomic
		// subtraction works by adding and using some bit tricks.
		atomic.AddUint64(&w.staticLoopState.atomicReadDataOutstanding, -downloadBandwidth)
		atomic.AddUint64(&w.staticLoopState.atomicWriteDataOutstanding, -uploadBandwidth)
		atomic.AddUint64(&w.staticLoopState.atomicAsyncJobsRunning, ^uint64(0)) // subtract 1
		// Wake the worker to run any additional async jobs that may have been
		// blocked / ignored because there was not enough bandwidth available.
		w.staticWake()
	}
	err := w.renter.tg.Launch(fn)
	if err != nil {
		// Renter has closed, but we want to represent that the work was
		// processed anyway - returning true indicates that the worker should
		// continue processing jobs.
		atomic.AddUint64(&w.staticLoopState.atomicReadDataOutstanding, -downloadBandwidth)
		atomic.AddUint64(&w.staticLoopState.atomicWriteDataOutstanding, -uploadBandwidth)
		return true
	}
	return true
}

// externTryLaunchAsyncJob will look at the async jobs which are in the worker
// queue and attempt to launch any that are ready. The job launcher will fail if
// the price table is out of date or if the worker account is empty.
//
// The job launcher will also fail if the worker has too much work in jobs
// already queued. Every time a job is launched, a bandwidth estimate is made.
// The worker will not allow more than a certain amount of bandwidth to be
// queued at once to prevent jobs from being spread too thin and sharing too
// much bandwidth.
func (w *worker) externTryLaunchAsyncJob() bool {
	// Verify that the worker has not reached its limits for doing multiple
	// jobs at once.
	readLimit := atomic.LoadUint64(&w.staticLoopState.atomicReadDataLimit)
	writeLimit := atomic.LoadUint64(&w.staticLoopState.atomicWriteDataLimit)
	readOutstanding := atomic.LoadUint64(&w.staticLoopState.atomicReadDataOutstanding)
	writeOutstanding := atomic.LoadUint64(&w.staticLoopState.atomicWriteDataOutstanding)
	if readOutstanding > readLimit || writeOutstanding > writeLimit {
		// Worker does not need to discard jobs, it is making progress, it's
		// just not launching any new jobs until its current jobs finish up.
		return false
	}

	// Perform a disrupt for testing. This is some code that ensures async job
	// launches are controlled correctly. The disrupt operates on a mock worker,
	// so it needs to happen after the ratelimit checks but before the cache,
	// price table, and account checks.
	if w.renter.deps.Disrupt("TestAsyncJobLaunches") {
		return true
	}

	// Hosts that do not support the async protocol cannot do async jobs.
	cache := w.staticCache()
	if build.VersionCmp(cache.staticHostVersion, minAsyncVersion) < 0 {
		w.managedDiscardAsyncJobs(errors.New("host version does not support async jobs"))
		return false
	}

	// A valid price table is required to perform async tasks.
	if !w.staticPriceTable().staticValid() {
		wpt := w.staticPriceTable()
		fmt.Println("price table has expired:", wpt.staticConsecutiveFailures, time.Since(wpt.staticUpdateTime), time.Until(wpt.staticExpiryTime), wpt.staticRecentErr)
		w.managedDiscardAsyncJobs(errors.New("price table with host is no longer valid"))
		return false
	}

	// If the account is on cooldown, drop all async jobs.
	if w.staticAccount.managedOnCooldown() {
		wsa := w.staticAccount
		wsa.mu.Lock()
		fmt.Println("worker account is on cooldown:", wsa.consecutiveFailures, time.Until(wsa.cooldownUntil), wsa.recentErr)
		wsa.mu.Unlock()
		w.managedDiscardAsyncJobs(errors.New("the worker account is on cooldown"))
		return false
	}

	// Check every potential async job that can be launched.
	job := w.staticJobHasSectorQueue.callNext()
	if job != nil {
		w.externLaunchAsyncJob(job)
		return true
	}
	job = w.staticJobReadSectorQueue.callNext()
	if job != nil {
		w.externLaunchAsyncJob(job)
		return true
	}
	return false
}

// managedBlockUntilReady will block until the worker has internet connectivity.
// 'false' will be returned if a kill signal is received or if the renter is
// shut down before internet connectivity is restored. 'true' will be returned
// if internet connectivity is successfully restored.
func (w *worker) managedBlockUntilReady() bool {
	// Check internet connectivity. If the worker does not have internet
	// connectivity, block until connectivity is restored.
	for !w.renter.g.Online() {
		select {
		case <-w.renter.tg.StopChan():
			return false
		case <-w.killChan:
			return false
		case <-time.After(offlineCheckFrequency):
		}
	}
	return true
}

// managedDiscardAsyncJobs will drop all of the worker's async jobs because the
// worker has not met sufficient conditions to retain async jobs.
func (w *worker) managedDiscardAsyncJobs(err error) {
	w.staticJobHasSectorQueue.callDiscardAll(err)
	w.staticJobReadSectorQueue.callDiscardAll(err)
}

// threadedWorkLoop is a perpetual loop run by the worker that accepts new jobs
// and performs them. Work is divided into two types of work, serial work and
// async work. Serial work requires exclusive access to the worker's contract,
// meaning that only one of these tasks can be performed at a time.  Async work
// can be performed with high parallelism.
func (w *worker) threadedWorkLoop() {
	// Upon shutdown, release all jobs.
	defer w.managedKillUploading()
	defer w.managedKillDownloading()
	defer w.managedKillFetchBackupsJobs()
	defer w.staticJobHasSectorQueue.callKill()
	defer w.staticJobReadSectorQueue.callKill()
	defer w.staticJobUploadSnapshotQueue.callKill()

	if build.VersionCmp(w.staticCache().staticHostVersion, minAsyncVersion) >= 0 {
		// Ensure the renter's revision number of the underlying file contract
		// is in sync with the host's revision number. This check must happen at
		// the top as consecutive checks make use of the file contract for
		// payment.
<<<<<<< HEAD
		w.managedTryFixRevisionNumberMismatch()
=======
		w.externTryFixRevisionMismatch()
>>>>>>> 4b6bf997

		// The worker cannot execute any async tasks unless the price table of
		// the host is known, the balance of the worker account is known, and
		// the account has sufficient funds in it. This update is done as a
		// blocking update to ensure nothing else runs until the price table is
		// available.
		w.staticUpdatePriceTable()

		// Perform a balance check on the host and sync it to his version if
		// necessary. This avoids running into MaxBalanceExceeded errors upon
		// refill after an unclean shutdown.
		w.externSyncAccountBalanceToHost()

		// This update is done as a blocking update to ensure nothing else runs
		// until the account has filled.
		if w.managedAccountNeedsRefill() {
			w.managedRefillAccount()
		}
	}

	// The worker will continuously perform jobs in a loop.
	for {
		// There are certain conditions under which the worker should either
		// block or exit. This function will block until those conditions are
		// met, returning 'true' when the worker can proceed and 'false' if the
		// worker should exit.
		if !w.managedBlockUntilReady() {
			return
		}

		// Try and fix a revision number mismatch if the flag is set. This will
		// be the case if other processes errored out with an error indicating a
		// mismatch.
		if w.staticSuspectRevisionMismatch() {
			w.externTryFixRevisionMismatch()
		}

		// Update the worker cache object, note that we do this after trying to
		// sync the revision as that might influence the contract, which is used
		// to build the cache object.
		w.staticTryUpdateCache()

		// Try and fix a revision number mismatch if the flag is set. This will
		// be the case if other processes errored out with an error indicating a
		// mismatch.
		if w.staticSuspectRevisionNumberMismatch() {
			w.managedTryFixRevisionNumberMismatch()
		}

		// If the worker needs to sync the account balance, perform a sync
		// operation. This should be attempted before launching any jobs.
		if w.managedNeedsToSyncAccountToHost() {
			w.externSyncAccountBalanceToHost()
		}

		// Attempt to launch a serial job. If there is already a job running,
		// this will no-op. If no job is running, a goroutine will be spun up
		// to run a job, this call is non-blocking.
		w.externTryLaunchSerialJob()

		// Attempt to launch an async job. If the async job launches
		// successfully, skip the blocking phase and attempt to launch another
		// async job.
		//
		// The worker will only allow a handful of async jobs to be running at
		// once, to protect the total usage of the network connection. The
		// worker wants to avoid a situation where 1,000 jobs each requiring a
		// large amount of bandwidth are all running simultaneously. If the
		// jobs are tiny in terms of resource footprints, the worker will allow
		// more of them to be running at once.
		if w.externTryLaunchAsyncJob() {
			continue
		}

		// Block until:
		//    + New work has been submitted
		//    + The worker is killed
		//    + The renter is stopped
		select {
		case <-w.wakeChan:
			continue
		case <-w.killChan:
			return
		case <-w.renter.tg.StopChan():
			return
		}
	}
}<|MERGE_RESOLUTION|>--- conflicted
+++ resolved
@@ -13,7 +13,6 @@
 type (
 	// workerLoopState tracks the state of the worker loop.
 	workerLoopState struct {
-<<<<<<< HEAD
 		// Variables to count the number of jobs running. Note that these
 		// variables can only be incremented in the primary work loop of the
 		// worker, because there are blocking conditions within the primary work
@@ -22,13 +21,9 @@
 		// while we are waiting for all existing threads to finish.
 		//
 		// These values can be decremented in a goroutine.
-		atomicSerialJobRunning uint64
-		atomicAsyncJobsRunning uint64
-=======
-		// Variable to ensure only one serial job is running at a time.
+		atomicAsyncJobsRunning        uint64
 		atomicSerialJobRunning        uint64
 		atomicSuspectRevisionMismatch uint64 // used for fixing revision number mismatches
->>>>>>> 4b6bf997
 
 		// Variables to track the total amount of async data outstanding. This
 		// indicates the total amount of data that we expect to use from async
@@ -287,11 +282,7 @@
 		// is in sync with the host's revision number. This check must happen at
 		// the top as consecutive checks make use of the file contract for
 		// payment.
-<<<<<<< HEAD
-		w.managedTryFixRevisionNumberMismatch()
-=======
 		w.externTryFixRevisionMismatch()
->>>>>>> 4b6bf997
 
 		// The worker cannot execute any async tasks unless the price table of
 		// the host is known, the balance of the worker account is known, and
@@ -322,23 +313,16 @@
 			return
 		}
 
+		// Update the worker cache object, note that we do this after trying to
+		// sync the revision as that might influence the contract, which is used
+		// to build the cache object.
+		w.staticTryUpdateCache()
+
 		// Try and fix a revision number mismatch if the flag is set. This will
 		// be the case if other processes errored out with an error indicating a
 		// mismatch.
 		if w.staticSuspectRevisionMismatch() {
 			w.externTryFixRevisionMismatch()
-		}
-
-		// Update the worker cache object, note that we do this after trying to
-		// sync the revision as that might influence the contract, which is used
-		// to build the cache object.
-		w.staticTryUpdateCache()
-
-		// Try and fix a revision number mismatch if the flag is set. This will
-		// be the case if other processes errored out with an error indicating a
-		// mismatch.
-		if w.staticSuspectRevisionNumberMismatch() {
-			w.managedTryFixRevisionNumberMismatch()
 		}
 
 		// If the worker needs to sync the account balance, perform a sync
