package skynet

import (
	"archive/tar"
	"bufio"
	"bytes"
	"compress/gzip"
	"encoding/hex"
	"encoding/json"
	"fmt"
	"io"
	"io/ioutil"
	"mime/multipart"
	"net/http"
	"net/url"
	"os"
	"path/filepath"
	"reflect"
	"strings"
	"sync"
	"testing"
	"time"

	"gitlab.com/NebulousLabs/errors"
	"gitlab.com/NebulousLabs/fastrand"
	"gitlab.com/SkynetLabs/skyd/build"
	"gitlab.com/SkynetLabs/skyd/node"
	"gitlab.com/SkynetLabs/skyd/node/api"
	"gitlab.com/SkynetLabs/skyd/node/api/client"
	"gitlab.com/SkynetLabs/skyd/siatest"
	"gitlab.com/SkynetLabs/skyd/siatest/dependencies"
	"gitlab.com/SkynetLabs/skyd/skykey"
	"gitlab.com/SkynetLabs/skyd/skymodules"
	"gitlab.com/SkynetLabs/skyd/skymodules/renter"
	"gitlab.com/SkynetLabs/skyd/skymodules/renter/filesystem"
	"go.sia.tech/siad/crypto"
	"go.sia.tech/siad/modules"
	"go.sia.tech/siad/persist"
	"go.sia.tech/siad/types"
)

// TestSkynetSuite verifies the functionality of Skynet, a decentralized CDN and
// sharing platform.
func TestSkynetSuite(t *testing.T) {
	if testing.Short() {
		t.SkipNow()
	}
	t.Parallel()

	// Create a testgroup.
	groupParams := siatest.GroupParams{
		Hosts:   3,
		Miners:  1,
		Portals: 1,
	}
	groupDir := skynetTestDir(t.Name())

	// Specify subtests to run
	subTests := []siatest.SubTest{
		{Name: "Basic", Test: testSkynetBasic},
		{Name: "SkylinkV2Download", Test: testSkylinkV2Download},
		{Name: "ConvertSiaFile", Test: testConvertSiaFile},
		{Name: "LargeMetadata", Test: testSkynetLargeMetadata},
		{Name: "MultipartUpload", Test: testSkynetMultipartUpload},
		{Name: "InvalidFilename", Test: testSkynetInvalidFilename},
		{Name: "SubDirDownload", Test: testSkynetSubDirDownload},
		{Name: "DisableForce", Test: testSkynetDisableForce},
		{Name: "Portals", Test: testSkynetPortals},
		{Name: "IncludeLayout", Test: testSkynetIncludeLayout},
		{Name: "RequestTimeout", Test: testSkynetRequestTimeout},
		{Name: "DryRunUpload", Test: testSkynetDryRunUpload},
		{Name: "RegressionTimeoutPanic", Test: testRegressionTimeoutPanic},
		{Name: "RenameSiaPath", Test: testRenameSiaPath},
		{Name: "NoWorkers", Test: testSkynetNoWorkers},
		{Name: "DefaultPath", Test: testSkynetDefaultPath},
		{Name: "DefaultPath_TableTest", Test: testSkynetDefaultPath_TableTest},
		{Name: "TryFiles", Test: testSkynetTryFiles},
		{Name: "TryFiles_TableTests", Test: testTryFiles_TableTests},
		{Name: "SingleFileNoSubfiles", Test: testSkynetSingleFileNoSubfiles},
		{Name: "DownloadFormats", Test: testSkynetDownloadFormats},
		{Name: "DownloadBaseSector", Test: testSkynetDownloadBaseSectorNoEncryption},
		{Name: "DownloadBaseSectorEncrypted", Test: testSkynetDownloadBaseSectorEncrypted},
		{Name: "FanoutRegression", Test: testSkynetFanoutRegression},
		{Name: "DownloadRange", Test: testSkynetDownloadRange},
		{Name: "DownloadRangeEncrypted", Test: testSkynetDownloadRangeEncrypted},
		{Name: "MetadataMonetization", Test: testSkynetMetadataMonetizers},
		{Name: "Monetization", Test: testSkynetMonetization},
		{Name: "Registry", Test: testSkynetRegistryReadWrite},
		{Name: "Stats", Test: testSkynetStats},
	}

	// Run tests
	if err := siatest.RunSubTests(t, groupParams, groupDir, subTests); err != nil {
		t.Fatal(err)
	}
}

// testSkynetBasic provides basic end-to-end testing for uploading skyfiles and
// downloading the resulting skylinks.
func testSkynetBasic(t *testing.T, tg *siatest.TestGroup) {
	r := tg.Renters()[0]

	// Create some data to upload as a skyfile.
	data := fastrand.Bytes(100 + siatest.Fuzz())
	// Need it to be a reader.
	reader := bytes.NewReader(data)
	// Call the upload skyfile client call.
	filename := "testSmall"
	uploadSiaPath, err := skymodules.NewSiaPath("testSmallPath")
	if err != nil {
		t.Fatal(err)
	}
	// Quick fuzz on the force value so that sometimes it is set, sometimes it
	// is not.
	var force bool
	if fastrand.Intn(2) == 0 {
		force = true
	}
	sup := skymodules.SkyfileUploadParameters{
		SiaPath:             uploadSiaPath,
		Force:               force,
		Root:                false,
		BaseChunkRedundancy: 2,
		Filename:            filename,
		Mode:                0640, // Intentionally does not match any defaults.
		Reader:              reader,
	}
	skylink, rshp, err := r.SkynetSkyfilePost(sup)
	if err != nil {
		t.Fatal(err)
	}
	var realSkylink skymodules.Skylink
	err = realSkylink.LoadString(skylink)
	if err != nil {
		t.Fatal(err)
	}
	if rshp.MerkleRoot != realSkylink.MerkleRoot() {
		t.Fatal("mismatch")
	}
	if rshp.Bitfield != realSkylink.Bitfield() {
		t.Fatal("mismatch")
	}

	// Check the redundancy on the file.
	skynetUploadPath, err := skymodules.SkynetFolder.Join(uploadSiaPath.String())
	if err != nil {
		t.Fatal(err)
	}
	err = build.Retry(25, 250*time.Millisecond, func() error {
		uploadedFile, err := r.RenterFileRootGet(skynetUploadPath)
		if err != nil {
			return err
		}
		if uploadedFile.File.Redundancy != 2 {
			return fmt.Errorf("bad redundancy: %v", uploadedFile.File.Redundancy)
		}
		return nil
	})
	if err != nil {
		t.Fatal(err)
	}

	// Try to download the file behind the skylink.
	fetchedData, err := r.SkynetSkylinkGet(skylink)
	if err != nil {
		t.Fatal(err)
	}
	h, metadata, err := r.SkynetMetadataGet(skylink)
	if err != nil {
		t.Fatal(err)
	}
	if !bytes.Equal(fetchedData, data) {
		t.Error("upload and download doesn't match")
		t.Log(data)
		t.Log(fetchedData)
	}
	if metadata.Mode != 0640 {
		t.Error("bad mode")
	}
	if metadata.Filename != filename {
		t.Error("bad filename")
	}
	if skylink != h.Get(api.SkynetSkylinkHeader) {
		t.Fatal("skylink mismatch")
	}
	if skylink != h.Get(api.SkynetRequestedSkylinkHeader) {
		t.Fatal("skylink mismatch")
	}

	// Fetch the links metadata and compare it. Should match.
	h2, metadata2, err := r.SkynetMetadataGet(skylink)
	if err != nil {
		t.Fatal(err)
	}
	if !reflect.DeepEqual(metadata, metadata2) {
		t.Log(metadata)
		t.Log(metadata2)
		t.Fatal("metadata doesn't match")
	}
	if skylink != h2.Get(api.SkynetSkylinkHeader) {
		t.Fatal("skylink mismatch")
	}
	if skylink != h2.Get(api.SkynetRequestedSkylinkHeader) {
		t.Fatal("skylink mismatch")
	}

	// Try to download the file explicitly using the ReaderGet method with the
	// no formatter.
	skylinkReader, err := r.SkynetSkylinkReaderGet(skylink)
	if err != nil {
		t.Fatal(err)
	}
	readerData, err := ioutil.ReadAll(skylinkReader)
	if err != nil {
		err = errors.Compose(err, skylinkReader.Close())
		t.Fatal(err)
	}
	err = skylinkReader.Close()
	if err != nil {
		t.Fatal(err)
	}
	if !bytes.Equal(readerData, data) {
		t.Fatal("reader data doesn't match data")
	}

	// Try to download the file using the ReaderGet method with the concat
	// formatter.
	skylinkReader, err = r.SkynetSkylinkConcatReaderGet(skylink)
	if err != nil {
		t.Fatal(err)
	}
	readerData, err = ioutil.ReadAll(skylinkReader)
	if err != nil {
		err = errors.Compose(err, skylinkReader.Close())
		t.Fatal(err)
	}
	if !bytes.Equal(readerData, data) {
		t.Fatal("reader data doesn't match data")
	}
	err = skylinkReader.Close()
	if err != nil {
		t.Fatal(err)
	}

	// Try to download the file using the ReaderGet method with the zip
	// formatter.
	_, skylinkReader, err = r.SkynetSkylinkZipReaderGet(skylink)
	if err != nil {
		t.Fatal(err)
	}
	files, err := readZipArchive(skylinkReader)
	if err != nil {
		t.Fatal(err)
	}
	err = skylinkReader.Close()
	if err != nil {
		t.Fatal(err)
	}

	// verify the contents
	if len(files) != 1 {
		t.Fatal("Unexpected amount of files")
	}
	dataFile1Received, exists := files[filename]
	if !exists {
		t.Fatalf("file at path '%v' not present in zip", filename)
	}
	if !bytes.Equal(dataFile1Received, data) {
		t.Fatal("file data doesn't match expected content")
	}

	// Try to download the file using the ReaderGet method with the tar
	// formatter.
	_, skylinkReader, err = r.SkynetSkylinkTarReaderGet(skylink)
	if err != nil {
		t.Fatal(err)
	}
	tr := tar.NewReader(skylinkReader)
	header, err := tr.Next()
	if err != nil {
		t.Fatal(err)
	}
	if header.Name != filename {
		t.Fatalf("expected filename in archive to be %v but was %v", filename, header.Name)
	}
	readerData, err = ioutil.ReadAll(tr)
	if err != nil {
		err = errors.Compose(err, skylinkReader.Close())
		t.Fatal(err)
	}
	if !bytes.Equal(readerData, data) {
		t.Fatal("reader data doesn't match data")
	}
	_, err = tr.Next()
	if !errors.Contains(err, io.EOF) {
		t.Fatal("expected error to be EOF but was", err)
	}
	err = skylinkReader.Close()
	if err != nil {
		t.Fatal(err)
	}

	// Try to download the file using the ReaderGet method with the targz
	// formatter.
	_, skylinkReader, err = r.SkynetSkylinkTarGzReaderGet(skylink)
	if err != nil {
		t.Fatal(err)
	}
	gzr, err := gzip.NewReader(skylinkReader)
	if err != nil {
		t.Fatal(err)
	}
	defer func() {
		if err := gzr.Close(); err != nil {
			t.Fatal(err)
		}
	}()
	tr = tar.NewReader(gzr)
	header, err = tr.Next()
	if err != nil {
		t.Fatal(err)
	}
	if header.Name != filename {
		t.Fatalf("expected filename in archive to be %v but was %v", filename, header.Name)
	}
	readerData, err = ioutil.ReadAll(tr)
	if err != nil {
		err = errors.Compose(err, skylinkReader.Close())
		t.Fatal(err)
	}
	if !bytes.Equal(readerData, data) {
		t.Fatal("reader data doesn't match data")
	}
	_, err = tr.Next()
	if !errors.Contains(err, io.EOF) {
		t.Fatal("expected error to be EOF but was", err)
	}
	err = skylinkReader.Close()
	if err != nil {
		t.Fatal(err)
	}

	// Get the list of files in the skynet directory and see if the file is
	// present.
	rdg, err := r.RenterDirRootGet(skymodules.SkynetFolder)
	if err != nil {
		t.Fatal(err)
	}
	found := false
	for _, f := range rdg.Files {
		if f.Skylinks[0] == skylink {
			found = true
			break
		}
	}
	if !found {
		t.Fatal("expecting a file to be in the SkynetFolder after uploading")
	}

	// Create some data to upload as a skyfile.
	rootData := fastrand.Bytes(100 + siatest.Fuzz())
	// Need it to be a reader.
	rootReader := bytes.NewReader(rootData)
	// Call the upload skyfile client call.
	rootFilename := "rootTestSmall"
	rootUploadSiaPath, err := skymodules.NewSiaPath("rootTestSmallPath")
	if err != nil {
		t.Fatal(err)
	}
	// Quick fuzz on the force value so that sometimes it is set, sometimes it
	// is not.
	var rootForce bool
	if fastrand.Intn(2) == 0 {
		rootForce = true
	}
	rootLup := skymodules.SkyfileUploadParameters{
		SiaPath:             rootUploadSiaPath,
		Force:               rootForce,
		Root:                true,
		BaseChunkRedundancy: 3,
		Filename:            rootFilename,
		Mode:                0600, // Intentionally does not match any defaults.
		Reader:              rootReader,
	}
	_, _, err = r.SkynetSkyfilePost(rootLup)
	if err != nil {
		t.Fatal(err)
	}

	// Get the list of files in the skynet directory and see if the file is
	// present.
	rootRdg, err := r.RenterDirRootGet(skymodules.RootSiaPath())
	if err != nil {
		t.Fatal(err)
	}
	if len(rootRdg.Files) != 1 {
		t.Fatal("expecting a file to be in the root folder after uploading")
	}
	err = build.Retry(250, 250*time.Millisecond, func() error {
		uploadedFile, err := r.RenterFileRootGet(rootUploadSiaPath)
		if err != nil {
			return err
		}
		if uploadedFile.File.Redundancy != 3 {
			return fmt.Errorf("bad redundancy: %v", uploadedFile.File.Redundancy)
		}
		return nil
	})
	if err != nil {
		t.Fatal(err)
	}

	// Upload another skyfile, this time make it an empty file
	var noData []byte
	emptySiaPath, err := skymodules.NewSiaPath("testEmptyPath")
	if err != nil {
		t.Fatal(err)
	}
	emptySkylink, _, err := r.SkynetSkyfilePost(skymodules.SkyfileUploadParameters{
		SiaPath:             emptySiaPath,
		Force:               false,
		Root:                false,
		BaseChunkRedundancy: 2,
		Filename:            "testEmpty",
		Reader:              bytes.NewReader(noData),
	})
	if err != nil {
		t.Fatal(err)
	}
	data, err = r.SkynetSkylinkGet(emptySkylink)
	if err != nil {
		t.Fatal(err)
	}
	h3, metadata, err := r.SkynetMetadataGet(emptySkylink)
	if err != nil {
		t.Fatal(err)
	}
	if len(data) != 0 {
		t.Fatal("Unexpected data")
	}
	if metadata.Length != 0 {
		t.Fatal("Unexpected metadata")
	}
	if emptySkylink != h3.Get(api.SkynetSkylinkHeader) {
		t.Fatal("skylink mismatch")
	}
	if emptySkylink != h3.Get(api.SkynetRequestedSkylinkHeader) {
		t.Fatal("skylink mismatch", emptySkylink)
	}

	// Upload another skyfile, this time ensure that the skyfile is more than
	// one sector.
	largeData := fastrand.Bytes(int(modules.SectorSize*2) + siatest.Fuzz())
	largeReader := bytes.NewReader(largeData)
	largeFilename := "testLarge"
	largeSiaPath, err := skymodules.NewSiaPath("testLargePath")
	if err != nil {
		t.Fatal(err)
	}
	var force2 bool
	if fastrand.Intn(2) == 0 {
		force2 = true
	}
	largeLup := skymodules.SkyfileUploadParameters{
		SiaPath:             largeSiaPath,
		Force:               force2,
		Root:                false,
		BaseChunkRedundancy: 2,
		Filename:            largeFilename,
		Reader:              largeReader,
	}
	largeSkylink, _, err := r.SkynetSkyfilePost(largeLup)
	if err != nil {
		t.Fatal(err)
	}
	largeFetchedData, err := r.SkynetSkylinkGet(largeSkylink)
	if err != nil {
		t.Fatal(err)
	}
	if !bytes.Equal(largeFetchedData, largeData) {
		t.Log(largeFetchedData)
		t.Log(largeData)
		t.Error("upload and download data does not match for large siafiles", len(largeFetchedData), len(largeData))
	}

	// Fetch the base sector and parse the skyfile layout
	baseSectorReader, err := r.SkynetBaseSectorGet(largeSkylink)
	if err != nil {
		t.Fatal(err)
	}
	baseSector, err := ioutil.ReadAll(baseSectorReader)
	if err != nil {
		t.Fatal(err)
	}
	var skyfileLayout skymodules.SkyfileLayout
	skyfileLayout.Decode(baseSector)

	// Assert the skyfile layout's data and parity pieces matches the defaults
	if int(skyfileLayout.FanoutDataPieces) != skymodules.RenterDefaultDataPieces {
		t.Fatal("unexpected number of data pieces")
	}
	if int(skyfileLayout.FanoutParityPieces) != skymodules.RenterDefaultParityPieces {
		t.Fatal("unexpected number of parity pieces")
	}

	// Check the metadata of the siafile, see that the metadata of the siafile
	// has the skylink referenced.
	largeUploadPath, err := skymodules.NewSiaPath("testLargePath")
	if err != nil {
		t.Fatal(err)
	}
	largeSkyfilePath, err := skymodules.SkynetFolder.Join(largeUploadPath.String())
	if err != nil {
		t.Fatal(err)
	}
	largeRenterFile, err := r.RenterFileRootGet(largeSkyfilePath)
	if err != nil {
		t.Fatal(err)
	}
	if len(largeRenterFile.File.Skylinks) != 1 {
		t.Fatal("expecting one skylink:", len(largeRenterFile.File.Skylinks))
	}
	if largeRenterFile.File.Skylinks[0] != largeSkylink {
		t.Error("skylinks should match")
		t.Log(largeRenterFile.File.Skylinks[0])
		t.Log(largeSkylink)
	}

	// TODO: Need to verify the mode, name, and create-time. At this time, I'm
	// not sure how we can feed those out of the API. They aren't going to be
	// the same as the siafile values, because the siafile was created
	// separately.
	//
	// Maybe this can be accomplished by tagging a flag to the API which has the
	// layout and metadata streamed as the first bytes? Maybe there is some
	// easier way.

	// Pinning test.
	//
	// Try to download the file behind the skylink.
	pinSiaPath, err := skymodules.NewSiaPath("testSmallPinPath")
	if err != nil {
		t.Fatal(err)
	}
	pinLUP := skymodules.SkyfilePinParameters{
		SiaPath:             pinSiaPath,
		Force:               force,
		Root:                false,
		BaseChunkRedundancy: 2,
	}
	err = r.SkynetSkylinkPinPost(skylink, pinLUP)
	if err != nil {
		t.Fatal(err)
	}
	// Get the list of files in the skynet directory and see if the file is
	// present.
	fullPinSiaPath, err := skymodules.SkynetFolder.Join(pinSiaPath.String())
	if err != nil {
		t.Fatal(err)
	}
	// See if the file is present.
	pinnedFile, err := r.RenterFileRootGet(fullPinSiaPath)
	if err != nil {
		t.Fatal(err)
	}
	if len(pinnedFile.File.Skylinks) != 1 {
		t.Fatal("expecting 1 skylink")
	}
	if pinnedFile.File.Skylinks[0] != skylink {
		t.Fatal("skylink mismatch")
	}

	// Unpinning test.
	//
	// Try deleting the file (equivalent to unpin).
	err = r.RenterFileDeleteRootPost(fullPinSiaPath)
	if err != nil {
		t.Fatal(err)
	}
	// Make sure the file is no longer present.
	_, err = r.RenterFileRootGet(fullPinSiaPath)
	if err == nil || !strings.Contains(err.Error(), filesystem.ErrNotExist.Error()) {
		t.Fatal("skyfile still present after deletion")
	}

	// Try another pin test, this time with the large skylink.
	largePinSiaPath, err := skymodules.NewSiaPath("testLargePinPath")
	if err != nil {
		t.Fatal(err)
	}
	largePinLUP := skymodules.SkyfilePinParameters{
		SiaPath:             largePinSiaPath,
		Force:               force,
		Root:                false,
		BaseChunkRedundancy: 2,
	}
	err = r.SkynetSkylinkPinPost(largeSkylink, largePinLUP)
	if err != nil {
		t.Fatal(err)
	}
	// Pin the file again but without specifying the BaseChunkRedundancy.
	// Use a different Siapath to avoid path conflict.
	largePinSiaPath, err = skymodules.NewSiaPath("testLargePinPath2")
	if err != nil {
		t.Fatal(err)
	}
	largePinLUP = skymodules.SkyfilePinParameters{
		SiaPath: largePinSiaPath,
		Force:   force,
		Root:    false,
	}
	err = r.SkynetSkylinkPinPost(largeSkylink, largePinLUP)
	if err != nil {
		t.Fatal(err)
	}
	// See if the file is present.
	fullLargePinSiaPath, err := skymodules.SkynetFolder.Join(largePinSiaPath.String())
	if err != nil {
		t.Fatal(err)
	}
	pinnedFile, err = r.RenterFileRootGet(fullLargePinSiaPath)
	if err != nil {
		t.Fatal(err)
	}
	if len(pinnedFile.File.Skylinks) != 1 {
		t.Fatal("expecting 1 skylink")
	}
	if pinnedFile.File.Skylinks[0] != largeSkylink {
		t.Fatal("skylink mismatch")
	}
	// Try deleting the file.
	err = r.RenterFileDeleteRootPost(fullLargePinSiaPath)
	if err != nil {
		t.Fatal(err)
	}
	// Make sure the file is no longer present.
	_, err = r.RenterFileRootGet(fullLargePinSiaPath)
	if err == nil || !strings.Contains(err.Error(), filesystem.ErrNotExist.Error()) {
		t.Fatal("skyfile still present after deletion")
	}

	// TODO: We don't actually check at all whether the presence of the new
	// skylinks is going to keep the file online. We could do that by deleting
	// the old files and then churning the hosts over, and checking that the
	// renter does a repair operation to keep everyone alive.

	// TODO: Fetch both the skyfile and the siafile that was uploaded, make sure
	// that they both have the new skylink added to their metadata.

	// TODO: Need to verify the mode, name, and create-time. At this time, I'm
	// not sure how we can feed those out of the API. They aren't going to be
	// the same as the siafile values, because the siafile was created
	// separately.
	//
	// Maybe this can be accomplished by tagging a flag to the API which has the
	// layout and metadata streamed as the first bytes? Maybe there is some
	// easier way.
}

// testConvertSiaFile tests converting a siafile to a skyfile. This test checks
// for 1-of-N redundancies and N-of-M redundancies.
func testConvertSiaFile(t *testing.T, tg *siatest.TestGroup) {
	t.Run("1-of-N Conversion", func(t *testing.T) {
		testConversion(t, tg, 1, 2, t.Name())
	})
	t.Run("N-of-M Conversion", func(t *testing.T) {
		testConversion(t, tg, 2, 1, t.Name())
	})
}

// testConversion is a subtest for testConvertSiaFile
func testConversion(t *testing.T, tg *siatest.TestGroup, dp, pp uint64, skykeyName string) {
	r := tg.Renters()[0]
	// Upload a siafile that will then be converted to a skyfile.
	filesize := int(modules.SectorSize) + siatest.Fuzz()
	localFile, remoteFile, err := r.UploadNewFileBlocking(filesize, dp, pp, false)
	if err != nil {
		t.Fatal(err)
	}

	// Get the local and remote data for comparison
	localData, err := localFile.Data()
	if err != nil {
		t.Fatal(err)
	}
	_, remoteData, err := r.DownloadByStream(remoteFile)
	if err != nil {
		t.Fatal(err)
	}

	// Create Skyfile Upload Parameters
	sup := skymodules.SkyfileUploadParameters{
		SiaPath: skymodules.RandomSiaPath(),
	}

	// Try and convert to a Skyfile
	sshp, err := r.SkynetConvertSiafileToSkyfilePost(sup, remoteFile.SiaPath())
	if err != nil {
		t.Fatal("Expected conversion from Siafile to Skyfile Post to succeed.")
	}

	// Try to download the skylink.
	skylink := sshp.Skylink
	fetchedData, err := r.SkynetSkylinkGet(skylink)
	if err != nil {
		t.Fatal(err)
	}

	// Compare the data fetched from the Skylink to the local data and the
	// previously uploaded data
	if !bytes.Equal(fetchedData, localData) {
		t.Error("converted skylink data doesn't match local data")
	}
	if !bytes.Equal(fetchedData, remoteData) {
		t.Error("converted skylink data doesn't match remote data")
	}

	// Converting with encryption is not supported. Call the convert method to
	// ensure we do not panic and we return the expected error
	//
	// Add SkyKey
	sk, err := r.SkykeyCreateKeyPost(skykeyName, skykey.TypePrivateID)
	if err != nil {
		t.Fatal(err)
	}

	// Convert file again
	sup.SkykeyName = sk.Name
	sup.Force = true

	// Convert to a Skyfile
	_, err = r.SkynetConvertSiafileToSkyfilePost(sup, remoteFile.SiaPath())
	if err == nil || !strings.Contains(err.Error(), renter.ErrEncryptionNotSupported.Error()) {
		t.Fatalf("Expected error %v, but got %v", renter.ErrEncryptionNotSupported, err)
	}
}

// testSkynetMultipartUpload tests you can perform a multipart upload. It will
// verify the upload without any subfiles, with small subfiles and with large
// subfiles. Small files are files which are smaller than one sector, and thus
// don't need a fanout. Large files are files what span multiple sectors
func testSkynetMultipartUpload(t *testing.T, tg *siatest.TestGroup) {
	r := tg.Renters()[0]
	sk, err := r.SkykeyCreateKeyPost(t.Name(), skykey.TypePrivateID)
	if err != nil {
		t.Fatal(err)
	}

	// Test no files provided
	fileName := "TestNoFileUpload"
	_, _, _, err = r.UploadNewMultipartSkyfileBlocking(fileName, nil, "", false, false)
	if err == nil || !strings.Contains(err.Error(), "could not find multipart file") {
		t.Fatal("Expected upload to fail because no files are given, err:", err)
	}

	// TEST EMPTY FILE
	fileName = "TestEmptyFileUpload"
	emptyFile := siatest.TestFile{Name: "file", Data: []byte{}}
	skylink, _, _, err := r.UploadNewMultipartSkyfileBlocking(fileName, []siatest.TestFile{emptyFile}, "", false, false)
	if err != nil {
		t.Fatal("Expected upload of empty file to succeed")
	}
	data, err := r.SkynetSkylinkGet(skylink)
	if err != nil {
		t.Fatal("Expected download of empty file to succeed")
	}
	_, md, err := r.SkynetMetadataGet(skylink)
	if err != nil {
		t.Fatal(err)
	}
	if len(data) != 0 {
		t.Fatal("Unexpected data")
	}
	if md.Length != 0 {
		t.Fatal("Unexpected metadata")
	}

	// TEST SMALL SUBFILE
	//
	// Define test func
	testSmallFunc := func(files []siatest.TestFile, fileName, skykeyName string) {
		skylink, _, _, err := r.UploadNewMultipartSkyfileEncryptedBlocking(fileName, files, "", false, []string{}, nil, false, nil, skykeyName, skykey.SkykeyID{})
		if err != nil {
			t.Fatal(err)
		}
		var realSkylink skymodules.Skylink
		err = realSkylink.LoadString(skylink)
		if err != nil {
			t.Fatal(err)
		}

		// Try to download the file behind the skylink.
		_, fileMetadata, err := r.SkynetMetadataGet(skylink)
		if err != nil {
			t.Fatal(err)
		}

		// Check the metadata
		rootFile := files[0]
		nestedFile := files[1]
		expected := skymodules.SkyfileMetadata{
			Filename: fileName,
			Subfiles: map[string]skymodules.SkyfileSubfileMetadata{
				rootFile.Name: {
					FileMode:    os.FileMode(0644),
					Filename:    rootFile.Name,
					ContentType: "application/octet-stream",
					Offset:      0,
					Len:         uint64(len(rootFile.Data)),
				},
				nestedFile.Name: {
					FileMode:    os.FileMode(0644),
					Filename:    nestedFile.Name,
					ContentType: "text/html; charset=utf-8",
					Offset:      uint64(len(rootFile.Data)),
					Len:         uint64(len(nestedFile.Data)),
				},
			},
			Length:   uint64(len(rootFile.Data) + len(nestedFile.Data)),
			TryFiles: skymodules.DefaultTryFilesValue,
		}
		if !reflect.DeepEqual(expected, fileMetadata) {
			t.Log("Expected:", expected)
			t.Log("Actual:  ", fileMetadata)
			t.Fatal("Metadata mismatch")
		}

		// Download the second file
		nestedfile, err := r.SkynetSkylinkGet(fmt.Sprintf("%s/%s", skylink, nestedFile.Name))
		if err != nil {
			t.Fatal(err)
		}
		if !bytes.Equal(nestedfile, nestedFile.Data) {
			t.Fatal("Expected only second file to be downloaded")
		}
	}

	// Add a file at root level and a nested file
	rootFile := siatest.TestFile{Name: "file1", Data: []byte("File1Contents")}
	nestedFile := siatest.TestFile{Name: "nested/file2.html", Data: []byte("File2Contents")}
	files := []siatest.TestFile{rootFile, nestedFile}
	fileName = "TestFolderUpload"
	testSmallFunc(files, fileName, "")

	// Test Encryption
	fileName = "TestFolderUpload_Encrypted"
	testSmallFunc(files, fileName, sk.Name)

	// LARGE SUBFILES
	//
	// Define test function
	largeTestFunc := func(files []siatest.TestFile, fileName, skykeyName string) {
		// Upload the skyfile
		skylink, sup, _, err := r.UploadNewMultipartSkyfileEncryptedBlocking(fileName, files, "", false, skymodules.DefaultTryFilesValue, nil, false, nil, skykeyName, skykey.SkykeyID{})
		if err != nil {
			t.Fatal(err)
		}

		// Define files
		rootFile := files[0]
		nestedFile := files[1]

		// Download the data
		largeFetchedData, err := r.SkynetSkylinkConcatGet(skylink)
		if err != nil {
			t.Fatal(err)
		}
		allData := append(rootFile.Data, nestedFile.Data...)
		if !bytes.Equal(largeFetchedData, allData) {
			t.Fatal("upload and download data does not match for large siafiles", len(largeFetchedData), len(allData))
		}

		// Check the metadata of the siafile, see that the metadata of the siafile
		// has the skylink referenced.
		largeSkyfilePath, err := skymodules.SkynetFolder.Join(sup.SiaPath.String())
		if err != nil {
			t.Fatal(err)
		}
		largeRenterFile, err := r.RenterFileRootGet(largeSkyfilePath)
		if err != nil {
			t.Fatal(err)
		}
		if len(largeRenterFile.File.Skylinks) != 1 {
			t.Fatal("expecting one skylink:", len(largeRenterFile.File.Skylinks))
		}
		if largeRenterFile.File.Skylinks[0] != skylink {
			t.Log(largeRenterFile.File.Skylinks[0])
			t.Log(skylink)
			t.Fatal("skylinks should match")
		}

		// Test the small root file download
		smallFetchedData, err := r.SkynetSkylinkGet(fmt.Sprintf("%s/%s", skylink, rootFile.Name))
		if err != nil {
			t.Fatal(err)
		}
		if !bytes.Equal(smallFetchedData, rootFile.Data) {
			t.Fatal("upload and download data does not match for large siafiles with subfiles", len(smallFetchedData), len(rootFile.Data))
		}

		// Test the large nested file download
		largeFetchedData, err = r.SkynetSkylinkGet(fmt.Sprintf("%s/%s", skylink, nestedFile.Name))
		if err != nil {
			t.Fatal(err)
		}
		if !bytes.Equal(largeFetchedData, nestedFile.Data) {
			t.Fatal("upload and download data does not match for large siafiles with subfiles", len(largeFetchedData), len(nestedFile.Data))
		}
	}

	// Add a small file at root level and a large nested file
	rootFile = siatest.TestFile{Name: "smallFile1.txt", Data: []byte("File1Contents")}
	largeData := fastrand.Bytes(2 * int(modules.SectorSize))
	nestedFile = siatest.TestFile{Name: "nested/largefile2.txt", Data: largeData}
	files = []siatest.TestFile{rootFile, nestedFile}
	fileName = "TestFolderUploadLarge"
	largeTestFunc(files, fileName, "")

	// Test Encryption
	fileName = "TestFolderUploadLarge_Encrypted"
	largeTestFunc(files, fileName, sk.Name)
}

// testSkynetStats tests the validity of the response of /skynet/stats endpoint
// by uploading some test files and verifying that the reported statistics
// change proportionally
func testSkynetStats(t *testing.T, tg *siatest.TestGroup) {
	r := tg.Renters()[0]

	// This test relies on state from the previous tests. Make sure we are
	// starting from a place of updated metadata
	err := r.RenterBubblePost(skymodules.RootSiaPath(), true)
	if err != nil {
		t.Error(err)
	}

	// Enable portal mode.
	rg, err := r.RenterGet()
	if err != nil {
		t.Error(err)
	}
	a := rg.Settings.Allowance
	a.PaymentContractInitialFunding = types.SiacoinPrecision
	err = r.RenterPostAllowance(a)
	if err != nil {
		t.Error(err)
	}

	// Sleep for a few seconds to give all of the health and repair loops time
	// to get settled.
	time.Sleep(time.Second * 3)

	// Get the stats
	stats, err := r.SkynetStatsGet()
	if err != nil {
		t.Fatal(err)
	}
	// Check portal mode.
	if !stats.PortalMode {
		t.Fatal("renter should be in portal mode")
	}

	// Disable portal mode.
	a.PaymentContractInitialFunding = types.ZeroCurrency
	err = r.RenterPostAllowance(a)
	if err != nil {
		t.Error(err)
	}

	// Get the stats again.
	stats, err = r.SkynetStatsGet()
	if err != nil {
		t.Fatal(err)
	}
	// Check portal mode.
	if stats.PortalMode {
		t.Fatal("renter should not be in portal mode")
	}

	// Check that there are files in the filesystem.
	if stats.NumFiles == 0 {
		t.Fatal("test prereq requires files to exist")
	}
	// Check that the system scan duration has been set.
	if stats.SystemHealthScanDurationHours == 0 {
		t.Fatal("system health scan duration is not set")
	}

	// verify it contains the node's version information
	expected := build.NodeVersion
	if build.ReleaseTag != "" {
		expected += "-" + build.ReleaseTag
	}
	if stats.VersionInfo.Version != expected {
		t.Fatalf("Unexpected version return, expected '%v', actual '%v'", expected, stats.VersionInfo.Version)
	}
	if stats.VersionInfo.GitRevision != build.GitRevision {
		t.Fatalf("Unexpected git revision return, expected '%v', actual '%v'", build.GitRevision, stats.VersionInfo.GitRevision)
	}

	// Uptime should be non zero
	if stats.Uptime == 0 {
		t.Error("Uptime is zero")
	}

	// Check registry stats are set
	if stats.RegistryRead15mP99ms == 0 {
		t.Error("readregistry p99 is zero")
	}
	if stats.RegistryRead15mP999ms == 0 {
		t.Error("readregistry p999 is zero")
	}
	if stats.RegistryRead15mP9999ms == 0 {
		t.Error("readregistry p9999 is zero")
	}

	// create two test files with sizes below and above the sector size
	files := make(map[string]uint64)
	files["statfile1"] = 2033
	files["statfile2"] = 2*modules.SectorSize + 123

	// upload the files and keep track of their expected impact on the stats
	var uploadedFilesSize, uploadedFilesCount uint64
	var sps []skymodules.SiaPath
	var skylinks []string
	for name, size := range files {
		skylink, sup, _, err := r.UploadNewSkyfileBlocking(name, size, false)
		if err != nil {
			t.Fatal(err)
		}
		skylinks = append(skylinks, skylink)

		sp, err := sup.SiaPath.Rebase(skymodules.RootSiaPath(), skymodules.SkynetFolder)
		if err != nil {
			t.Fatal(err)
		}
		sps = append(sps, sp)

		uploadedFilesCount++
		if size < modules.SectorSize {
			// small files get padded up to a full sector
			uploadedFilesSize += modules.SectorSize
		} else {
			// large files have an extra sector with header data
			uploadedFilesSize += size + modules.SectorSize
		}
	}

	// Create a siafile and convert it
	size := 100
	_, rf, err := r.UploadNewFileBlocking(size, 1, 2, false)
	if err != nil {
		t.Fatal(err)
	}
	sup := skymodules.SkyfileUploadParameters{
		SiaPath: rf.SiaPath(),
		Mode:    skymodules.DefaultFilePerm,
		Force:   false,
		Root:    false,
	}
	_, err = r.SkynetConvertSiafileToSkyfilePost(sup, rf.SiaPath())
	if err != nil {
		t.Fatal(err)
	}
	// Increment the file count once for the converted file
	uploadedFilesCount++
	// Increment the file size for the basesector that is uploaded during the
	// conversion as well as the file size of the siafile.
	uploadedFilesSize += modules.SectorSize
	uploadedFilesSize += uint64(size)

	// Check that the right stats were returned.
	statsBefore := stats
	tries := 1
	err = build.Retry(100, 100*time.Millisecond, func() error {
		// Make sure that the filesystem is being updated
		if tries%10 == 0 {
			err = r.RenterBubblePost(skymodules.RootSiaPath(), true)
			if err != nil {
				return err
			}
		}
		tries++
		statsAfter, err := r.SkynetStatsGet()
		if err != nil {
			return err
		}
		var countErr, sizeErr, perfErr error
		if uint64(statsBefore.NumFiles)+uploadedFilesCount != uint64(statsAfter.NumFiles) {
			countErr = fmt.Errorf("stats did not report the correct number of files. expected %d, found %d", uint64(statsBefore.NumFiles)+uploadedFilesCount, statsAfter.NumFiles)
		}
		if statsBefore.Storage+uploadedFilesSize != statsAfter.Storage {
			sizeErr = fmt.Errorf("stats did not report the correct size. expected %d, found %d", statsBefore.Storage+uploadedFilesSize, statsAfter.Storage)
		}
		return errors.Compose(countErr, sizeErr, perfErr)
	})
	if err != nil {
		t.Error(err)
	}

	// Delete the files.
	for _, sp := range sps {
		err = r.RenterFileDeleteRootPost(sp)
		if err != nil {
			t.Fatal(err)
		}
		extSP, err := sp.AddSuffixStr(skymodules.ExtendedSuffix)
		if err != nil {
			t.Fatal(err)
		}
		// This might not always succeed which is fine. We know how many files
		// we expect afterwards.
		_ = r.RenterFileDeleteRootPost(extSP)
	}

	// Delete the converted file
	err = r.RenterFileDeletePost(rf.SiaPath())
	if err != nil {
		t.Fatal(err)
	}
	convertSP, err := rf.SiaPath().Rebase(skymodules.RootSiaPath(), skymodules.SkynetFolder)
	if err != nil {
		t.Fatal(err)
	}
	err = r.RenterFileDeleteRootPost(convertSP)
	if err != nil {
		t.Fatal(err)
	}

	// Check the stats after the delete operation. Do it in a retry to account
	// for the bubble.
	tries = 1
	err = build.Retry(100, 100*time.Millisecond, func() error {
		// Make sure that the filesystem is being updated
		if tries%10 == 0 {
			err = r.RenterBubblePost(skymodules.RootSiaPath(), true)
			if err != nil {
				return err
			}
		}
		tries++
		statsAfter, err := r.SkynetStatsGet()
		if err != nil {
			t.Fatal(err)
		}
		var countErr, sizeErr error
		if statsAfter.NumFiles != statsBefore.NumFiles {
			countErr = fmt.Errorf("stats did not report the correct number of files. expected %d, found %d", uint64(statsBefore.NumFiles), statsAfter.NumFiles)
		}
		if statsAfter.Storage != statsBefore.Storage {
			sizeErr = fmt.Errorf("stats did not report the correct size. expected %d, found %d", statsBefore.Storage, statsAfter.Storage)
		}
		return errors.Compose(countErr, sizeErr)
	})
	if err != nil {
		t.Error(err)
	}

	// Check that the throughput information for the various throughput fields
	// is not blank.
	//
	// NOTE: this test depends on other tests to have performed each type of
	// activity already, this test does not do the activity itself.
	stats, err = r.SkynetStatsGet()
	if err != nil {
		t.Fatal(err)
	}
	if stats.BaseSectorUpload15mDataPoints <= 1 {
		t.Error("throughput is being recorded at or below baseline:", stats.BaseSectorUpload15mDataPoints)
	}
	if stats.ChunkUpload15mDataPoints <= 1 {
		t.Error("throughput is being recorded at or below baseline:", stats.ChunkUpload15mDataPoints)
	}
	if stats.RegistryRead15mDataPoints <= 1 {
		t.Error("throughput is being recorded at or below baseline:", stats.RegistryRead15mDataPoints)
	}
	if stats.RegistryWrite15mDataPoints <= 1 {
		t.Error("throughput is being recorded at or below baseline:", stats.RegistryWrite15mDataPoints)
	}
	if stats.StreamBufferRead15mDataPoints <= 1 {
		t.Error("throughput is being recorded at or below baseline:", stats.StreamBufferRead15mDataPoints)
	}

	// Upload a siafile with N-M scheme and convert it to a skyfile, this should
	// ensure that when we download that file, the fanout sector download stats
	// are updated.
	filesize := 2 * int(modules.SectorSize)
	_, remoteFile, err := r.UploadNewFileBlocking(filesize, 2, 1, false)
	if err != nil {
		t.Fatal(err)
	}
	sup = skymodules.SkyfileUploadParameters{
		SiaPath: skymodules.RandomSiaPath(),
	}
	sshp, err := r.SkynetConvertSiafileToSkyfilePost(sup, remoteFile.SiaPath())
	if err != nil {
		t.Fatal("Expected conversion from Siafile to Skyfile Post to succeed.")
	}
	skylinks = append(skylinks, sshp.Skylink)

	// Download all skyfiles.
	for _, skylink := range skylinks {
		_, err := r.SkynetSkylinkGet(skylink)
		if err != nil {
			t.Fatal(err)
		}
	}

	// Fetch the stats again and verify all sector download stats are present
	// and are non-zero, proving they're set and updated correctly.
	stats, err = r.SkynetStatsGet()
	if err != nil {
		t.Fatal(err)
	}
	if stats.BaseSectorOverdriveAvg == 0 || stats.BaseSectorOverdrivePct == 0 {
		t.Fatal("base sector download stats all zero", stats.BaseSectorOverdriveAvg, stats.BaseSectorOverdrivePct)
	}
	if stats.FanoutSectorOverdriveAvg == 0 || stats.FanoutSectorOverdrivePct == 0 {
		t.Fatal("fanout sector download stats all zero", stats.FanoutSectorOverdriveAvg, stats.FanoutSectorOverdrivePct)
	}
}

// TestSkynetInvalidFilename verifies that posting a Skyfile with invalid
// filenames such as empty filenames, names containing ./ or ../ or names
// starting with a forward-slash fails.
func testSkynetInvalidFilename(t *testing.T, tg *siatest.TestGroup) {
	r := tg.Renters()[0]

	// Create some data to upload as a skyfile.
	data := fastrand.Bytes(100 + siatest.Fuzz())

	filenames := []string{
		"",
		"../test",
		"./test",
		"/test",
		"foo//bar",
		"test/./test",
		"test/../test",
		"/test//foo/../bar/",
	}

	for _, filename := range filenames {
		uploadSiaPath, err := skymodules.NewSiaPath("testInvalidFilename" + persist.RandomSuffix())
		if err != nil {
			t.Fatal(err)
		}

		sup := skymodules.SkyfileUploadParameters{
			SiaPath:             uploadSiaPath,
			Force:               false,
			Root:                false,
			BaseChunkRedundancy: 2,
			Filename:            filename,
			Mode:                0640, // Intentionally does not match any defaults.
			Reader:              bytes.NewReader(data),
		}

		// Try posting the skyfile with an invalid filename
		_, _, err = r.SkynetSkyfilePost(sup)
		if err == nil || !strings.Contains(err.Error(), skymodules.ErrInvalidPathString.Error()) {
			t.Log("Error:", err)
			t.Fatal("Expected SkynetSkyfilePost to fail due to invalid filename")
		}

		// Do the same for a multipart upload
		body := new(bytes.Buffer)
		writer := multipart.NewWriter(body)
		data = []byte("File1Contents")
		subfile, err := skymodules.AddMultipartFile(writer, data, "files[]", filename, 0600, nil)
		if err != nil {
			t.Fatal(err)
		}
		err = writer.Close()
		if err != nil {
			t.Fatal(err)
		}

		// Call the upload skyfile client call.
		uploadSiaPath, err = skymodules.NewSiaPath("testInvalidFilenameMultipart" + persist.RandomSuffix())
		if err != nil {
			t.Fatal(err)
		}

		subfiles := make(skymodules.SkyfileSubfiles)
		subfiles[subfile.Filename] = subfile
		mup := skymodules.SkyfileMultipartUploadParameters{
			SiaPath:             uploadSiaPath,
			Force:               false,
			Root:                false,
			BaseChunkRedundancy: 2,
			Reader:              bytes.NewReader(body.Bytes()),
			ContentType:         writer.FormDataContentType(),
			Filename:            "testInvalidFilenameMultipart",
		}

		_, _, err = r.SkynetSkyfileMultiPartPost(mup)
		if err == nil || (!strings.Contains(err.Error(), skymodules.ErrInvalidPathString.Error()) && !strings.Contains(err.Error(), skymodules.ErrEmptyFilename.Error())) {
			t.Log("Error:", err)
			t.Fatal("Expected SkynetSkyfileMultiPartPost to fail due to invalid filename")
		}
	}

	// These cases should succeed.
	uploadSiaPath, err := skymodules.NewSiaPath("testInvalidFilename")
	if err != nil {
		t.Fatal(err)
	}
	sup := skymodules.SkyfileUploadParameters{
		SiaPath:             uploadSiaPath,
		Force:               false,
		Root:                false,
		BaseChunkRedundancy: 2,
		Filename:            "testInvalidFilename",
		Mode:                0640, // Intentionally does not match any defaults.
		Reader:              bytes.NewReader(data),
	}
	_, _, err = r.SkynetSkyfilePost(sup)
	if err != nil {
		t.Log("Error:", err)
		t.Fatal("Expected SkynetSkyfilePost to succeed if valid filename is provided")
	}

	// recreate the reader
	body := new(bytes.Buffer)
	writer := multipart.NewWriter(body)

	subfile, err := skymodules.AddMultipartFile(writer, []byte("File1Contents"), "files[]", "testInvalidFilenameMultipart", 0600, nil)
	if err != nil {
		t.Fatal(err)
	}
	err = writer.Close()
	if err != nil {
		t.Fatal(err)
	}

	subfiles := make(skymodules.SkyfileSubfiles)
	subfiles[subfile.Filename] = subfile
	uploadSiaPath, err = skymodules.NewSiaPath("testInvalidFilenameMultipart")
	if err != nil {
		t.Fatal(err)
	}
	mup := skymodules.SkyfileMultipartUploadParameters{
		SiaPath:             uploadSiaPath,
		Force:               false,
		Root:                false,
		BaseChunkRedundancy: 2,
		Reader:              bytes.NewReader(body.Bytes()),
		ContentType:         writer.FormDataContentType(),
		Filename:            "testInvalidFilenameMultipart",
	}

	_, _, err = r.SkynetSkyfileMultiPartPost(mup)
	if err != nil {
		t.Log("Error:", err)
		t.Fatal("Expected SkynetSkyfileMultiPartPost to succeed if filename is provided")
	}
}

// testSkynetDownloadFormats verifies downloading data in different formats
func testSkynetDownloadFormats(t *testing.T, tg *siatest.TestGroup) {
	r := tg.Renters()[0]

	body := new(bytes.Buffer)
	writer := multipart.NewWriter(body)
	dataFile1 := []byte("file1.txt")
	dataFile2 := []byte("file2.txt")
	dataFile3 := []byte("file3.txt")
	filePath1 := "a/5.f4f8b583.chunk.js"
	filePath2 := "a/5.f4f.chunk.js.map"
	filePath3 := "b/file3.txt"
	_, err := skymodules.AddMultipartFile(writer, dataFile1, "files[]", filePath1, 0600, nil)
	if err != nil {
		t.Fatal(err)
	}
	_, err = skymodules.AddMultipartFile(writer, dataFile2, "files[]", filePath2, 0600, nil)
	if err != nil {
		t.Fatal(err)
	}
	_, err = skymodules.AddMultipartFile(writer, dataFile3, "files[]", filePath3, 0640, nil)
	if err != nil {
		t.Fatal(err)
	}
	if err := writer.Close(); err != nil {
		t.Fatal(err)
	}

	uploadSiaPath, err := skymodules.NewSiaPath("testSkynetDownloadFormats")
	if err != nil {
		t.Fatal(err)
	}

	reader := bytes.NewReader(body.Bytes())
	mup := skymodules.SkyfileMultipartUploadParameters{
		SiaPath:             uploadSiaPath,
		Force:               false,
		Root:                false,
		BaseChunkRedundancy: 2,
		Reader:              reader,
		ContentType:         writer.FormDataContentType(),
		Filename:            "testSkynetSubfileDownload",
	}

	skylink, _, err := r.SkynetSkyfileMultiPartPost(mup)
	if err != nil {
		t.Fatal(err)
	}

	// download the data specifying the 'concat' format
	allData, err := r.SkynetSkylinkConcatGet(skylink)
	if err != nil {
		t.Fatal(err)
	}
	expected := append(dataFile1, dataFile2...)
	expected = append(expected, dataFile3...)
	if !bytes.Equal(expected, allData) {
		t.Log("expected:", expected)
		t.Log("actual:", allData)
		t.Fatal("Unexpected data for dir A")
	}

	// now specify the zip format
	_, skyfileReader, err := r.SkynetSkylinkZipReaderGet(skylink)
	if err != nil {
		t.Fatal(err)
	}

	// read the zip archive
	files, err := readZipArchive(skyfileReader)
	if err != nil {
		t.Fatal(err)
	}
	err = skyfileReader.Close()
	if err != nil {
		t.Fatal(err)
	}

	// verify the contents
	dataFile1Received, exists := files[filePath1]
	if !exists {
		t.Fatalf("file at path '%v' not present in zip", filePath1)
	}
	if !bytes.Equal(dataFile1Received, dataFile1) {
		t.Fatal("file data doesn't match expected content")
	}
	dataFile2Received, exists := files[filePath2]
	if !exists {
		t.Fatalf("file at path '%v' not present in zip", filePath2)
	}
	if !bytes.Equal(dataFile2Received, dataFile2) {
		t.Fatal("file data doesn't match expected content")
	}
	dataFile3Received, exists := files[filePath3]
	if !exists {
		t.Fatalf("file at path '%v' not present in zip", filePath3)
	}
	if !bytes.Equal(dataFile3Received, dataFile3) {
		t.Log(dataFile3Received)
		t.Log(dataFile3)
		t.Fatal("file data doesn't match expected content")
	}

	// now specify the tar format
	_, skyfileReader, err = r.SkynetSkylinkTarReaderGet(skylink)
	if err != nil {
		t.Fatal(err)
	}

	// read the tar archive
	files, err = readTarArchive(skyfileReader)
	if err != nil {
		t.Fatal(err)
	}
	err = skyfileReader.Close()
	if err != nil {
		t.Fatal(err)
	}

	// verify the contents
	dataFile1Received, exists = files[filePath1]
	if !exists {
		t.Fatalf("file at path '%v' not present in zip", filePath1)
	}
	if !bytes.Equal(dataFile1Received, dataFile1) {
		t.Fatal("file data doesn't match expected content")
	}
	dataFile2Received, exists = files[filePath2]
	if !exists {
		t.Fatalf("file at path '%v' not present in zip", filePath2)
	}
	if !bytes.Equal(dataFile2Received, dataFile2) {
		t.Fatal("file data doesn't match expected content")
	}
	dataFile3Received, exists = files[filePath3]
	if !exists {
		t.Fatalf("file at path '%v' not present in zip", filePath3)
	}
	if !bytes.Equal(dataFile3Received, dataFile3) {
		t.Log(dataFile3Received)
		t.Log(dataFile3)
		t.Fatal("file data doesn't match expected content")
	}

	// now specify the targz format
	_, skyfileReader, err = r.SkynetSkylinkTarGzReaderGet(skylink)
	if err != nil {
		t.Fatal(err)
	}
	gzr, err := gzip.NewReader(skyfileReader)
	if err != nil {
		t.Fatal(err)
	}
	files, err = readTarArchive(gzr)
	if err != nil {
		t.Fatal(err)
	}
	err = errors.Compose(skyfileReader.Close(), gzr.Close())
	if err != nil {
		t.Fatal(err)
	}

	// verify the contents
	dataFile1Received, exists = files[filePath1]
	if !exists {
		t.Fatalf("file at path '%v' not present in zip", filePath1)
	}
	if !bytes.Equal(dataFile1Received, dataFile1) {
		t.Fatal("file data doesn't match expected content")
	}
	dataFile2Received, exists = files[filePath2]
	if !exists {
		t.Fatalf("file at path '%v' not present in zip", filePath2)
	}
	if !bytes.Equal(dataFile2Received, dataFile2) {
		t.Fatal("file data doesn't match expected content")
	}
	dataFile3Received, exists = files[filePath3]
	if !exists {
		t.Fatalf("file at path '%v' not present in zip", filePath3)
	}
	if !bytes.Equal(dataFile3Received, dataFile3) {
		t.Log(dataFile3Received)
		t.Log(dataFile3)
		t.Fatal("file data doesn't match expected content")
	}

	// get all data for path "a" using the concat format
	dataDirA, err := r.SkynetSkylinkConcatGet(fmt.Sprintf("%s/a", skylink))
	if err != nil {
		t.Fatal(err)
	}
	expected = append(dataFile1, dataFile2...)
	if !bytes.Equal(expected, dataDirA) {
		t.Log("expected:", expected)
		t.Log("actual:", dataDirA)
		t.Fatal("Unexpected data for dir A")
	}

	// now specify the tar format
	_, skyfileReader, err = r.SkynetSkylinkTarReaderGet(fmt.Sprintf("%s/a", skylink))
	if err != nil {
		t.Fatal(err)
	}

	// read the tar archive
	files, err = readTarArchive(skyfileReader)
	if err != nil {
		t.Fatal(err)
	}
	err = skyfileReader.Close()
	if err != nil {
		t.Fatal(err)
	}

	// verify the contents
	dataFile1Received, exists = files[filePath1]
	if !exists {
		t.Fatalf("file at path '%v' not present in zip", filePath1)
	}
	if !bytes.Equal(dataFile1Received, dataFile1) {
		t.Fatal("file data doesn't match expected content")
	}
	dataFile2Received, exists = files[filePath2]
	if !exists {
		t.Fatalf("file at path '%v' not present in zip", filePath2)
	}
	if !bytes.Equal(dataFile2Received, dataFile2) {
		t.Fatal("file data doesn't match expected content")
	}
	if len(files) != 2 {
		t.Fatal("unexpected amount of files")
	}

	// now specify the targz format
	_, skyfileReader, err = r.SkynetSkylinkTarGzReaderGet(fmt.Sprintf("%s/a", skylink))
	if err != nil {
		t.Fatal(err)
	}
	gzr, err = gzip.NewReader(skyfileReader)
	if err != nil {
		t.Fatal(err)
	}
	files, err = readTarArchive(gzr)
	if err != nil {
		t.Fatal(err)
	}
	err = errors.Compose(skyfileReader.Close(), gzr.Close())
	if err != nil {
		t.Fatal(err)
	}

	// verify the contents
	dataFile1Received, exists = files[filePath1]
	if !exists {
		t.Fatalf("file at path '%v' not present in zip", filePath1)
	}
	if !bytes.Equal(dataFile1Received, dataFile1) {
		t.Fatal("file data doesn't match expected content")
	}
	dataFile2Received, exists = files[filePath2]
	if !exists {
		t.Fatalf("file at path '%v' not present in zip", filePath2)
	}
	if !bytes.Equal(dataFile2Received, dataFile2) {
		t.Fatal("file data doesn't match expected content")
	}
	if len(files) != 2 {
		t.Fatal("unexpected amount of files")
	}

	// now specify the zip format
	_, skyfileReader, err = r.SkynetSkylinkZipReaderGet(fmt.Sprintf("%s/a", skylink))
	if err != nil {
		t.Fatal(err)
	}

	// verify we get a 400 if we supply an unsupported format parameter
	_, err = r.SkynetSkylinkGet(fmt.Sprintf("%s/b?format=raw", skylink))
	if err == nil || !strings.Contains(err.Error(), "unable to parse 'format'") {
		t.Fatal("Expected download to fail because we are downloading a directory and an invalid format was provided, err:", err)
	}

	// verify we default to the `zip` format if it is a directory and we have
	// not specified it (use a HEAD call as that returns the response headers)
	_, header, err := r.SkynetSkylinkHead(skylink)
	if err != nil {
		t.Fatal("unexpected error")
	}
	ct := header.Get("Content-Type")
	if ct != "application/zip" {
		t.Fatal("unexpected content type: ", ct)
	}
}

// testSkynetDownloadRangeEncrypted verifies we can download a certain range
// within an encrypted skyfile. This large file part of this test was added to
// verify whether `DecryptBytesInPlace` was properly decrypting the fanout bytes
// for offsets other than 0.
func testSkynetDownloadRangeEncrypted(t *testing.T, tg *siatest.TestGroup) {
	r := tg.Renters()[0]

	// add a skykey
	sk, err := r.SkykeyCreateKeyPost(t.Name(), skykey.TypePrivateID)
	if err != nil {
		t.Fatal(err)
	}
	t.Run("SmallFile", func(t *testing.T) {
		skynetDownloadRangeTest(t, tg, sk.Name, false)
	})
	t.Run("LargeFile", func(t *testing.T) {
		skynetDownloadRangeTest(t, tg, sk.Name, true)
	})
}

// testSkynetDownloadRange verifies we can download a certain range within a
// skyfile.
func testSkynetDownloadRange(t *testing.T, tg *siatest.TestGroup) {
	t.Run("SmallFile", func(t *testing.T) {
		skynetDownloadRangeTest(t, tg, "", false)
	})
	t.Run("LargeFile", func(t *testing.T) {
		skynetDownloadRangeTest(t, tg, "", true)
	})
}

// skynetDownloadRangeTest verifies different conditions of skynet downloads
// with range requests.
func skynetDownloadRangeTest(t *testing.T, tg *siatest.TestGroup, skykeyName string, largeFile bool) {
	r := tg.Renters()[0]

	// generate file params
	name := t.Name() + persist.RandomSuffix()
	var size uint64
	if largeFile {
		size = uint64(4 * int(modules.SectorSize))
	} else {
		size = 100
	}
	data := fastrand.Bytes(int(size))

	// upload a skyfile
	_, _, sshp, err := r.UploadNewEncryptedSkyfileBlocking(name, data, skykeyName, false)
	if err != nil {
		t.Fatal(err)
	}

	// calculate random range parameters
	segment := uint64(crypto.SegmentSize)
	var offset, length uint64
	if largeFile {
		offset = fastrand.Uint64n(size-modules.SectorSize) + 1
		length = fastrand.Uint64n(size-offset-segment) + 1
	} else {
		offset = fastrand.Uint64n(size-segment) + 1
		length = fastrand.Uint64n(size-offset) + 1
	}

	// fetch the data at given range using the Header range request
	result, err := r.SkynetSkylinkRange(sshp.Skylink, offset, offset+length)
	if err != nil {
		t.Fatal(err)
	}
	if !bytes.Equal(result, data[offset:offset+length]) {
		t.Logf("range %v-%v\n", offset, offset+length)
		t.Log("expected:", data[offset:offset+length], len(data[offset:offset+length]))
		t.Log("actual:", result, len(result))
		t.Fatal("unexpected")
	}

	// fetch the data at given range using the params range request
	result, err = r.SkynetSkylinkRangeParams(sshp.Skylink, offset, offset+length)
	if err != nil {
		t.Fatal(err)
	}
	if !bytes.Equal(result, data[offset:offset+length]) {
		t.Logf("range %v-%v\n", offset, offset+length)
		t.Log("expected:", data[offset:offset+length], len(data[offset:offset+length]))
		t.Log("actual:", result, len(result))
		t.Fatal("unexpected")
	}

	// Test some specific cases
	// Verify some specific cases
	rand := fastrand.Uint64n(size)
	var tests = []struct {
		from uint64
		to   uint64
	}{
		{0, 0},       // Requesting the first byte of a file
		{0, 1},       // Request the first byte of a file
		{rand, rand}, // Requesting a random single byte of the file
	}
	for _, test := range tests {
		_, err = r.SkynetSkylinkRange(sshp.Skylink, test.from, test.to)
		if err != nil {
			t.Log("Failed Test Case:", test)
			t.Fatal(err)
		}
		_, err = r.SkynetSkylinkRangeParams(sshp.Skylink, test.from, test.to)
		if err != nil {
			t.Log("Failed Test Case:", test)
			t.Fatal(err)
		}
	}
}

// testSkynetDownloadBaseSectorEncrypted tests downloading a skylink's encrypted
// baseSector
func testSkynetDownloadBaseSectorEncrypted(t *testing.T, tg *siatest.TestGroup) {
	testSkynetDownloadBaseSector(t, tg, "basesectorkey")
}

// testSkynetDownloadBaseSectorNoEncryption tests downloading a skylink's
// baseSector
func testSkynetDownloadBaseSectorNoEncryption(t *testing.T, tg *siatest.TestGroup) {
	testSkynetDownloadBaseSector(t, tg, "")
}

// testSkynetDownloadBaseSector tests downloading a skylink's baseSector
func testSkynetDownloadBaseSector(t *testing.T, tg *siatest.TestGroup, skykeyName string) {
	r := tg.Renters()[0]

	// Add the SkyKey
	var sk skykey.Skykey
	var err error
	if skykeyName != "" {
		sk, err = r.SkykeyCreateKeyPost(skykeyName, skykey.TypePrivateID)
		if err != nil {
			t.Fatal(err)
		}
	}

	// Upload a small skyfile
	filename := "onlyBaseSector" + persist.RandomSuffix()
	size := 100 + siatest.Fuzz()
	smallFileData := fastrand.Bytes(size)
	skylink, _, sshp, err := r.UploadNewEncryptedSkyfileBlocking(filename, smallFileData, skykeyName, false)
	if err != nil {
		t.Fatal(err)
	}

	// Create a v2 skylink from it.
	var skylinkV1 skymodules.Skylink
	err = skylinkV1.LoadString(skylink)
	if err != nil {
		t.Fatal(err)
	}
	skylinkV2, err := r.NewSkylinkV2(skylinkV1)
	if err != nil {
		t.Fatal(err)
	}

	// Download the BaseSector reader
	baseSectorReader, err := r.SkynetBaseSectorGet(skylink)
	if err != nil {
		t.Fatal(err)
	}

	// Read the baseSector
	baseSector, err := ioutil.ReadAll(baseSectorReader)
	if err != nil {
		t.Fatal(err)
	}

	// Download the BaseSector reader for the V2 link.
	baseSectorReaderV2, err := r.SkynetBaseSectorGet(skylinkV2.String())
	if err != nil {
		t.Fatal(err)
	}

	// Read the baseSector
	baseSectorV2, err := ioutil.ReadAll(baseSectorReaderV2)
	if err != nil {
		t.Fatal(err)
	}

	// They should be the same.
	if !bytes.Equal(baseSector, baseSectorV2) {
		t.Fatal("base sectors don't match")
	}

	// Check for encryption
	encrypted := skymodules.IsEncryptedBaseSector(baseSector)
	if encrypted != (skykeyName != "") {
		t.Fatal("wrong encrypted state", encrypted, skykeyName)
	}
	if encrypted {
		_, err = skymodules.DecryptBaseSector(baseSector, sk)
		if err != nil {
			t.Fatal(err)
		}
	}

	// Parse the skyfile metadata from the baseSector
	_, fanoutBytes, metadata, _, baseSectorPayload, err := skymodules.ParseSkyfileMetadata(baseSector)
	if err != nil {
		t.Fatal(err)
	}

	// Verify the metadata
	expected := skymodules.SkyfileMetadata{
		Filename: filename,
		Length:   uint64(size),
		Mode:     os.FileMode(skymodules.DefaultFilePerm),
	}

	if !reflect.DeepEqual(expected, metadata) {
		siatest.PrintJSON(expected)
		siatest.PrintJSON(metadata)
		t.Error("Metadata not equal")
	}

	// Verify the file data
	if !bytes.Equal(smallFileData, baseSectorPayload) {
		t.Log("FileData bytes:", smallFileData)
		t.Log("BaseSectorPayload bytes:", baseSectorPayload)
		t.Errorf("Bytes not equal")
	}

	// Since this was a small file upload there should be no fanout bytes
	if len(fanoutBytes) != 0 {
		t.Error("Expected 0 fanout bytes:", fanoutBytes)
	}

	// Verify DownloadByRoot gives the same information
	rootSectorReader, err := r.SkynetDownloadByRootGet(sshp.MerkleRoot, 0, modules.SectorSize, -1)
	if err != nil {
		t.Fatal(err)
	}

	// Read the rootSector
	rootSector, err := ioutil.ReadAll(rootSectorReader)
	if err != nil {
		t.Fatal(err)
	}

	// Check for encryption
	encrypted = skymodules.IsEncryptedBaseSector(rootSector)
	if encrypted != (skykeyName != "") {
		t.Fatal("wrong encrypted state", encrypted, skykeyName)
	}
	if encrypted {
		_, err = skymodules.DecryptBaseSector(rootSector, sk)
		if err != nil {
			t.Fatal(err)
		}
	}

	// Parse the skyfile metadata from the rootSector
	_, fanoutBytes, metadata, _, rootSectorPayload, err := skymodules.ParseSkyfileMetadata(rootSector)
	if err != nil {
		t.Fatal(err)
	}

	// Verify the metadata
	if !reflect.DeepEqual(expected, metadata) {
		siatest.PrintJSON(expected)
		siatest.PrintJSON(metadata)
		t.Error("Metadata not equal")
	}

	// Verify the file data
	if !bytes.Equal(smallFileData, rootSectorPayload) {
		t.Log("FileData bytes:", smallFileData)
		t.Log("rootSectorPayload bytes:", rootSectorPayload)
		t.Errorf("Bytes not equal")
	}

	// Since this was a small file upload there should be no fanout bytes
	if len(fanoutBytes) != 0 {
		t.Error("Expected 0 fanout bytes:", fanoutBytes)
	}
}

// TestSkynetDownloadByRoot verifies the functionality of the download by root
// routes. It is separate as it requires an amount of hosts equal to the total
// amount of pieces per chunk.
func TestSkynetDownloadByRoot(t *testing.T) {
	if testing.Short() {
		t.SkipNow()
	}
	t.Parallel()

	// Define the parameters.
	numHosts := 6
	groupParams := siatest.GroupParams{
		Hosts:  numHosts,
		Miners: 1,
	}
	groupDir := skynetTestDir(t.Name())

	// Create a testgroup.
	tg, err := siatest.NewGroupFromTemplate(groupDir, groupParams)
	if err != nil {
		t.Fatal(errors.AddContext(err, "failed to create group"))
	}
	defer func() {
		if err := tg.Close(); err != nil {
			t.Fatal(err)
		}
	}()

	// Update the renter's allowance to support 6 hosts
	renterParams := node.Renter(filepath.Join(groupDir, "renter"))
	renterParams.Allowance = siatest.DefaultAllowance
	renterParams.Allowance.Hosts = uint64(numHosts)
	_, err = tg.AddNodes(renterParams)
	if err != nil {
		t.Fatal(err)
	}

	// Test the standard flow.
	t.Run("NoEncryption", func(t *testing.T) {
		testSkynetDownloadByRoot(t, tg, "")
	})
	t.Run("Encrypted", func(t *testing.T) {
		testSkynetDownloadByRoot(t, tg, "rootkey")
	})
}

// testSkynetDownloadByRoot tests downloading by root
func testSkynetDownloadByRoot(t *testing.T, tg *siatest.TestGroup, skykeyName string) {
	r := tg.Renters()[0]

	// Add the SkyKey
	var sk skykey.Skykey
	var err error
	if skykeyName != "" {
		sk, err = r.SkykeyCreateKeyPost(skykeyName, skykey.TypePrivateID)
		if err != nil {
			t.Fatal(err)
		}
	}

	// Upload a skyfile that will have a fanout
	filename := "byRootLargeFile" + persist.RandomSuffix()
	size := 2*int(modules.SectorSize) + siatest.Fuzz()
	fileData := fastrand.Bytes(size)
	_, _, sshp, err := r.UploadNewEncryptedSkyfileBlocking(filename, fileData, skykeyName, false)
	if err != nil {
		t.Fatal(err)
	}

	// Download the base sector
	reader, err := r.SkynetDownloadByRootGet(sshp.MerkleRoot, 0, modules.SectorSize, -1)
	if err != nil {
		t.Fatal(err)
	}

	// Read the baseSector
	baseSector, err := ioutil.ReadAll(reader)
	if err != nil {
		t.Fatal(err)
	}

	// Check for encryption
	encrypted := skymodules.IsEncryptedBaseSector(baseSector)
	if encrypted != (skykeyName != "") {
		t.Fatal("wrong encrypted state", encrypted, skykeyName)
	}
	var fileKey skykey.Skykey
	if encrypted {
		fileKey, err = skymodules.DecryptBaseSector(baseSector, sk)
		if err != nil {
			t.Fatal(err)
		}
	}

	// Parse the information from the BaseSector
	layout, fanoutBytes, metadata, _, baseSectorPayload, err := skymodules.ParseSkyfileMetadata(baseSector)
	if err != nil {
		t.Fatal(err)
	}

	// Verify the metadata
	expected := skymodules.SkyfileMetadata{
		Filename: filename,
		Length:   uint64(size),
		Mode:     os.FileMode(skymodules.DefaultFilePerm),
	}
	if !reflect.DeepEqual(expected, metadata) {
		siatest.PrintJSON(expected)
		siatest.PrintJSON(metadata)
		t.Error("Metadata not equal")
	}

	// The baseSector should be empty since there is a fanout
	if len(baseSectorPayload) != 0 {
		t.Error("baseSectorPayload should be empty:", baseSectorPayload)
	}

	// For large files there should be fanout bytes
	if len(fanoutBytes) == 0 {
		t.Fatal("no fanout bytes")
	}

	// Decode Fanout
	piecesPerChunk, chunkRootsSize, numChunks, err := skymodules.DecodeFanout(layout, fanoutBytes)
	if err != nil {
		t.Fatal(err)
	}

	// Calculate the expected pieces per chunk, and keep track of the original
	// pieces per chunk. If there's no encryption and there's only 1 data piece,
	// the fanout bytes will only contain a single piece (as the other pieces
	// will be identical, so that would be wasting space). We need to take this
	// into account when recovering the data as the EC will expect the original
	// amount of pieces.
	expectedPPC := layout.FanoutDataPieces + layout.FanoutParityPieces
	originalPPC := expectedPPC
	if layout.FanoutDataPieces == 1 && layout.CipherType == crypto.TypePlain {
		expectedPPC = 1
	}

	// Verify fanout information
	if piecesPerChunk != uint64(expectedPPC) {
		t.Fatal("piecesPerChunk incorrect", piecesPerChunk)
	}
	if chunkRootsSize != crypto.HashSize*piecesPerChunk {
		t.Fatal("chunkRootsSize incorrect", chunkRootsSize)
	}

	// Derive the fanout key
	var fanoutKey crypto.CipherKey
	if encrypted {
		fanoutKey, err = skymodules.DeriveFanoutKey(&layout, fileKey)
		if err != nil {
			t.Fatal(err)
		}
	}

	// Create the erasure coder
	ec, err := skymodules.NewRSSubCode(int(layout.FanoutDataPieces), int(layout.FanoutParityPieces), crypto.SegmentSize)
	if err != nil {
		t.Fatal(err)
	}

	chunkSize := (modules.SectorSize - layout.CipherType.Overhead()) * uint64(layout.FanoutDataPieces)
	// Create list of chunk roots
	chunkRoots := make([][]crypto.Hash, 0, numChunks)
	for i := uint64(0); i < numChunks; i++ {
		root := make([]crypto.Hash, piecesPerChunk)
		for j := uint64(0); j < piecesPerChunk; j++ {
			fanoutOffset := (i * chunkRootsSize) + (j * crypto.HashSize)
			copy(root[j][:], fanoutBytes[fanoutOffset:])
		}
		chunkRoots = append(chunkRoots, root)
	}

	// Download roots
	var rootBytes []byte
	var blankHash crypto.Hash
	for i := uint64(0); i < numChunks; i++ {
		// Create the pieces for this chunk
		pieces := make([][]byte, len(chunkRoots[i]))
		for j := uint64(0); j < piecesPerChunk; j++ {
			// Ignore null roots
			if chunkRoots[i][j] == blankHash {
				continue
			}

			// Download the sector
			reader, err := r.SkynetDownloadByRootGet(chunkRoots[i][j], 0, modules.SectorSize, -1)
			if err != nil {
				t.Log("root", chunkRoots[i][j])
				t.Fatal(err)
			}

			// Read the sector
			sector, err := ioutil.ReadAll(reader)
			if err != nil {
				t.Fatal(err)
			}

			// Decrypt to data if needed
			if encrypted {
				key := fanoutKey.Derive(i, j)
				_, err = key.DecryptBytesInPlace(sector, 0)
				if err != nil {
					t.Fatal(err)
				}
			}

			// Add the sector to the list of pieces
			pieces[j] = sector
		}

		// Decode the erasure coded chunk
		var chunkBytes []byte
		if ec != nil {
			buf := bytes.NewBuffer(nil)
			if len(pieces) == 1 && originalPPC > 1 {
				deduped := make([][]byte, originalPPC)
				for i := range deduped {
					deduped[i] = make([]byte, len(pieces[0]))
					copy(deduped[i], pieces[0])
				}
				pieces = deduped
			}
			err = ec.Recover(pieces, chunkSize, buf)
			if err != nil {
				t.Fatal(err)
			}
			chunkBytes = buf.Bytes()
		} else {
			// The unencrypted file is not erasure coded so just read the piece
			// data directly
			for _, p := range pieces {
				chunkBytes = append(chunkBytes, p...)
			}
		}
		rootBytes = append(rootBytes, chunkBytes...)
	}

	// Truncate download data to the file length
	rootBytes = rootBytes[:size]

	// Verify bytes
	if !reflect.DeepEqual(fileData, rootBytes) {
		t.Log("FileData bytes:", fileData)
		t.Log("root bytes:", rootBytes)
		t.Error("Bytes not equal")
	}
}

// testSkynetFanoutRegression is a regression test that ensures the fanout bytes
// of a skyfile don't contain any empty hashes
func testSkynetFanoutRegression(t *testing.T, tg *siatest.TestGroup) {
	r := tg.Renters()[0]

	// Add a skykey to the renter
	sk, err := r.SkykeyCreateKeyPost("fanout", skykey.TypePrivateID)
	if err != nil {
		t.Fatal(err)
	}

	// Upload a file with a large number of parity pieces to we can be reasonable
	// confident that the upload will not fully complete before the fanout needs
	// to be generated.
	size := 2*int(modules.SectorSize) + siatest.Fuzz()
	data := fastrand.Bytes(size)
	skylink, _, _, _, err := r.UploadSkyfileCustom("regression", data, sk.Name, 20, false, nil)
	if err != nil {
		t.Fatal(err)
	}

	// Download the basesector to check the fanout bytes
	baseSectorReader, err := r.SkynetBaseSectorGet(skylink)
	if err != nil {
		t.Fatal(err)
	}
	baseSector, err := ioutil.ReadAll(baseSectorReader)
	if err != nil {
		t.Fatal(err)
	}
	_, err = skymodules.DecryptBaseSector(baseSector, sk)
	if err != nil {
		t.Fatal(err)
	}
	_, fanoutBytes, _, _, _, err := skymodules.ParseSkyfileMetadata(baseSector)
	if err != nil {
		t.Fatal(err)
	}

	// FanoutBytes should not contain any empty hashes
	for i := 0; i < len(fanoutBytes); {
		end := i + crypto.HashSize
		var emptyHash crypto.Hash
		root := fanoutBytes[i:end]
		if bytes.Equal(root, emptyHash[:]) {
			t.Fatal("empty hash found in fanout")
		}
		i = end
	}
}

// testSkynetSubDirDownload verifies downloading data from a skyfile using a
// path to download single subfiles or subdirectories
func testSkynetSubDirDownload(t *testing.T, tg *siatest.TestGroup) {
	r := tg.Renters()[0]

	body := new(bytes.Buffer)
	writer := multipart.NewWriter(body)

	dataFile1 := []byte("file1.txt")
	dataFile2 := []byte("file2.txt")
	dataFile3 := []byte("file3.txt")
	filePath1 := "a/5.f4f8b583.chunk.js"
	filePath2 := "a/5.f4f.chunk.js.map"
	filePath3 := "b/file3.txt"
	_, err := skymodules.AddMultipartFile(writer, dataFile1, "files[]", filePath1, 0600, nil)
	if err != nil {
		t.Fatal(err)
	}
	_, err = skymodules.AddMultipartFile(writer, dataFile2, "files[]", filePath2, 0600, nil)
	if err != nil {
		t.Fatal(err)
	}
	_, err = skymodules.AddMultipartFile(writer, dataFile3, "files[]", filePath3, 0640, nil)
	if err != nil {
		t.Fatal(err)
	}

	if err := writer.Close(); err != nil {
		t.Fatal(err)
	}
	reader := bytes.NewReader(body.Bytes())

	name := "testSkynetSubfileDownload"
	uploadSiaPath, err := skymodules.NewSiaPath(name)
	if err != nil {
		t.Fatal(err)
	}

	mup := skymodules.SkyfileMultipartUploadParameters{
		SiaPath:             uploadSiaPath,
		Force:               false,
		Root:                false,
		BaseChunkRedundancy: 2,
		Reader:              reader,
		ContentType:         writer.FormDataContentType(),
		Filename:            name,
	}

	skylink, _, err := r.SkynetSkyfileMultiPartPost(mup)
	if err != nil {
		t.Fatal(err)
	}

	// get all the data
	data, err := r.SkynetSkylinkConcatGet(skylink)
	if err != nil {
		t.Fatal(err)
	}
	_, metadata, err := r.SkynetMetadataGet(skylink)
	if err != nil {
		t.Fatal(err)
	}
	if metadata.Filename != name {
		t.Fatal("Unexpected filename", metadata.Filename, name)
	}
	expected := append(dataFile1, dataFile2...)
	expected = append(expected, dataFile3...)
	if !bytes.Equal(data, expected) {
		t.Fatal("Unexpected data")
	}

	// get all data for path "a"
	data, err = r.SkynetSkylinkConcatGet(fmt.Sprintf("%s/a", skylink))
	if err != nil {
		t.Fatal(err)
	}
	expected = append(dataFile1, dataFile2...)
	if !bytes.Equal(data, expected) {
		t.Fatal("Unexpected data")
	}

	// get all data for path "b"
	data, err = r.SkynetSkylinkConcatGet(fmt.Sprintf("%s/b", skylink))
	if err != nil {
		t.Fatal(err)
	}
	expected = dataFile3
	if !bytes.Equal(expected, data) {
		t.Fatal("Unexpected data")
	}
	mdF3, ok := metadata.Subfiles["b/file3.txt"]
	if !ok {
		t.Fatal("Expected subfile metadata of file3 to be present")
	}

	mdF3Expected := skymodules.SkyfileSubfileMetadata{
		FileMode:    os.FileMode(0640),
		Filename:    "b/file3.txt",
		ContentType: "text/plain; charset=utf-8",
		Offset:      uint64(len(dataFile1) + len(dataFile2)),
		Len:         uint64(len(dataFile3)),
	}
	if !reflect.DeepEqual(mdF3, mdF3Expected) {
		t.Log("expected: ", mdF3Expected)
		t.Log("actual: ", mdF3)
		t.Fatal("Unexpected subfile metadata for file 3")
	}

	// get a single sub file
	downloadFile2, err := r.SkynetSkylinkGet(fmt.Sprintf("%s/a/5.f4f.chunk.js.map", skylink))
	if err != nil {
		t.Fatal(err)
	}
	if !bytes.Equal(dataFile2, downloadFile2) {
		t.Log("expected:", dataFile2)
		t.Log("actual:", downloadFile2)
		t.Fatal("Unexpected data for file 2")
	}
}

// testSkynetDisableForce verifies the behavior of force and the header that
// allows disabling forcefully uploading a Skyfile
func testSkynetDisableForce(t *testing.T, tg *siatest.TestGroup) {
	r := tg.Renters()[0]

	// Upload Skyfile
	_, _, _, err := r.UploadNewSkyfileBlocking(t.Name(), 100, false)
	if err != nil {
		t.Fatal(err)
	}

	// Upload at same path without force, assert this fails
	_, _, _, err = r.UploadNewSkyfileBlocking(t.Name(), 100, false)
	if err == nil {
		t.Fatal("Expected the upload without force to fail but it didn't.")
	}
	if !strings.Contains(err.Error(), "already exists") {
		t.Fatal(err)
	}

	// Upload once more, but now use force. It should allow us to
	// overwrite the file at the existing path
	_, sup, _, err := r.UploadNewSkyfileBlocking(t.Name(), 100, true)
	if err != nil {
		t.Fatal(err)
	}

	// Upload using the force flag again, however now we set the
	// Skynet-Disable-Force to true, which should prevent us from uploading.
	// Because we have to pass in a custom header, we have to setup the request
	// ourselves and can not use the client.
	_, _, err = r.SkynetSkyfilePostDisableForce(sup, true)
	if err == nil {
		t.Fatal("Unexpected response")
	}
	if !strings.Contains(err.Error(), "'force' has been disabled") {
		t.Log(err)
		t.Fatalf("Unexpected response, expected error to contain a mention of the force flag but instaed received: %v", err.Error())
	}
}

// TestSkynetBlocklist verifies the functionality of the Skynet blocklist.
func TestSkynetBlocklist(t *testing.T) {
	if testing.Short() {
		t.SkipNow()
	}
	t.Parallel()

	// Create a testgroup.
	groupParams := siatest.GroupParams{
		Hosts:  3,
		Miners: 1,
	}
	groupDir := skynetTestDir(t.Name())
	tg, err := siatest.NewGroupFromTemplate(groupDir, groupParams)
	if err != nil {
		t.Fatal(err)
	}
	defer func() {
		if err := tg.Close(); err != nil {
			t.Fatal(err)
		}
	}()

	// Define a portal with dependency
	portalDir := filepath.Join(groupDir, "portal")
	portalParams := node.Renter(portalDir)
	portalParams.CreatePortal = true
	deps := &dependencies.DependencyToggleDisableDeleteBlockedFiles{}
	portalParams.RenterDeps = deps
	_, err = tg.AddNodes(portalParams)
	if err != nil {
		t.Fatal(err)
	}

	// Run subtests
	t.Run("BlocklistHash", func(t *testing.T) {
		testSkynetBlocklistHash(t, tg, deps)
	})
	t.Run("BlocklistSkylinkV1", func(t *testing.T) {
		testSkynetBlocklistSkylink(t, tg, deps, false)
	})
	t.Run("BlocklistSkylinkV2", func(t *testing.T) {
		testSkynetBlocklistSkylink(t, tg, deps, true)
	})
	t.Run("BlocklistUpgrade", func(t *testing.T) {
		testSkynetBlocklistUpgrade(t, tg)
	})
}

// testSkynetBlocklistHash tests the skynet blocklist module when submitting
// hashes of the skylink's merkleroot
func testSkynetBlocklistHash(t *testing.T, tg *siatest.TestGroup, deps *dependencies.DependencyToggleDisableDeleteBlockedFiles) {
	testSkynetBlocklist(t, tg, deps, true, false)
}

// testSkynetBlocklistSkylink tests the skynet blocklist module when submitting
// skylinks
func testSkynetBlocklistSkylink(t *testing.T, tg *siatest.TestGroup, deps *dependencies.DependencyToggleDisableDeleteBlockedFiles, isV2Skylink bool) {
	testSkynetBlocklist(t, tg, deps, false, isV2Skylink)
}

// testSkynetBlocklist tests the skynet blocklist module
func testSkynetBlocklist(t *testing.T, tg *siatest.TestGroup, deps *dependencies.DependencyToggleDisableDeleteBlockedFiles, isHash, isV2Skylink bool) {
	r := tg.Renters()[0]
	deps.DisableDeleteBlockedFiles(true)

	// Create skyfile upload params, data should be larger than a sector size to
	// test large file uploads and the deletion of their extended data.
	size := modules.SectorSize + uint64(100+siatest.Fuzz())
	skylink, sup, sshp, err := r.UploadNewSkyfileBlocking(t.Name(), size, false)
	if err != nil {
		t.Fatal(err)
	}

	// Convert to V2 Skylink
	if isV2Skylink {
		skylinkV2, err := r.NewSkylinkV2FromString(skylink)
		if err != nil {
			t.Fatal(err)
		}
		skylink = skylinkV2.Skylink.String()
	}

	// Remember the siaPaths of the blocked files
	var blockedSiaPaths []skymodules.SiaPath

	// Confirm that the skyfile and its extended info are registered with the
	// renter
	sp, err := skymodules.SkynetFolder.Join(sup.SiaPath.String())
	if err != nil {
		t.Fatal(err)
	}
	_, err = r.RenterFileRootGet(sp)
	if err != nil {
		t.Fatal(err)
	}
	spExtended, err := sp.AddSuffixStr(skymodules.ExtendedSuffix)
	if err != nil {
		t.Fatal(err)
	}
	_, err = r.RenterFileRootGet(spExtended)
	if err != nil {
		t.Fatal(err)
	}
	blockedSiaPaths = append(blockedSiaPaths, sp, spExtended)

	// Download the data
	data, err := r.SkynetSkylinkGet(skylink)
	if err != nil {
		t.Fatal(err)
	}

	// Blocklist the skylink
	var add, remove []string
	hash := crypto.HashObject(sshp.MerkleRoot)
	if isHash {
		add = []string{hash.String()}
	} else {
		add = []string{skylink}
	}
	err = r.SkynetBlocklistHashPost(add, remove, isHash)
	if err != nil {
		t.Fatal(err)
	}

	// Confirm that the Skylink is blocked by verifying the hash of the V1
	// skylink is in the blocklist
	sbg, err := r.SkynetBlocklistGet()
	if err != nil {
		t.Fatal(err)
	}
	var found bool
	for _, blocked := range sbg.Blocklist {
		if blocked == hash {
			found = true
			break
		}
	}
	if !found {
		t.Fatal("Hash not found in blocklist")
	}

	// Try to download the file behind the skylink, this should fail because of
	// the blocklist.
	_, err = r.SkynetSkylinkGet(skylink)
	if err == nil {
		t.Fatal("Download should have failed")
	}
	if !strings.Contains(err.Error(), renter.ErrSkylinkBlocked.Error()) {
		t.Fatalf("Expected error %v but got %v", renter.ErrSkylinkBlocked, err)
	}

	// Try to download the BaseSector
	_, err = r.SkynetBaseSectorGet(skylink)
	if err == nil {
		t.Fatal("BaseSector request should have failed")
	}
	if !strings.Contains(err.Error(), renter.ErrSkylinkBlocked.Error()) {
		t.Fatalf("Expected error %v but got %v", renter.ErrSkylinkBlocked, err)
	}

	// Try to download the BaseSector by Root
	_, err = r.SkynetDownloadByRootGet(sshp.MerkleRoot, 0, modules.SectorSize, -1)
	if err == nil {
		t.Fatal("DownloadByRoot request should have failed")
	}
	if !strings.Contains(err.Error(), renter.ErrSkylinkBlocked.Error()) {
		t.Fatalf("Expected error %v but got %v", renter.ErrSkylinkBlocked, err)
	}

	// Try and upload again with force as true to avoid error of path already
	// existing. Additionally need to recreate the reader again from the file
	// data. This should also fail due to the blocklist
	sup.Force = true
	sup.Reader = bytes.NewReader(data)
	_, _, err = r.SkynetSkyfilePost(sup)
	if err == nil {
		t.Fatal("Expected upload to fail")
	}
	if !strings.Contains(err.Error(), renter.ErrSkylinkBlocked.Error()) {
		t.Fatalf("Expected error %v but got %v", renter.ErrSkylinkBlocked, err)
	}

	// Verify that the SiaPath and Extended SiaPath were removed from the renter
	// due to the upload seeing the blocklist
	_, err = r.RenterFileGet(sp)
	if err == nil {
		t.Fatal("expected error for file not found")
	}
	if !strings.Contains(err.Error(), filesystem.ErrNotExist.Error()) {
		t.Fatalf("Expected error %v but got %v", filesystem.ErrNotExist, err)
	}
	_, err = r.RenterFileGet(spExtended)
	if err == nil {
		t.Fatal("expected error for file not found")
	}
	if !strings.Contains(err.Error(), filesystem.ErrNotExist.Error()) {
		t.Fatalf("Expected error %v but got %v", filesystem.ErrNotExist, err)
	}

	// Try Pinning the file, this should fail due to the blocklist
	pinlup := skymodules.SkyfilePinParameters{
		SiaPath:             sup.SiaPath,
		BaseChunkRedundancy: 2,
		Force:               true,
	}
	// Pinning is only supported for V1 Skylink
	if !isV2Skylink {
		err = r.SkynetSkylinkPinPost(skylink, pinlup)
		if err == nil {
			t.Fatal("Expected pin to fail")
		}
		if !strings.Contains(err.Error(), renter.ErrSkylinkBlocked.Error()) {
			t.Fatalf("Expected error %v but got %v", renter.ErrSkylinkBlocked, err)
		}
	}

	// Remove skylink from blocklist
	add = []string{}
	if isHash {
		remove = []string{hash.String()}
	} else {
		remove = []string{skylink}
	}
	err = r.SkynetBlocklistHashPost(add, remove, isHash)
	if err != nil {
		t.Fatal(err)
	}

	// Verify that removing the same skylink twice is a noop
	err = r.SkynetBlocklistHashPost(add, remove, isHash)
	if err != nil {
		t.Fatal(err)
	}

	// Verify that the skylink is removed from the Blocklist
	sbg, err = r.SkynetBlocklistGet()
	if err != nil {
		t.Fatal(err)
	}
	if len(sbg.Blocklist) != 0 {
		t.Fatalf("Incorrect number of blocklisted merkleroots, expected %v got %v", 0, len(sbg.Blocklist))
	}

	// Try to download the file behind the skylink. Even though the file was
	// removed from the renter node that uploaded it, it should still be
	// downloadable.
	fetchedData, err := r.SkynetSkylinkGet(skylink)
	if err != nil {
		t.Fatal(err)
	}
	if !bytes.Equal(fetchedData, data) {
		t.Error("upload and download doesn't match")
		t.Log(data)
		t.Log(fetchedData)
	}

	// Pinning is only supported for V1 Skylink
	if !isV2Skylink {
		// Pinning the skylink should also work now
		err = r.SkynetSkylinkPinPost(skylink, pinlup)
		if err != nil {
			t.Fatal(err)
		}
	}

	// Upload a normal siafile with 1-of-N redundancy
	_, rf, err := r.UploadNewFileBlocking(int(size), 1, 2, false)
	if err != nil {
		t.Fatal(err)
	}

	// Convert to a skyfile
	convertUP := skymodules.SkyfileUploadParameters{
		SiaPath: rf.SiaPath(),
	}
	convertSSHP, err := r.SkynetConvertSiafileToSkyfilePost(convertUP, rf.SiaPath())
	if err != nil {
		t.Fatal(err)
	}
	convertSkylink := convertSSHP.Skylink

	// Convert to V2 Skylink
	if isV2Skylink {
		skylinkV2, err := r.NewSkylinkV2FromString(convertSkylink)
		if err != nil {
			t.Fatal(err)
		}
		convertSkylink = skylinkV2.Skylink.String()
	}

	// Confirm there is a siafile and a skyfile
	_, err = r.RenterFileGet(rf.SiaPath())
	if err != nil {
		t.Fatal(err)
	}
	skyfilePath, err := skymodules.SkynetFolder.Join(rf.SiaPath().String())
	if err != nil {
		t.Fatal(err)
	}
	_, err = r.RenterFileRootGet(skyfilePath)
	if err != nil {
		t.Fatal(err)
	}

	// For V2 Skylinks reset the blocklist to account for pinning not being supported for V2 Skylinks.
	if isV2Skylink {
		blockedSiaPaths = []skymodules.SiaPath{}
	}

	// Make sure all blockedSiaPaths are root paths
	sp, err = skymodules.UserFolder.Join(rf.SiaPath().String())
	if err != nil {
		t.Fatal(err)
	}
	blockedSiaPaths = append(blockedSiaPaths, sp, skyfilePath)

	// Blocklist the skylink
	remove = []string{}
	convertHash := crypto.HashObject(convertSSHP.MerkleRoot)
	if isHash {
		add = []string{convertHash.String()}
	} else {
		add = []string{convertSkylink}
	}
	err = r.SkynetBlocklistHashPost(add, remove, isHash)
	if err != nil {
		t.Fatal(err)
	}

	// Verify that adding the same skylink twice is a noop
	err = r.SkynetBlocklistHashPost(add, remove, isHash)
	if err != nil {
		t.Fatal(err)
	}
	sbg, err = r.SkynetBlocklistGet()
	if err != nil {
		t.Fatal(err)
	}
	if len(sbg.Blocklist) != 1 {
		t.Fatalf("Incorrect number of blocklisted merkleroots, expected %v got %v", 1, len(sbg.Blocklist))
	}

	// Confirm skyfile download returns blocklisted error
	//
	// NOTE: Calling DownloadSkylink doesn't attempt to delete any underlying file
	_, err = r.SkynetSkylinkGet(convertSkylink)
	if err == nil || !strings.Contains(err.Error(), renter.ErrSkylinkBlocked.Error()) {
		t.Fatalf("Expected error %v but got %v", renter.ErrSkylinkBlocked, err)
	}

	// Try and convert to skylink again, should fail. Set the Force Flag to true
	// to avoid error for file already existing
	convertUP.Force = true
	_, err = r.SkynetConvertSiafileToSkyfilePost(convertUP, rf.SiaPath())
	if err == nil || !strings.Contains(err.Error(), renter.ErrSkylinkBlocked.Error()) {
		t.Fatalf("Expected error %v but got %v", renter.ErrSkylinkBlocked, err)
	}

	// This should delete the skyfile but not the siafile
	_, err = r.RenterFileGet(rf.SiaPath())
	if err != nil {
		t.Fatal(err)
	}
	_, err = r.RenterFileRootGet(skyfilePath)
	if err == nil || !strings.Contains(err.Error(), filesystem.ErrNotExist.Error()) {
		t.Fatalf("Expected error %v but got %v", filesystem.ErrNotExist, err)
	}

	// remove from blocklist
	add = []string{}
	if isHash {
		remove = []string{convertHash.String()}
	} else {
		remove = []string{convertSkylink}
	}
	err = r.SkynetBlocklistHashPost(add, remove, isHash)
	if err != nil {
		t.Fatal(err)
	}
	sbg, err = r.SkynetBlocklistGet()
	if err != nil {
		t.Fatal(err)
	}
	if len(sbg.Blocklist) != 0 {
		t.Fatalf("Incorrect number of blocklisted merkleroots, expected %v got %v", 0, len(sbg.Blocklist))
	}

	// Convert should succeed
	_, err = r.SkynetConvertSiafileToSkyfilePost(convertUP, rf.SiaPath())
	if err != nil {
		t.Fatal(err)
	}
	_, err = r.RenterFileRootGet(skyfilePath)
	if err != nil {
		t.Fatal(err)
	}

	// Adding links to the block list does not immediately delete the files, but
	// the health/bubble loops should eventually delete the files.
	//
	// First verify the test assumptions and confirm that the files still exist
	// in the renter.
	for _, siaPath := range blockedSiaPaths {
		_, err = r.RenterFileRootGet(siaPath)
		if err != nil {
			t.Log(siaPath)
			t.Fatal(err)
		}
	}

	// Disable the dependency
	deps.DisableDeleteBlockedFiles(false)

	// Add both skylinks back to the blocklist
	remove = []string{}
	if isHash {
		add = []string{hash.String(), convertHash.String()}
	} else {
		add = []string{skylink, convertSkylink}
	}
	err = r.SkynetBlocklistHashPost(add, remove, isHash)
	if err != nil {
		t.Fatal(err)
	}
	sbg, err = r.SkynetBlocklistGet()
	if err != nil {
		t.Fatal(err)
	}
	if len(sbg.Blocklist) != 2 {
		t.Fatalf("Incorrect number of blocklisted merkleroots, expected %v got %v", 2, len(sbg.Blocklist))
	}

	// Wait until all the files have been deleted
	//
	// Using 15 checks at 1 second intervals because the health loop check
	// interval in testing is 5s and there are potential error sleeps of 3s.
	if err := build.Retry(15, time.Second, func() error {
		for _, siaPath := range blockedSiaPaths {
			_, err = r.RenterFileRootGet(siaPath)
			if err == nil || !strings.Contains(err.Error(), filesystem.ErrNotExist.Error()) {
				return fmt.Errorf("File %v, not deleted; error: %v", siaPath, err)
			}
		}
		return nil
	}); err != nil {
		t.Error(err)
	}

	// Reset the blocklist for other tests
	remove = add
	add = []string{}
	err = r.SkynetBlocklistHashPost(add, remove, isHash)
	if err != nil {
		t.Fatal(err)
	}
	sbg, err = r.SkynetBlocklistGet()
	if err != nil {
		t.Fatal(err)
	}
	if len(sbg.Blocklist) != 0 {
		t.Fatalf("Incorrect number of blocklisted merkleroots, expected %v got %v", 0, len(sbg.Blocklist))
	}
}

// testSkynetBlocklistUpgrade tests the skynet blocklist module when submitting
// skylinks
func testSkynetBlocklistUpgrade(t *testing.T, tg *siatest.TestGroup) {
	// Create renterDir and renter params
	testDir := skynetTestDir(t.Name())
	renterDir := filepath.Join(testDir, "renter")
	err := os.MkdirAll(renterDir, persist.DefaultDiskPermissionsTest)
	if err != nil {
		t.Fatal(err)
	}
	params := node.Renter(testDir)

	// Load compatibility blacklist persistence
	blacklistCompatFile, err := os.Open("../../compatibility/skynetblacklistv143_siatest")
	if err != nil {
		t.Fatal(err)
	}
	blacklistPersist, err := os.Create(filepath.Join(renterDir, "skynetblacklist"))
	if err != nil {
		t.Fatal(err)
	}
	_, err = io.Copy(blacklistPersist, blacklistCompatFile)
	if err != nil {
		t.Fatal(err)
	}
	err = errors.Compose(blacklistCompatFile.Close(), blacklistPersist.Close())
	if err != nil {
		t.Fatal(err)
	}

	// Grab the Skylink that is associated with the blacklist persistence
	skylinkFile, err := os.Open("../../compatibility/skylinkv143_siatest")
	if err != nil {
		t.Fatal(err)
	}
	scanner := bufio.NewScanner(skylinkFile)
	scanner.Scan()
	skylinkStr := scanner.Text()
	var skylink skymodules.Skylink
	err = skylink.LoadString(skylinkStr)
	if err != nil {
		t.Fatal(err)
	}

	// Add the renter to the group.
	nodes, err := tg.AddNodes(params)
	if err != nil {
		t.Fatal(err)
	}
	r := nodes[0]

	// Verify there is a skylink in the now blocklist and it is the one from the
	// compatibility file
	sbg, err := r.SkynetBlocklistGet()
	if err != nil {
		t.Fatal(err)
	}
	if len(sbg.Blocklist) != 1 {
		t.Fatal("blocklist should have 1 link, found:", len(sbg.Blocklist))
	}
	hash := crypto.HashObject(skylink.MerkleRoot())
	if sbg.Blocklist[0] != hash {
		t.Fatal("unexpected hash")
	}

	// Verify trying to download the skylink fails due to it being blocked
	//
	// NOTE: It doesn't matter if there is a file associated with this Skylink
	// since the blocklist check should cause the download to fail before any look
	// ups occur.
	_, err = r.SkynetSkylinkGet(skylinkStr)
	if !strings.Contains(err.Error(), renter.ErrSkylinkBlocked.Error()) {
		t.Fatal("unexpected error:", err)
	}
}

// testSkynetPortals tests the skynet portals module.
func testSkynetPortals(t *testing.T, tg *siatest.TestGroup) {
	r := tg.Renters()[0]

	portal1 := skymodules.SkynetPortal{
		Address: modules.NetAddress("siasky.net:9980"),
		Public:  true,
	}
	// loopback address
	portal2 := skymodules.SkynetPortal{
		Address: "localhost:9980",
		Public:  true,
	}
	// address without a port
	portal3 := skymodules.SkynetPortal{
		Address: modules.NetAddress("siasky.net"),
		Public:  true,
	}

	// Add portal.
	add := []skymodules.SkynetPortal{portal1}
	remove := []modules.NetAddress{}
	err := r.SkynetPortalsPost(add, remove)
	if err != nil {
		t.Fatal(err)
	}

	// Confirm that the portal has been added.
	spg, err := r.SkynetPortalsGet()
	if err != nil {
		t.Fatal(err)
	}
	if len(spg.Portals) != 1 {
		t.Fatalf("Incorrect number of portals, expected %v got %v", 1, len(spg.Portals))
	}
	if !reflect.DeepEqual(spg.Portals[0], portal1) {
		t.Fatalf("Portals don't match, expected %v got %v", portal1, spg.Portals[0])
	}

	// Remove the portal.
	add = []skymodules.SkynetPortal{}
	remove = []modules.NetAddress{portal1.Address}
	err = r.SkynetPortalsPost(add, remove)
	if err != nil {
		t.Fatal(err)
	}

	// Confirm that the portal has been removed.
	spg, err = r.SkynetPortalsGet()
	if err != nil {
		t.Fatal(err)
	}
	if len(spg.Portals) != 0 {
		t.Fatalf("Incorrect number of portals, expected %v got %v", 0, len(spg.Portals))
	}

	// Try removing a portal that's not there.
	add = []skymodules.SkynetPortal{}
	remove = []modules.NetAddress{portal1.Address}
	err = r.SkynetPortalsPost(add, remove)
	if err == nil || !strings.Contains(err.Error(), "address "+string(portal1.Address)+" not already present in list of portals or being added") {
		t.Fatal("portal should fail to be removed")
	}

	// Try to add and remove a portal at the same time.
	add = []skymodules.SkynetPortal{portal2}
	remove = []modules.NetAddress{portal2.Address}
	err = r.SkynetPortalsPost(add, remove)
	if err != nil {
		t.Fatal(err)
	}

	// Verify that the portal was not added.
	spg, err = r.SkynetPortalsGet()
	if err != nil {
		t.Fatal(err)
	}
	if len(spg.Portals) != 0 {
		t.Fatalf("Incorrect number of portals, expected %v got %v", 0, len(spg.Portals))
	}

	// Test updating a portal's public status.
	portal1.Public = false
	add = []skymodules.SkynetPortal{portal1}
	remove = []modules.NetAddress{}
	err = r.SkynetPortalsPost(add, remove)
	if err != nil {
		t.Fatal(err)
	}

	spg, err = r.SkynetPortalsGet()
	if err != nil {
		t.Fatal(err)
	}
	if len(spg.Portals) != 1 {
		t.Fatalf("Incorrect number of portals, expected %v got %v", 1, len(spg.Portals))
	}
	if !reflect.DeepEqual(spg.Portals[0], portal1) {
		t.Fatalf("Portals don't match, expected %v got %v", portal1, spg.Portals[0])
	}

	portal1.Public = true
	add = []skymodules.SkynetPortal{portal1}
	remove = []modules.NetAddress{}
	err = r.SkynetPortalsPost(add, remove)
	if err != nil {
		t.Fatal(err)
	}

	spg, err = r.SkynetPortalsGet()
	if err != nil {
		t.Fatal(err)
	}
	if len(spg.Portals) != 1 {
		t.Fatalf("Incorrect number of portals, expected %v got %v", 1, len(spg.Portals))
	}
	if !reflect.DeepEqual(spg.Portals[0], portal1) {
		t.Fatalf("Portals don't match, expected %v got %v", portal1, spg.Portals[0])
	}

	// Test an invalid network address.
	add = []skymodules.SkynetPortal{portal3}
	remove = []modules.NetAddress{}
	err = r.SkynetPortalsPost(add, remove)
	if err == nil || !strings.Contains(err.Error(), "missing port in address") {
		t.Fatal("expected 'missing port' error")
	}

	// Test adding an existing portal with an uppercase address.
	portalUpper := portal1
	portalUpper.Address = modules.NetAddress(strings.ToUpper(string(portalUpper.Address)))
	add = []skymodules.SkynetPortal{portalUpper}
	remove = []modules.NetAddress{}
	err = r.SkynetPortalsPost(add, remove)
	// This does not currently return an error.
	if err != nil {
		t.Fatal(err)
	}

	spg, err = r.SkynetPortalsGet()
	if err != nil {
		t.Fatal(err)
	}
	if len(spg.Portals) != 2 {
		t.Fatalf("Incorrect number of portals, expected %v got %v", 2, len(spg.Portals))
	}
}

// testSkynetIncludeLayout verifies the functionality of sending
// a 'include-layout' query string parameter to the skylink GET route.
func testSkynetIncludeLayout(t *testing.T, tg *siatest.TestGroup) {
	r := tg.Renters()[0]

	// Upload a skyfile
	skylink, _, _, err := r.UploadNewSkyfileBlocking(t.Name(), 100, false)
	if err != nil {
		t.Fatal(err)
	}

	// GET without specifying the 'include-layout' query string parameter
	_, layout, err := r.SkynetSkylinkGetWithLayout(skylink, false)
	if err != nil {
		t.Fatal(err)
	}
	if !reflect.DeepEqual(layout, skymodules.SkyfileLayout{}) {
		t.Fatal("unexpected")
	}

	// GET with specifying the 'include-layout' query string parameter
	_, layout, err = r.SkynetSkylinkGetWithLayout(skylink, true)
	if err != nil {
		t.Fatal(err)
	}
	if reflect.DeepEqual(layout, skymodules.SkyfileLayout{}) {
		t.Fatal("unexpected")
	}

	// Perform a HEAD call to verify the same thing in the headers directly
	params := url.Values{}
	params.Set("include-layout", fmt.Sprintf("%t", true))
	status, header, err := r.SkynetSkylinkHeadWithParameters(skylink, params)
	if err != nil {
		t.Fatal(err)
	}
	if status != http.StatusOK {
		t.Fatalf("Unexpected status for HEAD request, expected %v but received %v", http.StatusOK, status)
	}

	strSkynetFileLayout := header.Get(api.SkynetFileLayoutHeader)
	if strSkynetFileLayout == "" {
		t.Fatal("unexpected")
	}
	var layout2 skymodules.SkyfileLayout
	layoutBytes, err := hex.DecodeString(strSkynetFileLayout)
	if err != nil {
		t.Fatal(err)
	}
	layout2.Decode(layoutBytes)
	if !reflect.DeepEqual(layout, layout2) {
		t.Fatal("unexpected")
	}
}

// testSkynetNoWorkers verifies that SkynetSkylinkGet returns an error and does
// not deadlock if there are no workers.
func testSkynetNoWorkers(t *testing.T, tg *siatest.TestGroup) {
	// Create renter, skip setting the allowance so that we can ensure there are
	// no contracts created and therefore no workers in the worker pool
	testDir := skynetTestDir(t.Name())
	renterParams := node.Renter(filepath.Join(testDir, "renter"))
	renterParams.SkipSetAllowance = true
	nodes, err := tg.AddNodes(renterParams)
	if err != nil {
		t.Fatal(err)
	}
	r := nodes[0]
	defer func() {
		err = tg.RemoveNode(r)
		if err != nil {
			t.Fatal(err)
		}
	}()

	// Since the renter doesn't have an allowance, we know the renter doesn't
	// have any contracts and therefore the worker pool will be empty. Confirm
	// that attempting to download a skylink will return an error and not dead
	// lock.
	_, err = r.SkynetSkylinkGet(skymodules.Skylink{}.String())
	if err == nil {
		t.Fatal("Error is nil, expected error due to not enough workers")
	} else if !(strings.Contains(err.Error(), skymodules.ErrNotEnoughWorkersInWorkerPool.Error()) || strings.Contains(err.Error(), "not enough workers to complete download")) {
		t.Errorf("Expected error containing '%v' but got %v", skymodules.ErrNotEnoughWorkersInWorkerPool, err)
	}
}

// testSkynetDryRunUpload verifies the --dry-run flag when uploading a Skyfile.
func testSkynetDryRunUpload(t *testing.T, tg *siatest.TestGroup) {
	r := tg.Renters()[0]
	siaPath, err := skymodules.NewSiaPath(t.Name())
	if err != nil {
		t.Fatal(err)
	}

	// verify basic skyfile upload
	//
	// NOTE: this ensure there's workers in the pool, if we remove this the test
	// fails further down the line because there are no workers
	_, _, err = r.SkynetSkyfilePost(skymodules.SkyfileUploadParameters{
		SiaPath:             siaPath,
		BaseChunkRedundancy: 2,
		Filename:            "testSkynetDryRun",
		Mode:                0640,
		Reader:              bytes.NewReader(fastrand.Bytes(100)),
	})
	if err != nil {
		t.Fatal("Expected skynet upload to be successful, instead received err:", err)
	}

	// verify you can't perform a dry-run using the force parameter
	_, _, err = r.SkynetSkyfilePost(skymodules.SkyfileUploadParameters{
		SiaPath:             siaPath,
		BaseChunkRedundancy: 2,
		Reader:              bytes.NewReader(fastrand.Bytes(100)),
		Filename:            "testSkynetDryRun",
		Mode:                0640,
		Force:               true,
		DryRun:              true,
	})
	if err == nil {
		t.Fatal("Expected failure when both 'force' and 'dryrun' parameter are given")
	}

	verifyDryRun := func(sup skymodules.SkyfileUploadParameters, dataSize int) {
		data := fastrand.Bytes(dataSize)

		sup.DryRun = true
		sup.Reader = bytes.NewReader(data)
		skylinkDry, _, err := r.SkynetSkyfilePost(sup)
		if err != nil {
			t.Fatal(err)
		}

		// verify the skylink can't be found after a dry run
		status, _, err := r.SkynetSkylinkHead(skylinkDry)
		if status != http.StatusNotFound {
			t.Fatal(fmt.Errorf("expected 404 not found when trying to fetch a skylink retrieved from a dry run, instead received status %d and err %v", status, err))
		}

		// verify the skfyile got deleted properly
		skyfilePath, err := skymodules.SkynetFolder.Join(sup.SiaPath.String())
		if err != nil {
			t.Fatal(err)
		}
		_, err = r.RenterFileRootGet(skyfilePath)
		if err == nil || !strings.Contains(err.Error(), "path does not exist") {
			t.Fatal(errors.New("skyfile not deleted after dry run"))
		}

		sup.DryRun = false
		sup.Reader = bytes.NewReader(data)
		skylink, _, err := r.SkynetSkyfilePost(sup)
		if err != nil {
			t.Fatal(err)
		}

		if skylinkDry != skylink {
			t.Log("Expected:", skylink)
			t.Log("Actual:  ", skylinkDry)
			t.Fatalf("VerifyDryRun failed for data size %db, skylink received during the dry-run is not identical to the skylink received when performing the actual upload.", dataSize)
		}
	}

	// verify dry-run of small file
	uploadSiaPath, err := skymodules.NewSiaPath(fmt.Sprintf("%s%s", t.Name(), "S"))
	if err != nil {
		t.Fatal(err)
	}
	verifyDryRun(skymodules.SkyfileUploadParameters{
		SiaPath:             uploadSiaPath,
		BaseChunkRedundancy: 2,
		Filename:            "testSkynetDryRunUploadSmall",
		Mode:                0640,
	}, 100)

	// verify dry-run of large file
	uploadSiaPath, err = skymodules.NewSiaPath(fmt.Sprintf("%s%s", t.Name(), "L"))
	if err != nil {
		t.Fatal(err)
	}
	verifyDryRun(skymodules.SkyfileUploadParameters{
		SiaPath:             uploadSiaPath,
		BaseChunkRedundancy: 2,
		Filename:            "testSkynetDryRunUploadLarge",
		Mode:                0640,
	}, int(modules.SectorSize*2)+siatest.Fuzz())
}

// testSkynetRequestTimeout verifies that the Skylink routes timeout when a
// timeout query string parameter has been passed.
func testSkynetRequestTimeout(t *testing.T, tg *siatest.TestGroup) {
	r := tg.Renters()[0]

	// Upload a skyfile
	skylink, _, _, err := r.UploadNewSkyfileBlocking(t.Name(), 100, false)
	if err != nil {
		t.Fatal(err)
	}

	// Verify we can pin it
	pinSiaPath, err := skymodules.NewSiaPath(t.Name())
	if err != nil {
		t.Fatal(err)
	}
	pinLUP := skymodules.SkyfilePinParameters{
		SiaPath:             pinSiaPath,
		Force:               true,
		Root:                false,
		BaseChunkRedundancy: 2,
	}
	err = r.SkynetSkylinkPinPost(skylink, pinLUP)
	if err != nil {
		t.Fatal(err)
	}

	// Create a renter with a timeout dependency injected
	testDir := skynetTestDir(t.Name())
	renterParams := node.Renter(filepath.Join(testDir, "renter"))
	renterParams.RenterDeps = &dependencies.DependencyTimeoutProjectDownloadByRoot{}
	nodes, err := tg.AddNodes(renterParams)
	if err != nil {
		t.Fatal(err)
	}
	r = nodes[0]
	defer func() {
		if err := tg.RemoveNode(r); err != nil {
			t.Fatal(err)
		}
	}()

	// Verify timeout on head request
	status, _, err := r.SkynetSkylinkHeadWithTimeout(skylink, 1)
	if status != http.StatusNotFound {
		t.Fatalf("Expected http.StatusNotFound for random skylink but received %v", status)
	}

	// Verify timeout on download request
	_, err = r.SkynetSkylinkGetWithTimeout(skylink, 1)
	if errors.Contains(err, renter.ErrProjectTimedOut) {
		t.Fatal("Expected download request to time out")
	}
	if !strings.Contains(err.Error(), "timed out after 1s") {
		t.Log(err)
		t.Fatal("Expected error to specify the timeout")
	}

	// Verify timeout on pin request
	err = r.SkynetSkylinkPinPostWithTimeout(skylink, pinLUP, 2*time.Second)
	if errors.Contains(err, renter.ErrProjectTimedOut) {
		t.Fatal("Expected pin request to time out")
	}
	if err == nil || !strings.Contains(err.Error(), "timed out after 2s") {
		t.Log(err)
		t.Fatal("Expected error to specify the timeout")
	}
}

// testRegressionTimeoutPanic is a regression test for a double channel close
// which happened when a timeout was hit right before a download project was
// resumed.
func testRegressionTimeoutPanic(t *testing.T, tg *siatest.TestGroup) {
	r := tg.Renters()[0]

	// Upload a skyfile
	skylink, _, _, err := r.UploadNewSkyfileBlocking(t.Name(), 100, false)
	if err != nil {
		t.Fatal(err)
	}

	// Create a renter with a BlockResumeJobDownloadUntilTimeout dependency.
	testDir := skynetTestDir(t.Name())
	renterParams := node.Renter(filepath.Join(testDir, "renter"))
	renterParams.RenterDeps = dependencies.NewDependencyBlockResumeJobDownloadUntilTimeout()
	nodes, err := tg.AddNodes(renterParams)
	if err != nil {
		t.Fatal(err)
	}
	r = nodes[0]
	defer func() {
		if err := tg.RemoveNode(r); err != nil {
			t.Fatal(err)
		}
	}()

	// Verify timeout on download request doesn't panic.
	_, err = r.SkynetSkylinkGetWithTimeout(skylink, 1)
	if errors.Contains(err, renter.ErrProjectTimedOut) {
		t.Fatal("Expected download request to time out")
	}
}

// testSkynetLargeMetadata makes sure that
func testSkynetLargeMetadata(t *testing.T, tg *siatest.TestGroup) {
	r := tg.Renters()[0]

	// Prepare a filename that's greater than a sector. That's the easiest way
	// to force the metadata to be larger than a sector.
	filename := hex.EncodeToString(fastrand.Bytes(int(modules.SectorSize + 1)))
	filedata := fastrand.Bytes(int(100 + siatest.Fuzz()))
	files := []siatest.TestFile{{Name: filename, Data: filedata}}

	// Quick fuzz on the force value so that sometimes it is set, sometimes it
	// is not.
	var force bool
	if fastrand.Intn(2) == 0 {
		force = true
	}

	// Upload the file
	//
	// Note that we use a multipart upload to avoid running into `file name too
	// long`, returned by the file system. By using a multipart upload we really
	// isolate the error returned after validating the metadata.
	_, _, _, err := r.UploadNewMultipartSkyfileBlocking(t.Name(), files, "", false, force)
	if err == nil || !strings.Contains(err.Error(), renter.ErrMetadataTooBig.Error()) {
		t.Fatal("Should fail due to ErrMetadataTooBig", err)
	}
}

// testRenameSiaPath verifies that the siapath to the skyfile can be renamed.
func testRenameSiaPath(t *testing.T, tg *siatest.TestGroup) {
	// Grab Renter
	r := tg.Renters()[0]

	// Create a skyfile
	skylink, sup, _, err := r.UploadNewSkyfileBlocking("testRenameFile", 100, false)
	if err != nil {
		t.Fatal(err)
	}
	siaPath := sup.SiaPath

	// Rename Skyfile with root set to false should fail
	err = r.RenterRenamePost(siaPath, skymodules.RandomSiaPath(), false)
	if err == nil {
		t.Error("Rename should have failed if the root flag is false")
	}
	if err != nil && !strings.Contains(err.Error(), filesystem.ErrNotExist.Error()) {
		t.Errorf("Expected error to contain %v but got %v", filesystem.ErrNotExist, err)
	}

	// Rename Skyfile with root set to true should be successful
	siaPath, err = skymodules.SkynetFolder.Join(siaPath.String())
	if err != nil {
		t.Fatal(err)
	}
	newSiaPath, err := skymodules.SkynetFolder.Join(persist.RandomSuffix())
	if err != nil {
		t.Fatal(err)
	}
	err = r.RenterRenamePost(siaPath, newSiaPath, true)
	if err != nil {
		t.Fatal(err)
	}

	// Verify the skyfile can still be downloaded
	_, err = r.SkynetSkylinkGet(skylink)
	if err != nil {
		t.Fatal(err)
	}
}

// testSkynetDefaultPath tests whether defaultPath metadata parameter works
// correctly
func testSkynetDefaultPath(t *testing.T, tg *siatest.TestGroup) {
	// Specify subtests to run
	subTests := []siatest.SubTest{
		{Name: "HasIndexNoDefaultPath", Test: testHasIndexNoDefaultPath},
		{Name: "HasIndexDisabledDefaultPath", Test: testHasIndexDisabledDefaultPath},
		{Name: "HasIndexDifferentDefaultPath", Test: testHasIndexDifferentDefaultPath},
		{Name: "HasIndexInvalidDefaultPath", Test: testHasIndexInvalidDefaultPath},
		{Name: "NoIndexDifferentDefaultPath", Test: testNoIndexDifferentDefaultPath},
		{Name: "NoIndexInvalidDefaultPath", Test: testNoIndexInvalidDefaultPath},
		{Name: "NoIndexNoDefaultPath", Test: testNoIndexNoDefaultPath},
		{Name: "NoIndexSingleFileDisabledDefaultPath", Test: testNoIndexSingleFileDisabledDefaultPath},
		{Name: "NoIndexSingleFileNoDefaultPath", Test: testNoIndexSingleFileNoDefaultPath},
	}

	// Run subtests
	for _, test := range subTests {
		t.Run(test.Name, func(t *testing.T) {
			test.Test(t, tg)
		})
	}
}

// testHasIndexNoDefaultPath Contains index.html but doesn't specify a default
// path (not disabled).
// It should return the content of index.html.
func testHasIndexNoDefaultPath(t *testing.T, tg *siatest.TestGroup) {
	r := tg.Renters()[0]
	fc1 := "File1Contents"
	fc2 := "File2Contents"
	filename := "index.html_nil"
	files := []siatest.TestFile{
		{Name: "index.html", Data: []byte(fc1)},
		{Name: "about.html", Data: []byte(fc2)},
	}
	skylink, _, _, err := r.UploadNewMultipartSkyfileBlocking(filename, files, "", false, false)
	if err != nil {
		t.Fatal("Failed to upload multipart file.", err)
	}
	content, err := r.SkynetSkylinkGet(skylink)
	if err != nil {
		t.Fatal(err)
	}
	if !bytes.Equal(content, files[0].Data) {
		t.Fatalf("Expected to get content '%s', instead got '%s'", files[0].Data, string(content))
	}
}

// testHasIndexDisabledDefaultPath Contains index.html but specifies an empty
// default path (disabled).
// It should not return an error and download the file as zip
func testHasIndexDisabledDefaultPath(t *testing.T, tg *siatest.TestGroup) {
	r := tg.Renters()[0]
	fc1 := "File1Contents"
	fc2 := "File2Contents"
	filename := "index.html_empty"
	files := []siatest.TestFile{
		{Name: "index.html", Data: []byte(fc1)},
		{Name: "about.html", Data: []byte(fc2)},
	}
	skylink, _, _, err := r.UploadNewMultipartSkyfileBlocking(filename, files, "", true, false)
	if err != nil {
		t.Fatal("Failed to upload multipart file.", err)
	}
	_, header, err := r.SkynetSkylinkHead(skylink)
	if err != nil {
		t.Fatal(err)
	}
	ct := header.Get("Content-Type")
	if ct != "application/zip" {
		t.Fatal("expected zip archive")
	}
}

// testHasIndexDifferentDefaultPath Contains index.html but specifies a
// different default, existing path.
// It should return the content of about.html.
func testHasIndexDifferentDefaultPath(t *testing.T, tg *siatest.TestGroup) {
	r := tg.Renters()[0]
	fc1 := "File1Contents"
	fc2 := "File2Contents"
	aboutHtml := "about.html"
	filename := "index.html_about.html"
	files := []siatest.TestFile{
		{Name: "index.html", Data: []byte(fc1)},
		{Name: "about.html", Data: []byte(fc2)},
	}
	skylink, _, _, err := r.UploadNewMultipartSkyfileBlocking(filename, files, aboutHtml, false, false)
	if err != nil {
		t.Fatal("Failed to upload multipart file.", err)
	}
	content, err := r.SkynetSkylinkGet(skylink)
	if err != nil {
		t.Fatal(err)
	}
	if !bytes.Equal(content, files[1].Data) {
		t.Fatalf("Expected to get content '%s', instead got '%s'", files[1].Data, string(content))
	}
}

// testHasIndexInvalidDefaultPath Contains index.html but specifies a different
// INVALID default path.
// This should fail on upload with "invalid default path provided".
func testHasIndexInvalidDefaultPath(t *testing.T, tg *siatest.TestGroup) {
	r := tg.Renters()[0]
	fc1 := "File1Contents"
	fc2 := "File2Contents"
	invalidPath := "invalid.js"
	filename := "index.html_invalid"
	files := []siatest.TestFile{
		{Name: "index.html", Data: []byte(fc1)},
		{Name: "about.html", Data: []byte(fc2)},
	}
	_, _, _, err := r.UploadNewMultipartSkyfileBlocking(filename, files, invalidPath, false, false)
	if err == nil || !strings.Contains(err.Error(), skymodules.ErrInvalidDefaultPath.Error()) {
		t.Fatalf("Expected error 'invalid default path provided', got '%+v'", err)
	}
}

// testNoIndexDifferentDefaultPath Does not contain "index.html".
// Contains about.html and specifies it as default path.
// It should return the content of about.html.
func testNoIndexDifferentDefaultPath(t *testing.T, tg *siatest.TestGroup) {
	r := tg.Renters()[0]
	fc1 := "File1Contents"
	fc2 := "File2Contents"
	aboutHtml := "about.html"
	filename := "index.js_about.html"
	files := []siatest.TestFile{
		{Name: "index.js", Data: []byte(fc1)},
		{Name: "about.html", Data: []byte(fc2)},
	}
	skylink, _, _, err := r.UploadNewMultipartSkyfileBlocking(filename, files, aboutHtml, false, false)
	if err != nil {
		t.Fatal("Failed to upload multipart file.", err)
	}
	content, err := r.SkynetSkylinkGet(skylink)
	if err != nil {
		t.Fatal(err)
	}
	if !bytes.Equal(content, files[1].Data) {
		t.Fatalf("Expected to get content '%s', instead got '%s'", files[1].Data, string(content))
	}
}

// testNoIndexInvalidDefaultPath  Does not contain index.html and specifies an
// INVALID default path.
// This should fail on upload with "invalid default path provided".
func testNoIndexInvalidDefaultPath(t *testing.T, tg *siatest.TestGroup) {
	r := tg.Renters()[0]
	fc1 := "File1Contents"
	fc2 := "File2Contents"
	invalidPath := "invalid.js"
	files := []siatest.TestFile{
		{Name: "index.js", Data: []byte(fc1)},
		{Name: "about.html", Data: []byte(fc2)},
	}
	filename := "index.js_invalid"
	_, _, _, err := r.UploadNewMultipartSkyfileBlocking(filename, files, invalidPath, false, false)
	if err == nil || !strings.Contains(err.Error(), skymodules.ErrInvalidDefaultPath.Error()) {
		t.Fatalf("Expected error 'invalid default path provided', got '%+v'", err)
	}
}

// testNoIndexNoDefaultPath Does not contain index.html and doesn't specify
// default path (not disabled).
// It should not return an error and download the file as zip
func testNoIndexNoDefaultPath(t *testing.T, tg *siatest.TestGroup) {
	r := tg.Renters()[0]
	fc1 := "File1Contents"
	fc2 := "File2Contents"
	files := []siatest.TestFile{
		{Name: "index.js", Data: []byte(fc1)},
		{Name: "about.html", Data: []byte(fc2)},
	}
	filename := "index.js_nil"
	skylink, _, _, err := r.UploadNewMultipartSkyfileBlocking(filename, files, "", false, false)
	if err != nil {
		t.Fatal("Failed to upload multipart file.", err)
	}
	_, header, err := r.SkynetSkylinkHead(skylink)
	if err != nil {
		t.Fatal(err)
	}
	ct := header.Get("Content-Type")
	if ct != "application/zip" {
		t.Fatalf("expected zip archive, got '%s'\n", ct)
	}
}

// testNoIndexSingleFileDisabledDefaultPath Does not contain "index.html".
// Contains a single file and specifies an empty default path (disabled).
// It should not return an error and download the file as zip.
func testNoIndexSingleFileDisabledDefaultPath(t *testing.T, tg *siatest.TestGroup) {
	r := tg.Renters()[0]
	fc1 := "File1Contents"
	filename := "index.js_empty"
	files := []siatest.TestFile{
		{Name: "index.js", Data: []byte(fc1)},
	}
	skylink, _, _, err := r.UploadNewMultipartSkyfileBlocking(filename, files, "", true, false)
	if err != nil {
		t.Fatal("Failed to upload multipart file.", err)
	}
	_, header, err := r.SkynetSkylinkHead(skylink)
	if err != nil {
		t.Fatal(err)
	}
	ct := header.Get("Content-Type")
	if ct != "application/zip" {
		t.Fatal("expected zip archive")
	}
}

// testNoIndexSingleFileNoDefaultPath Does not contain "index.html".
// Contains a single file and doesn't specify a default path (not disabled).
// It should serve the only file's content.
func testNoIndexSingleFileNoDefaultPath(t *testing.T, tg *siatest.TestGroup) {
	r := tg.Renters()[0]
	fc1 := "File1Contents"
	files := []siatest.TestFile{
		{Name: "index.js", Data: []byte(fc1)},
	}
	filename := "index.js"
	skylink, _, _, err := r.UploadNewMultipartSkyfileBlocking(filename, files, "", false, false)
	if err != nil {
		t.Fatal("Failed to upload multipart file.", err)
	}
	content, err := r.SkynetSkylinkGet(skylink)
	if err != nil {
		t.Fatal(err)
	}
	if !bytes.Equal(content, files[0].Data) {
		t.Fatalf("Expected to get content '%s', instead got '%s'", files[0].Data, string(content))
	}
}

// testSkynetRegistryReadWrite does some basic reads and writes on the registry
// to build out a buffer of stats.
func testSkynetRegistryReadWrite(t *testing.T, tg *siatest.TestGroup) {
	r := tg.Renters()[0]

	// Create some random skylinks to use later.
	skylink1, err := skymodules.NewSkylinkV1(crypto.HashBytes(fastrand.Bytes(100)), 0, 100)
	if err != nil {
		t.Fatal(err)
	}
	skylink2, err := skymodules.NewSkylinkV1(crypto.HashBytes(fastrand.Bytes(100)), 0, 100)
	if err != nil {
		t.Fatal(err)
	}

	// Create a signed registry value.
	sk, pk := crypto.GenerateKeyPair()
	var dataKey crypto.Hash
	fastrand.Read(dataKey[:])
	data1 := skylink1.Bytes()
	data2 := skylink2.Bytes()
	srv1 := modules.NewRegistryValue(dataKey, data1, 0, modules.RegistryTypeWithoutPubkey).Sign(sk) // rev 0
	srv2 := modules.NewRegistryValue(dataKey, data2, 1, modules.RegistryTypeWithoutPubkey).Sign(sk) // rev 1
	spk := types.SiaPublicKey{
		Algorithm: types.SignatureEd25519,
		Key:       pk[:],
	}

	// Force a refresh of the worker pool for testing.
	_, err = r.RenterWorkersGet()
	if err != nil {
		t.Fatal(err)
	}

	// Update the regisry.
	err = r.RegistryUpdate(spk, dataKey, srv1.Revision, srv1.Signature, skylink1)
	if err != nil {
		t.Fatal(err)
	}

	// Read it.
	readSRV, err := r.RegistryRead(spk, dataKey)
	if err != nil {
		t.Fatal(err)
	}
	if !reflect.DeepEqual(srv1, readSRV) {
		t.Log(srv1)
		t.Log(readSRV)
		t.Fatal("srvs don't match")
	}

	// Update the registry again, with a higher revision.
	err = r.RegistryUpdate(spk, dataKey, srv2.Revision, srv2.Signature, skylink2)
	if err != nil {
		t.Fatal(err)
	}

	// Read it.
	readSRV, err = r.RegistryRead(spk, dataKey)
	if err != nil {
		t.Fatal(err)
	}
	if !reflect.DeepEqual(srv2, readSRV) {
		t.Log(srv2)
		t.Log(readSRV)
		t.Fatal("srvs don't match")
	}

	// Update the registry again using the same revision but higher pow.
	srvHigherPoW := srv2
	slHigherPow := skylink2
	for !srvHigherPoW.HasMoreWork(srv2.RegistryValue) {
		sl, err := skymodules.NewSkylinkV1(crypto.HashBytes(fastrand.Bytes(100)), 0, 100)
		if err != nil {
			t.Fatal(err)
		}
		srvHigherPoW.Data = sl.Bytes()
		srvHigherPoW = srvHigherPoW.Sign(sk)
		slHigherPow = sl
	}
	err = r.RegistryUpdate(spk, dataKey, srvHigherPoW.Revision, srvHigherPoW.Signature, slHigherPow)
	if err != nil {
		t.Fatal(err)
	}
}

// testSkynetDefaultPath_TableTest tests all combinations of inputs in relation
// to default path.
func testSkynetDefaultPath_TableTest(t *testing.T, tg *siatest.TestGroup) {
	r := tg.Renters()[0]

	fc1 := []byte("File1Contents")
	fc2 := []byte("File2Contents. This one is longer.")

	singleFile := []siatest.TestFile{
		{Name: "about.html", Data: fc1},
	}
	singleDir := []siatest.TestFile{
		{Name: "dir/about.html", Data: fc1},
	}
	multiHasIndex := []siatest.TestFile{
		{Name: "index.html", Data: fc1},
		{Name: "about.html", Data: fc2},
	}
	multiHasIndexIndexJs := []siatest.TestFile{
		{Name: "index.html", Data: fc1},
		{Name: "index.js", Data: fc1},
		{Name: "about.html", Data: fc2},
	}
	multiNoIndex := []siatest.TestFile{
		{Name: "hello.html", Data: fc1},
		{Name: "about.html", Data: fc2},
		{Name: "dir/about.html", Data: fc2},
	}

	about := "/about.html"
	bad := "/bad.html"
	index := "/index.html"
	hello := "/hello.html"
	nonHTML := "/index.js"
	dirAbout := "/dir/about.html"
	tests := []struct {
		name                   string
		files                  []siatest.TestFile
		defaultPath            string
		disableDefaultPath     bool
		expectedContent        []byte
		expectedErrStrDownload string
		expectedErrStrUpload   string
		expectedZipArchive     bool
	}{
		{
			// Single files with valid default path.
			// OK
			name:            "single_correct",
			files:           singleFile,
			defaultPath:     about,
			expectedContent: fc1,
		},
		{
			// Single files without default path.
			// OK
			name:            "single_nil",
			files:           singleFile,
			defaultPath:     "",
			expectedContent: fc1,
		},
		{
			// Single files with default, empty default path (disabled).
			// Expect a zip archive
			name:               "single_def_empty",
			files:              singleFile,
			defaultPath:        "",
			disableDefaultPath: true,
			expectedZipArchive: true,
		},
		{
			// Single files with default, bad default path.
			// Error on upload: invalid default path
			name:                 "single_def_bad",
			files:                singleFile,
			defaultPath:          bad,
			expectedContent:      nil,
			expectedErrStrUpload: "invalid default path provided",
		},

		{
			// Single dir with default path set to a nested file.
			// Error: invalid default path.
			name:                 "single_dir_nested",
			files:                singleDir,
			defaultPath:          dirAbout,
			expectedContent:      nil,
			expectedErrStrUpload: "invalid default path provided",
		},
		{
			// Single dir without default path (not disabled).
			// OK
			name:               "single_dir_nil",
			files:              singleDir,
			defaultPath:        "",
			disableDefaultPath: false,
			expectedContent:    fc1,
		},
		{
			// Single dir with empty default path (disabled).
			// Expect a zip archive
			name:               "single_dir_def_empty",
			files:              singleDir,
			defaultPath:        "",
			disableDefaultPath: true,
			expectedZipArchive: true,
		},
		{
			// Single dir with bad default path.
			// Error on upload: invalid default path
			name:                 "single_def_bad",
			files:                singleDir,
			defaultPath:          bad,
			expectedContent:      nil,
			expectedErrStrUpload: "invalid default path provided",
		},

		{
			// Multi dir with index, correct default path.
			// OK
			name:            "multi_idx_correct",
			files:           multiHasIndex,
			defaultPath:     index,
			expectedContent: fc1,
		},
		{
			// Multi dir with index, no default path (not disabled).
			// OK
			name:               "multi_idx_nil",
			files:              multiHasIndex,
			defaultPath:        "",
			disableDefaultPath: false,
			expectedContent:    fc1,
		},
		{
			// Multi dir with index, empty default path (disabled).
			// Expect a zip archive
			name:               "multi_idx_empty",
			files:              multiHasIndex,
			defaultPath:        "",
			disableDefaultPath: true,
			expectedZipArchive: true,
		},
		{
			// Multi dir with index, non-html default path.
			// OK
			name:               "multi_idx_non_html",
			files:              multiHasIndexIndexJs,
			defaultPath:        nonHTML,
			disableDefaultPath: false,
			expectedContent:    fc1,
		},
		{
			// Multi dir with index, bad default path.
			// Error on upload: invalid default path.
			name:                 "multi_idx_bad",
			files:                multiHasIndex,
			defaultPath:          bad,
			expectedContent:      nil,
			expectedErrStrUpload: "invalid default path provided",
		},

		{
			// Multi dir with no index, correct default path.
			// OK
			name:            "multi_noidx_correct",
			files:           multiNoIndex,
			defaultPath:     hello,
			expectedContent: fc1,
		},
		{
			// Multi dir with no index, no default path (not disabled).
			// Expect a zip archive
			name:               "multi_noidx_nil",
			files:              multiNoIndex,
			defaultPath:        "",
			disableDefaultPath: false,
			expectedZipArchive: true,
		},
		{
			// Multi dir with no index, empty default path (disabled).
			// Expect a zip archive
			name:               "multi_noidx_empty",
			files:              multiNoIndex,
			defaultPath:        "",
			disableDefaultPath: true,
			expectedZipArchive: true,
		},

		{
			// Multi dir with no index, bad default path.
			// Error on upload: invalid default path.
			name:                 "multi_noidx_bad",
			files:                multiNoIndex,
			defaultPath:          bad,
			expectedContent:      nil,
			expectedErrStrUpload: "invalid default path provided",
		},
		{
			// Multi dir with both defaultPath and disableDefaultPath set.
			// Error on upload.
			name:                 "multi_defpath_disabledefpath",
			files:                multiHasIndex,
			defaultPath:          index,
			disableDefaultPath:   true,
			expectedContent:      nil,
			expectedErrStrUpload: "DefaultPath and DisableDefaultPath are mutually exclusive and cannot be set together",
		},
		{
			// Multi dir with defaultPath pointing to a non-root file..
			// Error on upload.
			name:                 "multi_nonroot_defpath",
			files:                multiNoIndex,
			defaultPath:          dirAbout,
			expectedContent:      nil,
			expectedErrStrUpload: "skyfile has invalid default path which refers to a non-root file",
		},
	}

	for _, tt := range tests {
		t.Run(tt.name, func(t *testing.T) {
			skylink, _, _, err := r.UploadNewMultipartSkyfileBlocking(tt.name, tt.files, tt.defaultPath, tt.disableDefaultPath, false)

			// verify the returned error
			if err == nil && tt.expectedErrStrUpload != "" {
				t.Fatalf("Expected error '%s', got <nil>", tt.expectedErrStrUpload)
			}
			if err != nil && (tt.expectedErrStrUpload == "" || !strings.Contains(err.Error(), tt.expectedErrStrUpload)) {
				t.Fatalf("Expected error '%s', got '%s'", tt.expectedErrStrUpload, err.Error())
			}
			if tt.expectedErrStrUpload != "" {
				return
			}

			// verify if it returned an archive if we expected it to
			if tt.expectedZipArchive {
				_, header, err := r.SkynetSkylinkHead(skylink)
				if err != nil {
					t.Fatal(err)
				}
				if header.Get("Content-Type") != "application/zip" {
					t.Fatalf("Expected Content-Type to be 'application/zip', but received '%v'", header.Get("Content-Type"))
				}
				return
			}

			// verify the contents of the skylink
			content, err := r.SkynetSkylinkGet(skylink)
			if err == nil && tt.expectedErrStrDownload != "" {
				t.Fatalf("Expected error '%s', got <nil>", tt.expectedErrStrDownload)
			}
			if err != nil && (tt.expectedErrStrDownload == "" || !strings.Contains(err.Error(), tt.expectedErrStrDownload)) {
				t.Fatalf("Expected error '%s', got '%s'", tt.expectedErrStrDownload, err.Error())
			}
			if tt.expectedErrStrDownload == "" && !bytes.Equal(content, tt.expectedContent) {
				t.Fatalf("Content mismatch! Expected %d bytes, got %d bytes.", len(tt.expectedContent), len(content))
			}
		})
	}
}

// testSkynetSingleFileNoSubfiles ensures that a single file uploaded as a
// skyfile will not have `subfiles` defined in its metadata. This is required by
// the `defaultPath` logic.
func testSkynetSingleFileNoSubfiles(t *testing.T, tg *siatest.TestGroup) {
	r := tg.Renters()[0]

	skylink, _, _, err := r.UploadNewSkyfileBlocking("testSkynetSingleFileNoSubfiles", modules.SectorSize, false)
	if err != nil {
		t.Fatal("Failed to upload a single file.", err)
	}
	_, metadata, err := r.SkynetMetadataGet(skylink)
	if err != nil {
		t.Fatal(err)
	}
	if metadata.Subfiles != nil {
		t.Fatal("Expected empty subfiles on download, got", metadata.Subfiles)
	}
}

// BenchmarkSkynet verifies the functionality of Skynet, a decentralized CDN and
// sharing platform.
// i9 - 51.01 MB/s - dbe75c8436cea64f2664e52f9489e9ac761bc058
func BenchmarkSkynetSingleSector(b *testing.B) {
	testDir := skynetTestDir(b.Name())

	// Create a testgroup.
	groupParams := siatest.GroupParams{
		Hosts:   3,
		Miners:  1,
		Portals: 1,
	}
	tg, err := siatest.NewGroupFromTemplate(testDir, groupParams)
	if err != nil {
		b.Fatal(err)
	}
	defer func() {
		if err := tg.Close(); err != nil {
			b.Fatal(err)
		}
	}()

	// Upload a file that is a single sector big.
	r := tg.Renters()[0]
	skylink, _, _, err := r.UploadNewSkyfileBlocking("foo", modules.SectorSize, false)
	if err != nil {
		b.Fatal(err)
	}

	// Sleep a bit to give the workers time to get set up.
	time.Sleep(time.Second * 5)

	// Reset the timer once the setup is done.
	b.ResetTimer()
	b.SetBytes(int64(b.N) * int64(modules.SectorSize))

	// Download the file.
	for i := 0; i < b.N; i++ {
		_, err := r.SkynetSkylinkGet(skylink)
		if err != nil {
			b.Fatal(err)
		}
	}
}

// TestFormContractBadScore makes sure that a portal won't form a contract with
// a dead score host.
func TestFormContractBadScore(t *testing.T) {
	if testing.Short() {
		t.SkipNow()
	}
	t.Parallel()
	testDir := skynetTestDir(t.Name())

	// Create a testgroup.
	groupParams := siatest.GroupParams{
		Hosts:  2,
		Miners: 1,
	}
	tg, err := siatest.NewGroupFromTemplate(testDir, groupParams)
	if err != nil {
		t.Fatal(err)
	}
	defer func() {
		if err := tg.Close(); err != nil {
			t.Fatal(err)
		}
	}()

	// Set one host to have a bad max duration.
	h := tg.Hosts()[0]
	a := siatest.DefaultAllowance
	err = h.HostModifySettingPost(client.HostParamMaxDuration, a.Period+a.RenewWindow-1)
	if err != nil {
		t.Fatal(err)
	}

	// Add a new renter.
	rt := node.RenterTemplate
	rt.SkipSetAllowance = true
	nodes, err := tg.AddNodes(rt)
	if err != nil {
		t.Fatal(err)
	}
	r := nodes[0]

	// Set the allowance.
	err = r.RenterPostAllowance(a)
	if err != nil {
		t.Fatal(err)
	}

	// Wait to give the renter some time to form contracts. Only 1 contract
	// should be formed.
	time.Sleep(time.Second * 5)
	err = siatest.CheckExpectedNumberOfContracts(r, 1, 0, 0, 0, 0, 0)
	if err != nil {
		t.Fatal(err)
	}

	// Enable portal mode and wait again. We should still only see 1 contract.
	a.PaymentContractInitialFunding = a.Funds.Div64(10)
	err = r.RenterPostAllowance(a)
	if err != nil {
		t.Fatal(err)
	}
	time.Sleep(time.Second * 5)
	err = siatest.CheckExpectedNumberOfContracts(r, 1, 0, 0, 0, 0, 0)
	if err != nil {
		t.Fatal(err)
	}
}

// TestRenewContractBadScore tests that a portal won't renew a contract with a
// host that has a dead score.
func TestRenewContractBadScore(t *testing.T) {
	if testing.Short() {
		t.SkipNow()
	}
	t.Parallel()
	testDir := skynetTestDir(t.Name())

	// Create a testgroup.
	groupParams := siatest.GroupParams{
		Hosts:  2,
		Miners: 1,
	}
	tg, err := siatest.NewGroupFromTemplate(testDir, groupParams)
	if err != nil {
		t.Fatal(err)
	}
	defer func() {
		if err := tg.Close(); err != nil {
			t.Fatal(err)
		}
	}()

	// Add a new renter.
	rt := node.RenterTemplate
	rt.SkipSetAllowance = true
	nodes, err := tg.AddNodes(rt)
	if err != nil {
		t.Fatal(err)
	}
	r := nodes[0]

	// Set the allowance. The renter should act as a portal but only form a
	// regular contract with 1 host and form the other contract with the portal.
	a := siatest.DefaultAllowance
	a.PaymentContractInitialFunding = a.Funds.Div64(10)
	a.Hosts = 1
	err = r.RenterPostAllowance(a)
	if err != nil {
		t.Fatal(err)
	}

	// Should have 2 contracts now. 1 active (regular) and 1 passive (portal).
	err = build.Retry(100, 100*time.Millisecond, func() error {
		return siatest.CheckExpectedNumberOfContracts(r, 2, 0, 0, 0, 0, 0)
	})
	if err != nil {
		t.Fatal(err)
	}

	// Set both hosts to have a bad max duration.
	hosts := tg.Hosts()
	h1, h2 := hosts[0], hosts[1]
	err = h1.HostModifySettingPost(client.HostParamMaxDuration, a.Period+a.RenewWindow-1)
	if err != nil {
		t.Fatal(err)
	}
	err = h2.HostModifySettingPost(client.HostParamMaxDuration, a.Period+a.RenewWindow-1)
	if err != nil {
		t.Fatal(err)
	}

	// Mine through a full period and renew window.
	for i := types.BlockHeight(0); i < a.Period+a.RenewWindow; i++ {
		err = tg.Miners()[0].MineBlock()
		if err != nil {
			t.Fatal(err)
		}
		time.Sleep(time.Millisecond * 10)
	}

	// There should only be 2 expired contracts.
	err = build.Retry(100, 100*time.Millisecond, func() error {
		return siatest.CheckExpectedNumberOfContracts(r, 0, 0, 0, 0, 2, 0)
	})
	if err != nil {
		t.Fatal(err)
	}
}

// TestRegistryHealth is an integration test for the /skynet/health/entry
// endpoint.
func TestRegistryHealth(t *testing.T) {
	if testing.Short() {
		t.SkipNow()
	}
	t.Parallel()
	testDir := skynetTestDir(t.Name())

	// Create a testgroup.
	groupParams := siatest.GroupParams{
		Renters: 1,
		Miners:  1,
		Hosts:   renter.MinUpdateRegistrySuccesses,
	}
	tg, err := siatest.NewGroupFromTemplate(testDir, groupParams)
	if err != nil {
		t.Fatal(err)
	}
	defer func() {
		if err := tg.Close(); err != nil {
			t.Fatal(err)
		}
	}()
	r := tg.Renters()[0]

	// Get one of the hosts' pubkey and choose one of the existing hosts to
	// be stopped later. They can't be the same host.
	allHosts := tg.Hosts()
	stoppedHost := allHosts[0]
	hpk, err := allHosts[1].HostPublicKey()
	if err != nil {
		t.Fatal(err)
	}
	hpkh := crypto.HashObject(hpk)

	// Create an entry that's a primary entry on one host but not the other.
	sk, pk := crypto.GenerateKeyPair()
	var dataKey crypto.Hash
	fastrand.Read(dataKey[:])
	spk := types.Ed25519PublicKey(pk)
	rid := modules.DeriveRegistryEntryID(spk, dataKey)

	// Helper function to check the health.
	assertHealth := func(expected skymodules.RegistryEntryHealth) error {
		// Get the health both ways.
		reh1, err := r.RegistryEntryHealth(spk, dataKey)
		if err != nil {
			return err
		}
		reh2, err := r.RegistryEntryHealthRID(rid)
		if err != nil {
			return err
		}

		// They should be the same.
		if !reflect.DeepEqual(reh1, reh2) {
			return fmt.Errorf("health responses don't match: %v %v", reh1, reh2)
		}

		if !reflect.DeepEqual(reh1, expected) {
			got := siatest.PrintJSON(reh1)
			expected := siatest.PrintJSON(expected)
			return fmt.Errorf("health doesn't match expected \n got: %v \n expected: %v", got, expected)
		}
		return nil
	}

	// TODO: Change the line below to use modules.RegistryTypeWithPubkey
	// once Sia hosts have support for setting primary entries.
	revision := fastrand.Uint64n(1000)
	srv := modules.NewRegistryValue(dataKey, hpkh[:], revision, modules.RegistryTypeWithoutPubkey).Sign(sk)

	// Update the registry.
	err = r.RegistryUpdateWithEntry(spk, srv)
	if err != nil {
		t.Fatal(err)
	}

	// Check the health.
	err = assertHealth(skymodules.RegistryEntryHealth{
		NumBestEntries:        3,
		NumEntries:            3,
		NumBestPrimaryEntries: 0,
		RevisionNumber:        srv.Revision,
	})
	if err != nil {
		t.Fatal(err)
	}

	// Add a new host.
	_, err = tg.AddNodeN(node.HostTemplate, 1)
	if err != nil {
		t.Fatal(err)
	}

	// Stop the existing host.
	if err := tg.StopNode(stoppedHost); err != nil {
		t.Fatal(err)
	}

	// Update the hosts again.
	revision++
	srv.Revision = revision
	srv = srv.Sign(sk)
	err = r.RegistryUpdateWithEntry(spk, srv)
	if err != nil {
		t.Fatal(err)
	}

	// Check the health.
	err = assertHealth(skymodules.RegistryEntryHealth{
		RevisionNumber:        revision,
		NumEntries:            uint64(len(tg.Hosts())) - 1,
		NumBestEntries:        uint64(len(tg.Hosts())) - 1,
		NumBestPrimaryEntries: 0,
	})
	if err != nil {
		t.Fatal(err)
	}

	// Restart the stopped host.
	if err := tg.StartNode(stoppedHost); err != nil {
		t.Fatal(err)
	}

	// Use a retry since the node might take a while to start.
	err = build.Retry(60, time.Second, func() error {
		// Force a refresh of the worker pool for testing.
		_, err = r.RenterWorkersGet()
		if err != nil {
			t.Fatal(err)
		}
		// Check the health against the expectation.
		// We expect len(hosts)-1 best entries since one entry is
		// outdated and does therefore not count towards the health.
		return assertHealth(skymodules.RegistryEntryHealth{
			RevisionNumber:        revision,
			NumEntries:            uint64(len(tg.Hosts())),
			NumBestEntries:        uint64(len(tg.Hosts())) - 1,
			NumBestPrimaryEntries: 0,
		})
	})
	if err != nil {
		t.Fatal(err)
	}
}

// TestRegistryUpdateRead tests setting a registry entry and reading in through
// the API.
func TestRegistryUpdateRead(t *testing.T) {
	if testing.Short() {
		t.SkipNow()
	}
	t.Parallel()
	testDir := skynetTestDir(t.Name())

	// Create a testgroup.
	groupParams := siatest.GroupParams{
		Renters: 1,
		Miners:  1,
	}
	tg, err := siatest.NewGroupFromTemplate(testDir, groupParams)
	if err != nil {
		t.Fatal(err)
	}
	defer func() {
		if err := tg.Close(); err != nil {
			t.Fatal(err)
		}
	}()
	r := tg.Renters()[0]

	// Add hosts with a latency dependency.
	deps := dependencies.NewDependencyHostBlockRPC()
	deps.Disable()
	host := node.HostTemplate
	host.HostDeps = deps
	_, err = tg.AddNodeN(host, renter.MinUpdateRegistrySuccesses)
	if err != nil {
		t.Fatal(err)
	}

	// Create some random skylinks to use later.
	skylink1, err := skymodules.NewSkylinkV1(crypto.HashBytes(fastrand.Bytes(100)), 0, 100)
	if err != nil {
		t.Fatal(err)
	}
	skylink2, err := skymodules.NewSkylinkV1(crypto.HashBytes(fastrand.Bytes(100)), 0, 100)
	if err != nil {
		t.Fatal(err)
	}
	skylink3, err := skymodules.NewSkylinkV1(crypto.HashBytes(fastrand.Bytes(100)), 0, 100)
	if err != nil {
		t.Fatal(err)
	}

	// Create a signed registry value.
	sk, pk := crypto.GenerateKeyPair()
	var dataKey crypto.Hash
	fastrand.Read(dataKey[:])
	data1 := skylink1.Bytes()
	data2 := skylink2.Bytes()
	data3 := skylink3.Bytes()
	srv1 := modules.NewRegistryValue(dataKey, data1, 0, modules.RegistryTypeWithoutPubkey).Sign(sk) // rev 0
	srv2 := modules.NewRegistryValue(dataKey, data2, 1, modules.RegistryTypeWithoutPubkey).Sign(sk) // rev 1
	srv3 := modules.NewRegistryValue(dataKey, data3, 0, modules.RegistryTypeWithoutPubkey).Sign(sk) // rev 0
	spk := types.SiaPublicKey{
		Algorithm: types.SignatureEd25519,
		Key:       pk[:],
	}

	// Force a refresh of the worker pool for testing.
	_, err = r.RenterWorkersGet()
	if err != nil {
		t.Fatal(err)
	}

	// Try to read it from the host. Shouldn't work.
	_, err = r.RegistryRead(spk, dataKey)
	if err == nil || !strings.Contains(err.Error(), renter.ErrRegistryEntryNotFound.Error()) {
		t.Fatal(err)
	}

	// Update the regisry.
	err = r.RegistryUpdate(spk, dataKey, srv1.Revision, srv1.Signature, skylink1)
	if err != nil {
		t.Fatal(err)
	}

	// Read it again. This should work.
	readSRV, err := r.RegistryRead(spk, dataKey)
	if err != nil {
		t.Fatal(err)
	}
	if !reflect.DeepEqual(srv1, readSRV) {
		t.Log(srv1)
		t.Log(readSRV)
		t.Fatal("srvs don't match")
	}

	// Update the registry again, with a higher revision.
	err = r.RegistryUpdate(spk, dataKey, srv2.Revision, srv2.Signature, skylink2)
	if err != nil {
		t.Fatal(err)
	}

	// Read it again. This should work.
	readSRV, err = r.RegistryRead(spk, dataKey)
	if err != nil {
		t.Fatal(err)
	}
	if !reflect.DeepEqual(srv2, readSRV) {
		t.Log(srv2)
		t.Log(readSRV)
		t.Fatal("srvs don't match")
	}

	// Read it again with a almost zero timeout. This should time out.
	deps.Enable()
	start := time.Now()
	readSRV, err = r.RegistryReadWithTimeout(spk, dataKey, time.Second)
	deps.Disable()
	if err == nil || !strings.Contains(err.Error(), renter.ErrRegistryLookupTimeout.Error()) {
		t.Fatal(err)
	}

	// Make sure it didn't take too long and timed out.
	if time.Since(start) > 2*time.Second {
		t.Fatalf("read took too long to time out %v > %v", time.Since(start), 2*time.Second)
	}

	// Update the registry again, with the same revision and same PoW. Should
	// work.
	err = r.RegistryUpdate(spk, dataKey, srv2.Revision, srv2.Signature, skylink2)
	if err != nil {
		t.Fatal(err)
	}

	// Update the registry again. With the same revision but higher PoW. Should work.
	srvHigherPoW := srv2
	slHigherPow := skylink2
	for !srvHigherPoW.HasMoreWork(srv2.RegistryValue) {
		sl, err := skymodules.NewSkylinkV1(crypto.HashBytes(fastrand.Bytes(100)), 0, 100)
		if err != nil {
			t.Fatal(err)
		}
		srvHigherPoW.Data = sl.Bytes()
		srvHigherPoW = srvHigherPoW.Sign(sk)
		slHigherPow = sl
	}
	err = r.RegistryUpdate(spk, dataKey, srvHigherPoW.Revision, srvHigherPoW.Signature, slHigherPow)
	if err != nil {
		t.Fatal(err)
	}

	// Update the registry again, with a lower revision. Shouldn't work.
	err = r.RegistryUpdate(spk, dataKey, srv3.Revision, srv3.Signature, skylink3)
	if err == nil || !strings.Contains(err.Error(), modules.ErrLowerRevNum.Error()) {
		t.Fatal(err)
	}

	// Update the registry again, with an invalid sig. Shouldn't work.
	var invalidSig crypto.Signature
	fastrand.Read(invalidSig[:])
	err = r.RegistryUpdate(spk, dataKey, srv3.Revision, invalidSig, skylink3)
	if err == nil || !strings.Contains(err.Error(), crypto.ErrInvalidSignature.Error()) {
		t.Fatal(err)
	}
}

// TestSkynetSkyfileStandardUploadRedundancy is a regression test that verifies
// the race that occurred in the overdrive code is properly fixed by ensuring
// the PDC is not accessed from more than one thread. This is a custom test
// seeing as it requires a 10-30 EC schema for the overdrive code to launch
// extra overdrive workers immediatelely after launching the initial workers.
// This requires a test group with at least 10 hosts and a portal with a custom
// dependency seeing as we don't allow (yet) to configure the fanout redundancy.
func TestSkynetSkyfileStandardUploadRedundancy(t *testing.T) {
	if testing.Short() {
		t.SkipNow()
	}
	t.Parallel()

	// Create a testgroup.
	groupParams := siatest.GroupParams{
		Hosts:  10,
		Miners: 1,
	}
	testDir := skynetTestDir(t.Name())
	tg, err := siatest.NewGroupFromTemplate(testDir, groupParams)
	if err != nil {
		t.Fatal(err)
	}
	defer func() {
		if err := tg.Close(); err != nil {
			t.Fatal(err)
		}
	}()

	// Add a new renter with a dependency that uploads using a 10-30 EC schema.
	rt := node.RenterTemplate
	rt.Allowance = siatest.DefaultAllowance
	rt.Allowance.Hosts = 10
	rt.Allowance.PaymentContractInitialFunding = siatest.DefaultPaymentContractInitialFunding
	rt.RenterDeps = &dependencies.DependencyStandardUploadRedundancy{}
	nodes, err := tg.AddNodes(rt)
	if err != nil {
		t.Fatal(err)
	}
	r := nodes[0]

	// Upload a large file
	ss := modules.SectorSize
	skylink, _, _, err := r.UploadNewSkyfileBlocking("largefile", ss*2, false)
	if err != nil {
		t.Fatal(err)
	}

	// Download the file, this used to trigger a race to be detected.
	_, err = r.SkynetSkylinkGet(skylink)
	if err != nil {
		t.Fatal(err)
	}
}

// TestSkynetCleanupOnError verifies files are cleaned up on upload error
func TestSkynetCleanupOnError(t *testing.T) {
	if testing.Short() {
		t.SkipNow()
	}
	t.Parallel()

	// Create a testgroup.
	groupParams := siatest.GroupParams{
		Hosts:  3,
		Miners: 1,
	}
	testDir := skynetTestDir(t.Name())
	tg, err := siatest.NewGroupFromTemplate(testDir, groupParams)
	if err != nil {
		t.Fatal(err)
	}
	defer func() {
		if err := tg.Close(); err != nil {
			t.Fatal(err)
		}
	}()

	// Create a dependency that interrupts uploads.
	deps := dependencies.NewDependencySkyfileUploadFail()

	// Add a new renter with that dependency to interrupt skyfile uploads.
	rt := node.RenterTemplate
	rt.Allowance = siatest.DefaultAllowance
	rt.Allowance.PaymentContractInitialFunding = siatest.DefaultPaymentContractInitialFunding
	rt.RenterDeps = deps
	nodes, err := tg.AddNodes(rt)
	if err != nil {
		t.Fatal(err)
	}
	r := nodes[0]

	// Create a helper function that returns true if the upload failed
	uploadFailed := func(err error) bool {
		return err != nil && strings.Contains(err.Error(), "SkyfileUploadFail")
	}

	// Create a helper function that returns true if the siapath does not exist.
	skyfileDeleted := func(path skymodules.SiaPath) bool {
		_, err = r.RenterFileRootGet(path)
		return err != nil && strings.Contains(err.Error(), filesystem.ErrNotExist.Error())
	}

	// Upload a small file
	_, small, _, err := r.UploadNewSkyfileBlocking("smallfile", 100, false)
	if !uploadFailed(err) {
		t.Fatal("unexpected error on uploading a small file", err)
	}
	smallPath, err := skymodules.SkynetFolder.Join(small.SiaPath.String())
	if err != nil {
		t.Fatal(err)
	}
	_, err = r.RenterFileRootGet(smallPath)
	if !skyfileDeleted(smallPath) {
		t.Fatal("unexpected error on getting root for a small file", err)
	}

	// Upload a large file
	ss := modules.SectorSize
	_, large, _, err := r.UploadNewSkyfileBlocking("largefile", ss*2, false)
	if !uploadFailed(err) {
		t.Fatal("unexpected error on uploading a large file", err)
	}
	largePath, err := skymodules.SkynetFolder.Join(large.SiaPath.String())
	if err != nil {
		t.Fatal(err)
	}
	if !skyfileDeleted(largePath) {
		t.Fatal("unexpected error on deleting a large file", err)
	}

	largePathExtended, err := largePath.AddSuffixStr(skymodules.ExtendedSuffix)
	if err != nil {
		t.Fatal(err)
	}
	if !skyfileDeleted(largePathExtended) {
		t.Fatal("unexpected error on deleting a large file extended", err)
	}

	// Disable the dependency and verify the files are not removed
	deps.Disable()

	// Re-upload the small file and re-test
	_, small, _, err = r.UploadNewSkyfileBlocking("smallfile", 100, true)
	if uploadFailed(err) {
		t.Fatal("unexpected error on reuploading a small file", err)
	}
	if skyfileDeleted(smallPath) {
		t.Fatal("unexpected error on deleting a reuploaded small file", err)
	}

	// Re-upload the large file and re-test
	_, large, _, err = r.UploadNewSkyfileBlocking("largefile", ss*2, true)
	if uploadFailed(err) {
		t.Fatal("unexpected error on reuploading a large file", err)
	}
	if skyfileDeleted(largePath) {
		t.Fatal("unexpected error on deleting a reuploaded large file", err)
	}
	if skyfileDeleted(largePathExtended) {
		t.Fatal("unexpected error on deleting reuploaded larde file extended", err)
	}
}

// testSkynetMetadataMonetizers verifies that skynet uploads correctly set the
// monetizers in the skyfile's metadata.
func testSkynetMetadataMonetizers(t *testing.T, tg *siatest.TestGroup) {
	r := tg.Renters()[0]

	// Create monetization.
	monetization := &skymodules.Monetization{
		License: skymodules.LicenseMonetization,
		Monetizers: []skymodules.Monetizer{
			{
				Address:  types.UnlockHash{},
				Amount:   types.SiacoinPrecision,
				Currency: skymodules.CurrencyUSD,
			},
		},
	}
	fastrand.Read(monetization.Monetizers[0].Address[:])

	// Set conversion rate and monetization base to some value to avoid error.
	err := r.RenterSetUSDConversionRate(types.NewCurrency64(1))
	if err != nil {
		t.Fatal(err)
	}
	err = r.RenterSetMonetizationBase(types.NewCurrency64(1))
	if err != nil {
		t.Fatal(err)
	}

	// Test regular small file.
	skylink, _, _, err := r.UploadNewSkyfileMonetizedBlocking("TestRegularSmall", fastrand.Bytes(1), false, monetization)
	if err != nil {
		t.Fatal(err)
	}
	_, md, err := r.SkynetMetadataGet(skylink)
	if err != nil {
		t.Fatal(err)
	}
	if !reflect.DeepEqual(md.Monetization, monetization) {
		t.Log("got", md.Monetization)
		t.Log("want", monetization)
		t.Error("wrong monetizers")
	}

	// Test regular large file.
	skylink, _, _, err = r.UploadNewSkyfileMonetizedBlocking("TestRegularLarge", fastrand.Bytes(int(modules.SectorSize)+1), false, monetization)
	if err != nil {
		t.Fatal(err)
	}
	_, md, err = r.SkynetMetadataGet(skylink)
	if err != nil {
		t.Fatal(err)
	}
	if !reflect.DeepEqual(md.Monetization, monetization) {
		t.Log("got", md.Monetization)
		t.Log("want", monetization)
		t.Error("wrong monetizers")
	}

	// Test multipart file.
	nestedFile1 := siatest.TestFile{Name: "nested/file1.html", Data: []byte("FileContents1")}
	nestedFile2 := siatest.TestFile{Name: "nested/file2.html", Data: []byte("FileContents2")}
	files := []siatest.TestFile{nestedFile1, nestedFile2}
	skylink, _, _, err = r.UploadNewMultipartSkyfileMonetizedBlocking("TestMultipartMonetized", files, "", false, false, monetization)
	if err != nil {
		t.Fatal(err)
	}
	// Download the whole thing.
	_, md, err = r.SkynetMetadataGet(skylink)
	if err != nil {
		t.Fatal(err)
	}
	if !reflect.DeepEqual(md.Monetization, monetization) {
		t.Log("got", md.Monetization)
		t.Log("want", monetization)
		t.Error("wrong monetizers")
	}
	if len(md.Subfiles) != 2 {
		t.Fatal("wrong number of subfiles")
	}

	// Test converted file.
	filesize := int(modules.SectorSize) + siatest.Fuzz()
	_, rf, err := r.UploadNewFileBlocking(filesize, 2, 1, false)
	if err != nil {
		t.Fatal(err)
	}
	sup := skymodules.SkyfileUploadParameters{
		SiaPath:      skymodules.RandomSiaPath(),
		Monetization: monetization,
	}
	sshp, err := r.SkynetConvertSiafileToSkyfilePost(sup, rf.SiaPath())
	if err != nil {
		t.Fatal("Expected conversion from Siafile to Skyfile Post to succeed.")
	}
	_, md, err = r.SkynetMetadataGet(sshp.Skylink)
	if err != nil {
		t.Fatal(err)
	}
	if !reflect.DeepEqual(md.Monetization, monetization) {
		t.Log("got", md.Monetization)
		t.Log("want", monetization)
		t.Error("wrong monetizers")
	}

	// Create zero amount monetization.
	zeroMonetization := &skymodules.Monetization{
		License: skymodules.LicenseMonetization,
		Monetizers: []skymodules.Monetizer{
			{
				Address:  types.UnlockHash{},
				Amount:   types.ZeroCurrency,
				Currency: skymodules.CurrencyUSD,
			},
		},
	}
	fastrand.Read(zeroMonetization.Monetizers[0].Address[:])

	// Test zero amount monetization.
	_, _, _, err = r.UploadNewSkyfileMonetizedBlocking("TestRegularZeroMonetizer", fastrand.Bytes(1), false, zeroMonetization)
	if err == nil || !strings.Contains(err.Error(), skymodules.ErrZeroMonetizer.Error()) {
		t.Fatal("should fail", err)
	}
	nestedFile1 = siatest.TestFile{Name: "nested/file.html", Data: []byte("FileContents")}
	files = []siatest.TestFile{nestedFile1}
	skylink, _, _, err = r.UploadNewMultipartSkyfileMonetizedBlocking("TestMultipartZeroMonetizer", files, "", false, false, zeroMonetization)
	if err == nil || !strings.Contains(err.Error(), skymodules.ErrZeroMonetizer.Error()) {
		t.Fatal("should fail", err)
	}

	// Create zero amount monetization.
	unknownMonetization := &skymodules.Monetization{
		License: skymodules.LicenseMonetization,
		Monetizers: []skymodules.Monetizer{
			{
				Address:  types.UnlockHash{},
				Amount:   types.NewCurrency64(fastrand.Uint64n(1000) + 1),
				Currency: "",
			},
		},
	}
	fastrand.Read(unknownMonetization.Monetizers[0].Address[:])

	// Test unknown currency monetization.
	_, _, _, err = r.UploadNewSkyfileMonetizedBlocking("TestRegularUnknownMonetizer", fastrand.Bytes(1), false, unknownMonetization)
	if err == nil || !strings.Contains(err.Error(), skymodules.ErrInvalidCurrency.Error()) {
		t.Fatal("should fail", err)
	}
	nestedFile1 = siatest.TestFile{Name: "nested/file.html", Data: []byte("FileContents")}
	files = []siatest.TestFile{nestedFile1}
	skylink, _, _, err = r.UploadNewMultipartSkyfileMonetizedBlocking("TestMultipartUnknownMonetizer", files, "", false, false, unknownMonetization)
	if err == nil || !strings.Contains(err.Error(), skymodules.ErrInvalidCurrency.Error()) {
		t.Fatal("should fail", err)
	}

	// Unknown license.
	unknownLicense := &skymodules.Monetization{
		License: "",
		Monetizers: []skymodules.Monetizer{
			{
				Address:  types.UnlockHash{},
				Amount:   types.NewCurrency64(fastrand.Uint64n(1000) + 1),
				Currency: skymodules.CurrencyUSD,
			},
		},
	}
	fastrand.Read(monetization.Monetizers[0].Address[:])

	// Test unknown license.
	_, _, _, err = r.UploadNewSkyfileMonetizedBlocking("TestRegularUnknownLicense", fastrand.Bytes(1), false, unknownLicense)
	if err == nil || !strings.Contains(err.Error(), skymodules.ErrUnknownLicense.Error()) {
		t.Fatal("should fail", err)
	}
}

// testSkynetMonetization tests the payout mechanism of the monetization code.
func testSkynetMonetization(t *testing.T, tg *siatest.TestGroup) {
	r := tg.Renters()[0]

	// Prepare a base of 1SC and a usd conversion rate of USD 1 == 100SC.
	mb := types.SiacoinPrecision
	cr := types.SiacoinPrecision.Mul64(100)
	err := r.RenterSetMonetizationBase(mb)
	if err != nil {
		t.Fatal(err)
	}
	err = r.RenterSetUSDConversionRate(cr)
	if err != nil {
		t.Fatal(err)
	}

	// Prepare a clean node.
	testDir := skynetTestDir(t.Name())
	monetizer, err := siatest.NewCleanNode(node.Wallet(testDir))
	if err != nil {
		t.Fatal(err)
	}

	// Connect it to the renter.
	err = r.GatewayConnectPost(monetizer.GatewayAddress())
	if err != nil {
		t.Fatal(err)
	}

	// Get an address from the monetizer.
	wag, err := monetizer.WalletAddressGet()
	if err != nil {
		t.Fatal(err)
	}
	addr := wag.Address

	// Create monetization with a $1 price to guarantee a 100% chance of payment
	// since that's equal to 100SC which is greater than the base.
	monetization := &skymodules.Monetization{
		License: skymodules.LicenseMonetization,
		Monetizers: []skymodules.Monetizer{
			{
				Address:  addr,
				Amount:   types.SiacoinPrecision, // $1
				Currency: skymodules.CurrencyUSD,
			},
		},
	}

	// Upload a file.
	skylink, _, _, err := r.UploadNewSkyfileMonetizedBlocking("Test", fastrand.Bytes(100), false, monetization)
	if err != nil {
		t.Fatal(err)
	}

	// Download it raw.
	_, err = r.SkynetSkylinkGet(skylink)
	if err != nil {
		t.Fatal(err)
	}
	// Download it with the concat format.
	_, err = r.SkynetSkylinkConcatGet(skylink)
	if err != nil {
		t.Fatal(err)
	}
	// Download it as tar.
	_, reader, err := r.SkynetSkylinkTarReaderGet(skylink)
	if err != nil {
		t.Fatal(err)
	}
	if _, err := io.Copy(ioutil.Discard, reader); err != nil {
		t.Fatal(err)
	}
	if err := reader.Close(); err != nil {
		t.Fatal(err)
	}

	// Download it as tar gz.
	_, reader, err = r.SkynetSkylinkTarGzReaderGet(skylink)
	if err != nil {
		t.Fatal(err)
	}
	if _, err := io.Copy(ioutil.Discard, reader); err != nil {
		t.Fatal(err)
	}
	if err := reader.Close(); err != nil {
		t.Fatal(err)
	}

	// Download it as zip.
	_, reader, err = r.SkynetSkylinkZipReaderGet(skylink)
	if err != nil {
		t.Fatal(err)
	}
	if _, err := io.Copy(ioutil.Discard, reader); err != nil {
		t.Fatal(err)
	}
	if err := reader.Close(); err != nil {
		t.Fatal(err)
	}

	// Wait for the miner to become aware of the txns.
	m := tg.Miners()[0]
	nTxns := 5
	err = build.Retry(100, 100*time.Millisecond, func() error {
		tgtg, err := m.TransactionPoolTransactionsGet()
		if err != nil {
			t.Fatal(err)
		}
		nFound := 0
		for _, txn := range tgtg.Transactions {
			for _, sco := range txn.SiacoinOutputs {
				if sco.UnlockHash == addr {
					nFound++
				}
			}
		}
		if nFound < nTxns {
			return fmt.Errorf("found %v out of %v txns", nFound, nTxns)
		}
		return nil
	})

	// Wait a bit more just to be safe. This catches the case where we try to
	// pay the same monetizer multiple times.
	time.Sleep(time.Second)

	// Mine a block to confirm the txn.
	err = tg.Miners()[0].MineBlock()
	if err != nil {
		t.Fatal(err)
	}

	// Wait for the balance to be updated.
	err = build.Retry(100, 100*time.Millisecond, func() error {
		// Get balance.
		wg, err := monetizer.WalletGet()
		if err != nil {
			t.Fatal(err)
		}
		// The balance should be $5 == 500SC due to 5 downloads.
		expectedBalance := types.SiacoinPrecision.Mul64(100).Mul64(uint64(nTxns))
		if !wg.ConfirmedSiacoinBalance.Equals(expectedBalance) {
			return fmt.Errorf("wrong balance: %v != %v", wg.ConfirmedSiacoinBalance, expectedBalance)
		}
		return nil
	})
	if err != nil {
		t.Fatal(err)
	}
}

// TestReadUnknownRegistryEntry makes sure that reading an unknown entry takes
// the appropriate amount of time.
func TestReadUnknownRegistryEntry(t *testing.T) {
	if testing.Short() {
		t.SkipNow()
	}
	t.Parallel()
	testDir := skynetTestDir(t.Name())

	// Create a testgroup.
	groupParams := siatest.GroupParams{
		Hosts:  1,
		Miners: 1,
	}
	tg, err := siatest.NewGroupFromTemplate(testDir, groupParams)
	if err != nil {
		t.Fatal(err)
	}
	defer func() {
		if err := tg.Close(); err != nil {
			t.Fatal(err)
		}
	}()
	rt := node.RenterTemplate
	rt.RenterDeps = &dependencies.DependencyReadRegistryBlocking{}
	nodes, err := tg.AddNodes(rt)
	if err != nil {
		t.Fatal(err)
	}
	r := nodes[0]

	// Get a random pubkey.
	var spk types.SiaPublicKey
	fastrand.Read(spk.Key)

	// Look it up.
	start := time.Now()
	_, err = r.RegistryRead(spk, crypto.Hash{})
	passed := time.Since(start)
	if err == nil || !strings.Contains(err.Error(), renter.ErrRegistryEntryNotFound.Error()) {
		t.Fatal(err)
	}

	// The time should have been less than MaxRegistryReadTimeout but greater
	// than readRegistryBackgroundTimeout.
	if passed >= renter.MaxRegistryReadTimeout || passed <= renter.ReadRegistryBackgroundTimeout {
		t.Fatalf("%v not between %v and %v", passed, renter.ReadRegistryBackgroundTimeout, renter.MaxRegistryReadTimeout)
	}

	// The remainder of the test might take a while. Only execute it in vlong
	// tests.
	if !build.VLONG {
		t.SkipNow()
	}

	// Run 200 reads to lower the p99 below the seed. Do it in batches of 10
	// reads.
	var wg sync.WaitGroup
	for i := 0; i < 20; i++ {
		for j := 0; j < 10; j++ {
			wg.Add(1)
			go func() {
				defer wg.Done()
				_, err := r.RegistryRead(spk, crypto.Hash{})
				if err == nil || !strings.Contains(err.Error(), renter.ErrRegistryEntryNotFound.Error()) {
					t.Error(err)
				}
			}()
		}
		wg.Wait()
	}

	// Verify that the estimate is lower than the timeout after multiple reads
	// with slow hosts.
	err = build.Retry(60, time.Second, func() error {
		ss, err := r.SkynetStatsGet()
		if err != nil {
			t.Fatal(err)
		}
		if ss.RegistryRead15mP99ms >= float64(renter.ReadRegistryBackgroundTimeout)/float64(time.Millisecond) {
			return fmt.Errorf("%v >= %v", ss.RegistryRead15mP99ms, renter.ReadRegistryBackgroundTimeout)
		}
		return nil
	})
	if err != nil {
		t.Fatal(err)
	}
}

// TestSkynetFeePaid tests that the renter calls paySkynetFee. The various edge
// cases of paySkynetFee and the exact amounts are tested within its unit test.
func TestSkynetFeePaid(t *testing.T) {
	if testing.Short() {
		t.SkipNow()
	}
	t.Parallel()
	testDir := skynetTestDir(t.Name())

	// Create a testgroup.
	groupParams := siatest.GroupParams{
		Hosts:  2,
		Miners: 1,
	}
	tg, err := siatest.NewGroupFromTemplate(testDir, groupParams)
	if err != nil {
		t.Fatal(err)
	}
	defer func() {
		if err := tg.Close(); err != nil {
			t.Fatal(err)
		}
	}()
	// Create an independent wallet node.
	wallet, err := siatest.NewCleanNode(node.Wallet(testDir))
	if err != nil {
		t.Fatal(err)
	}
	defer func() {
		if err := wallet.Close(); err != nil {
			t.Fatal(err)
		}
	}()
	if err != nil {
		t.Fatal(err)
	}

	// Connect it to the group.
	err = wallet.GatewayConnectPost(tg.Hosts()[0].GatewayAddress())
	if err != nil {
		t.Fatal(err)
	}

	// It should start with a 0 balance.
	balance, err := wallet.ConfirmedBalance()
	if err != nil {
		t.Fatal(err)
	}
	if !balance.IsZero() {
		t.Fatal("balance should be 0")
	}

	// Get an address.
	wag, err := wallet.WalletAddressGet()
	if err != nil {
		t.Fatal(err)
	}

	// Create a new renter that thinks the wallet's address is the fee address.
	rt := node.RenterTemplate
	deps := &dependencies.DependencyCustomSkynetAddress{}
	deps.SetAddress(wag.Address)
	rt.RenterDeps = deps
	nodes, err := tg.AddNodes(rt)
	if err != nil {
		t.Fatal(err)
	}
	r := nodes[0]

	// Upload a file.
	_, _, err = r.UploadNewFileBlocking(100, 1, 1, false)
	if err != nil {
		t.Fatal(err)
	}

	// Wait for the next payout.
	time.Sleep(skymodules.SkynetFeePayoutInterval)

	// Mine a block to confirm the txn.
	err = tg.Miners()[0].MineBlock()
	if err != nil {
		t.Fatal(err)
	}

	// Wait for some money to show up on the address.
	err = build.Retry(100, 100*time.Millisecond, func() error {
		balance, err := wallet.ConfirmedBalance()
		if err != nil {
			t.Fatal(err)
		}
		if balance.IsZero() {
			return errors.New("balance is zero")
		}
		return nil
	})
	if err != nil {
		t.Fatal(err)
	}
}

// TestSkynetPinUnpin tests pinning and unpinning a skylink
func TestSkynetPinUnpin(t *testing.T) {
	if testing.Short() {
		t.SkipNow()
	}
	t.Parallel()

	// Create group
	// Create a testgroup with 2 portals.
	groupParams := siatest.GroupParams{
		Hosts:  5,
		Miners: 1,
	}
	groupDir := skynetTestDir(t.Name())
	tg, err := siatest.NewGroupFromTemplate(groupDir, groupParams)
	if err != nil {
		t.Fatal(err)
	}
	defer func() {
		err = tg.Close()
		if err != nil {
			t.Fatal(err)
		}
	}()

	// Add portals with custom dependency
	rt := node.RenterTemplate
	rt.CreatePortal = true
	deps := &dependencies.DependencySkipUnpinRequest{}
	rt.RenterDeps = deps
	_, err = tg.AddNodeN(rt, 2)
	if err != nil {
		t.Fatal(err)
	}
	// Grab the portals
	portals := tg.Portals()
	p1 := portals[0]
	p2 := portals[1]

	// Test small Skyfile
	t.Run("SmallFile", func(t *testing.T) {
		testSkynetPinUnpin(t, p1, p2, 100, deps)
	})
	// Test Large Skyfile
	t.Run("LargeFile", func(t *testing.T) {
		testSkynetPinUnpin(t, p1, p2, 2*modules.SectorSize, deps)
	})
}

// testSkynetPinUnpin tests pinning and unpinning a skylink
func testSkynetPinUnpin(t *testing.T, p1, p2 *siatest.TestNode, fileSize uint64, deps *dependencies.DependencySkipUnpinRequest) {
	// Define helper function for checking the number of files
	fileCheck := func(p1Expected, p2Expected uint64) error {
		return build.Retry(100, 100*time.Millisecond, func() error {
			rdg, err := p1.RenterDirRootGet(skymodules.RootSiaPath())
			if err != nil {
				return err
			}
			if rdg.Directories[0].AggregateNumFiles != p1Expected {
				return fmt.Errorf("Portal 1 should have %v files but has %v", p1Expected, rdg.Directories[0].AggregateNumFiles)
			}
			rdg, err = p2.RenterDirRootGet(skymodules.RootSiaPath())
			if err != nil {
				return err
			}
			if rdg.Directories[0].AggregateNumFiles != p2Expected {
				return fmt.Errorf("Portal 2 should have %v files but has %v", p2Expected, rdg.Directories[0].AggregateNumFiles)
			}
			return nil
		})
	}

	// Makes sure the test is starting with the dependency enabled.
	deps.Enable()

	// Verify that the portals are starting with 0 files
	err := fileCheck(0, 0)
	if err != nil {
		t.Fatal(err)
	}

	// Upload from one portal
	fileName := "pinnedFile"
	skylink, sup, _, err := p1.UploadNewSkyfileBlocking(fileName, fileSize, false)
	if err != nil {
		t.Fatal(err)
	}
	siaPath := sup.SiaPath

	// A call to unpin with a random siapath should be a no-op with the dependency enabled.
	err = p1.SkynetSkylinkUnpinCustomPost(skylink, skymodules.RandomSiaPath())
	if err != nil {
		t.Fatal(err)
	}
	p1Expected := uint64(1)
	isLargeFile := fileSize > modules.SectorSize
	if isLargeFile {
		p1Expected *= 2
	}
	err = fileCheck(p1Expected, 0)
	if err != nil {
		t.Fatal(err)
	}

	// A call to unpin with the correct siaPath should delete the file.
	fullSiaPath, err := skymodules.SkynetFolder.Join(siaPath.String())
	if err != nil {
		t.Fatal(err)
	}
	err = p1.SkynetSkylinkUnpinCustomPost(skylink, fullSiaPath)
	if err != nil {
		t.Fatal(err)
	}
	err = fileCheck(0, 0)
	if err != nil {
		t.Fatal(err)
	}

	// Disable the dependecy and re-upload the siafile
	deps.Disable()
	skylink, sup, _, err = p1.UploadNewSkyfileBlocking(fileName, fileSize, false)
	if err != nil {
		t.Fatal(err)
	}
	siaPath = sup.SiaPath

	// Try pinning the link as v2. Shouldn't work.
	var slV1 skymodules.Skylink
	err = slV1.LoadString(skylink)
	if err != nil {
		t.Fatal(err)
	}
	slV2, err := p1.NewSkylinkV2(slV1)
	err = p1.SkynetSkylinkPinPost(slV2.String(), skymodules.SkyfilePinParameters{
		SiaPath: skymodules.RandomSiaPath(),
	})
	if err == nil || !strings.Contains(err.Error(), "can't pin version 2 skylink") {
		t.Fatal(err)
	}

	// Pin to the other portal a random number of times.
	//
	// This will test the case of the skylink being associated with multiple
	// files.
	numPins := 1 + fastrand.Intn(3)
	var wg sync.WaitGroup
	for i := 0; i < numPins; i++ {
		wg.Add(1)
		go func() {
			defer wg.Done()
			spp := skymodules.SkyfilePinParameters{
				SiaPath: skymodules.RandomSiaPath(),
			}
			err := p2.SkynetSkylinkPinPost(skylink, spp)
			if err != nil {
				t.Error(err)
				return
			}
		}()
	}
	wg.Wait()

	// Rename the file on Portal 1
	//
	// This will test the case of the siapath changing after upload. This also
	// pulls the siafile out of the skynet folder.
	err = p1.RenterRenamePost(fullSiaPath, skymodules.RandomSiaPath(), true)
	if err != nil {
		t.Fatal(err)
	}

	// Download from both
	//
	// NOTE: This helper also verified the bytes are equal
	err = verifyDownloadByAll(p1, p2, skylink)
	if err != nil {
		t.Fatal(err)
	}

	// Verify that each portal has the expected number of files.
	p1Expected = uint64(1)
	p2Expected := uint64(numPins)
	if isLargeFile {
		p1Expected *= 2
		p2Expected *= 2
	}
	err = fileCheck(p1Expected, p2Expected)
	if err != nil {
		t.Fatal(err)
	}

	// Unpin from both portals
	err = p1.SkynetSkylinkUnpinPost(skylink)
	if err != nil {
		t.Fatal(err)
	}
	err = p2.SkynetSkylinkUnpinPost(skylink)
	if err != nil {
		t.Fatal(err)
	}

	// Unpin the v2 skylink. Shouldn't work.
	err = p1.SkynetSkylinkUnpinPost(slV2.String())
	if err == nil || !strings.Contains(err.Error(), "can't unpin version 2 skylink") {
		t.Fatal(err)
	}
	// Verify that all the siafiles have been deleted on both portals
	err = fileCheck(0, 0)
	if err != nil {
		t.Fatal(err)
	}

	// Download from all. This still works because the data is still on the hosts.
	err = verifyDownloadByAll(p1, p2, skylink)
	if err != nil {
		t.Fatal(err)
	}
}

// testSkylinkV2Download tests downloading a file by its version 2 skylink.
func testSkylinkV2Download(t *testing.T, tg *siatest.TestGroup) {
	r := tg.Renters()[0]

	// Upload some data.
	data := fastrand.Bytes(100)
	slStr, _, _, err := r.UploadNewSkyfileWithDataBlocking(t.Name(), data, false)
	if err != nil {
		t.Fatal(err)
	}

	var skylink skymodules.Skylink
	err = skylink.LoadString(slStr)
	if err != nil {
		t.Fatal(err)
	}

	// Create a v2 link.
	skylinkV2, err := r.NewSkylinkV2(skylink)
	if err != nil {
		t.Fatal(err)
	}

	// Download the file using that link.
	downloadedDataV2, err := r.SkynetSkylinkGet(skylinkV2.String())
	if err != nil {
		t.Fatal(err)
	}

	// Download it using the v1 link.
	downloadedDataV1, err := r.SkynetSkylinkGet(slStr)
	if err != nil {
		t.Fatal(err)
	}
	// Data should match.
	if !bytes.Equal(downloadedDataV1, downloadedDataV2) {
		t.Fatal("data doesn't match")
	}
	if !bytes.Equal(downloadedDataV1, data) {
		t.Fatal("data doesn't match")
	}

	// Create a recursive v2 link of the max depth.
	recursiveLink := skylink
	var links []skymodules.Skylink
	for i := 0; i < int(renter.MaxSkylinkV2ResolvingDepth); i++ {
		slv2, err := r.NewSkylinkV2(recursiveLink)
		if err != nil {
			t.Fatal(err)
		}
		recursiveLink = slv2.Skylink
		links = append(links, slv2.Skylink)
	}

	// Download the file using that link.
	downloadedDataRecursive, err := r.SkynetSkylinkGet(recursiveLink.String())
	if err != nil {
		t.Fatal(err)
	}
	if !bytes.Equal(downloadedDataV1, downloadedDataRecursive) {
		t.Fatal("data doesn't match")
	}

	// Fetch the metadata and confirm the headers.
	mdH, _, err := r.SkynetMetadataGet(recursiveLink.String())
	if err != nil {
		t.Fatal(err)
	}
	// The skynet-skylink header should report the v1 skylink.
	if sl := mdH.Get(api.SkynetSkylinkHeader); sl != skylink.String() {
		t.Fatalf("wrong skylink %v != %v", sl, skylink.String())
	}
	// The skynet-requested-skylink should report the v2 skylink.
	if sl := mdH.Get(api.SkynetRequestedSkylinkHeader); sl != recursiveLink.String() {
		t.Fatalf("wrong skylink %v != %v", sl, recursiveLink.String())
	}

	// Fetch the header.
	_, h, err := r.SkynetSkylinkHead(recursiveLink.String())
	if err != nil {
		t.Fatal(err)
	}
	// The skynet-skylink header should report the v1 skylink.
	if sl := h.Get(api.SkynetSkylinkHeader); sl != skylink.String() {
		t.Fatalf("wrong skylink %v != %v", sl, skylink.String())
	}
	// The skynet-requested-skylink should report the v2 skylink.
	if sl := h.Get(api.SkynetRequestedSkylinkHeader); sl != recursiveLink.String() {
		t.Fatalf("wrong skylink %v != %v", sl, recursiveLink.String())
	}
	// It should contain a valid proof.
	var proof []api.RegistryHandlerGET
	err = json.Unmarshal([]byte(h.Get(api.SkynetProofHeader)), &proof)
	if err != nil {
		t.Fatal(err)
	}
	for i, rhg := range proof {
		// Parse the element into a skymodules.RegistryEntry and verify
		// it.
		data, _ := hex.DecodeString(rhg.Data)
		sigBytes, _ := hex.DecodeString(rhg.Signature)
		var sig crypto.Signature
		copy(sig[:], sigBytes)
		v := modules.NewSignedRegistryValue(rhg.DataKey, data, rhg.Revision, sig, rhg.Type)
		entry := skymodules.NewRegistryEntry(rhg.PublicKey, v)
		if err := entry.Verify(); err != nil {
			t.Fatal("verification failed", err)
		}

		// Get the current v2 link that points to the parsed entry as well as the next
		// link which is contained within its entry payload.
		currentLink := skymodules.NewSkylinkV2(entry.PubKey, entry.Tweak)
		var nextLink skymodules.Skylink
		err = nextLink.LoadBytes(data)
		if err != nil {
			t.Fatal(err)
		}
		// The current link should match the link at the opposite end of
		// the links slice.
		if currentLink.String() != links[len(links)-i-1].String() {
			t.Fatal("wrong link", currentLink, links[len(links)-i-1])
		}
		// The nextLink should match the next one. Except for the last
		// one which should match the origin v1 skylink.
		if i == len(proof)-1 && nextLink != skylink {
			t.Fatal("wrong link", nextLink, skylink)
		} else if i < len(proof)-1 && nextLink.String() != links[len(links)-i-2].String() {
			t.Fatal("wrong link", nextLink, links[len(links)-i-2])
		}
	}

	// Add another level of recursion.
	slv2, err := r.NewSkylinkV2(recursiveLink)
	if err != nil {
		t.Fatal(err)
	}
	// Download the file using that link. Should fail.
	_, err = r.SkynetSkylinkGet(slv2.String())
	if err == nil || !strings.Contains(err.Error(), renter.ErrSkylinkNesting.Error()) {
		t.Fatal("should fail to resolve v2 skylink with more than 2 layers of recursion", err)
	}

	// Resolve using resolve endpoint.
	resolvedSkylink, h, err := r.ResolveSkylinkV2Custom(skylinkV2.String(), api.DefaultSkynetRequestTimeout)
	if err != nil {
		t.Fatal(err)
	}
	if resolvedSkylink != skylink.String() {
		t.Fatal("skylink resolved wrong", resolvedSkylink, skylink.String())
	}
	skynetSkylink := h.Get(api.SkynetSkylinkHeader)
	if skynetSkylink != resolvedSkylink {
		t.Fatalf("wrong skylink header %v != %v", skynetSkylink, resolvedSkylink)
	}
	skynetRequestedSkylink := h.Get(api.SkynetRequestedSkylinkHeader)
	if skynetRequestedSkylink != skylinkV2.String() {
		t.Fatalf("wrong requested skylink header %v != %v", skynetRequestedSkylink, skylinkV2)
	}

	// Update entry to empty skylink.
	err = r.DeleteSkylinkV2(&skylinkV2)
	if err != nil {
		t.Fatal(err)
	}

	// Download the file using v2 link again.
	_, err = r.SkynetSkylinkGet(skylinkV2.String())
	if err == nil || !strings.Contains(err.Error(), renter.ErrRootNotFound.Error()) {
		t.Fatal(err)
	}
	// Resolve using resolve endpoint.
	_, err = r.ResolveSkylinkV2(skylinkV2.String())
	if err == nil || !strings.Contains(err.Error(), renter.ErrRootNotFound.Error()) {
		t.Fatal(err)
	}
}

// TestAddResponseSetIgnoreEntriesWithoutRevision makes sure that the registry
// stats are not influenced by entries that don't exist on the network.
func TestAddResponseSetIgnoreEntriesWithoutRevision(t *testing.T) {
	if testing.Short() {
		t.SkipNow()
	}
	t.Parallel()
	testDir := skynetTestDir(t.Name())

	// Create a testgroup.
	groupParams := siatest.GroupParams{
		Renters: 1,
		Miners:  1,
		Hosts:   2,
	}
	tg, err := siatest.NewGroupFromTemplate(testDir, groupParams)
	if err != nil {
		t.Fatal(err)
	}
	defer func() {
		if err := tg.Close(); err != nil {
			t.Fatal(err)
		}
	}()
	r := tg.Renters()[0]

	_, pk := crypto.GenerateKeyPair()
	spk := types.Ed25519PublicKey(pk)

	ssg, err := r.SkynetStatsGet()
	if err != nil {
		t.Fatal(err)
	}
	p99Before := ssg.RegistryRead15mP99ms

	for i := 0; i < 100; i++ {
		_, err := r.RegistryRead(spk, crypto.Hash{})
		if err == nil || !strings.Contains(err.Error(), renter.ErrRegistryEntryNotFound.Error()) {
			t.Fatal(err)
		}
	}

	ssg, err = r.SkynetStatsGet()
	if err != nil {
		t.Fatal(err)
	}
	p99After := ssg.RegistryRead15mP99ms

	if p99Before != p99After {
		t.Fatal("p99 changed", p99Before, p99After)
	}
	t.Log("p99")
}

// TestSkynetSkylinkHealth tests the /skynet/health/skylink endpoint.
func TestSkynetSkylinkHealth(t *testing.T) {
	if testing.Short() {
		t.SkipNow()
	}
	t.Parallel()

	// Define the parameters.
	groupParams := siatest.GroupParams{
		Hosts:   modules.RenterDefaultDataPieces + modules.RenterDefaultParityPieces,
		Miners:  1,
		Renters: 1,
	}
	groupDir := skynetTestDir(t.Name())

	// Create a testgroup.
	tg, err := siatest.NewGroupFromTemplate(groupDir, groupParams)
	if err != nil {
		t.Fatal(errors.AddContext(err, "failed to create group"))
	}
	defer func() {
		if err := tg.Close(); err != nil {
			t.Fatal(err)
		}
	}()
	r := tg.Renters()[0]

	// helper function for asserting health
	assertHealth := func(skylink string, baseSectorRedundancy uint64, fanoutHealth float64) error {
		// Get the health.
		var sl skymodules.Skylink
		if err := sl.LoadString(skylink); err != nil {
			t.Fatal(err)
		}
		sh, err := r.SkylinkHealthGET(sl)
		if err != nil {
			return err
		}
		if sh.BaseSectorRedundancy != baseSectorRedundancy {
			return fmt.Errorf("wrong base sector redundancy %v != %v", sh.BaseSectorRedundancy, baseSectorRedundancy)
		}
		if sh.FanoutEffectiveRedundancy != fanoutHealth {
			return fmt.Errorf("fanout not healthy %v != %v", sh.FanoutEffectiveRedundancy, fanoutHealth)
		}
		dataPieces := uint8(skymodules.RenterDefaultDataPieces)
		parityPieces := uint8(skymodules.RenterDefaultParityPieces)
		if sh.FanoutDataPieces != dataPieces {
			return fmt.Errorf("invalid datapieces %v != %v", sh.FanoutDataPieces, dataPieces)
		}
		if sh.FanoutParityPieces != parityPieces {
			return fmt.Errorf("invalid paritypieces %v != %v", sh.FanoutParityPieces, parityPieces)
		}
		for i, health := range sh.FanoutRedundancy {
			if health != fanoutHealth {
				return fmt.Errorf("chunk %v not healthy %v != %v", i, health, fanoutHealth)
			}
		}
		return nil
	}

	// Upload a file with multiple chunks.
	size := modules.SectorSize * 3
	skylink, _, _, err := r.UploadNewSkyfileBlocking(t.Name(), size, false)
	if err != nil {
		t.Fatal(err)
	}

	// Assert its health. The piece should be on 5 hosts and only 1
	// datapiece is needed so the health should be 5.
	err = build.Retry(100, 100*time.Millisecond, func() error {
		return assertHealth(skylink, siatest.DefaulTestingBaseChunkRedundancy, 5)
	})
	if err != nil {
		t.Fatal(err)
	}

	// Upload another file but encrypted. This makes sure we test encrypted
	// skylinks as well as fanouts that can't be compressed.
	_, err = r.SkykeyCreateKeyPost("key", skykey.TypePrivateID)
	if err != nil {
		t.Fatal(err)
	}
	skylink2BaseSectorRedundancy := uint64(5)
	skylink2, _, _, err := r.UploadSkyfileBlockingCustom(t.Name()+"2", fastrand.Bytes(int(size)), "key", uint8(skylink2BaseSectorRedundancy), false, nil)
	if err != nil {
		t.Fatal(err)
	}

	// Assert its health. Same as before.
	err = assertHealth(skylink2, skylink2BaseSectorRedundancy, 5)
	if err != nil {
		t.Fatal(err)
	}

	// Take two hosts offline.
	hosts := tg.Hosts()
	for i := 0; i < 2; i++ {
		err = tg.RemoveNode(hosts[i])
		if err != nil {
			t.Fatal(err)
		}
	}

	// Check health again.
	// The first file should either have a base sector redundancy of 0 to 2
	// depending on whether the hosts we took offline had a piece. 2 of the
	// fanout pieces are missing so the health is 3 instead of 5.
	err1 := assertHealth(skylink, siatest.DefaulTestingBaseChunkRedundancy-2, 3)
	err2 := assertHealth(skylink, siatest.DefaulTestingBaseChunkRedundancy-1, 3)
	err3 := assertHealth(skylink, siatest.DefaulTestingBaseChunkRedundancy, 3)
	if err1 != nil && err2 != nil && err3 != nil {
		t.Fatal(errors.Compose(err1, err2))
	}
	// The second file should have a base sector redundancy of 3. 2 of the
	// fanout pieces are missing so the health is 3 again.
	err = assertHealth(skylink2, skylink2BaseSectorRedundancy-2, 3)
	if err != nil {
		t.Fatal(err)
	}
}

<<<<<<< HEAD
// TestRegistryReadRepair tests if reading a registry entry repair the entry on
// the network.
func TestRegistryReadRepair(t *testing.T) {
=======
// TestHostLosingRegistryEntry tests the edge case where a host forgets about a
// registry entry that we have fetched before.
func TestHostLosingRegistryEntry(t *testing.T) {
>>>>>>> efbfcc95
	if testing.Short() {
		t.SkipNow()
	}
	t.Parallel()
	testDir := skynetTestDir(t.Name())

	// Create a testgroup.
	groupParams := siatest.GroupParams{
<<<<<<< HEAD
		Hosts:   renter.MinUpdateRegistrySuccesses,
		Renters: 1,
		Miners:  1,
=======
		Miners: 1,
		Hosts:  renter.MinUpdateRegistrySuccesses,
>>>>>>> efbfcc95
	}
	tg, err := siatest.NewGroupFromTemplate(testDir, groupParams)
	if err != nil {
		t.Fatal(err)
	}
	defer func() {
		if err := tg.Close(); err != nil {
			t.Fatal(err)
		}
	}()
<<<<<<< HEAD
	r := tg.Renters()[0]

	// Create a random skylink.
	skylink, err := skymodules.NewSkylinkV1(crypto.HashBytes(fastrand.Bytes(100)), 0, 100)
=======

	// Add renter with a special dependency.
	deps := dependencies.NewDependencyReadRegistryNoEntry()
	deps.Disable()
	params := node.RenterTemplate
	params.RenterDeps = deps
	_, err = tg.AddNodes(params)
>>>>>>> efbfcc95
	if err != nil {
		t.Fatal(err)
	}

<<<<<<< HEAD
	// Create a signed registry value.
	sk, pk := crypto.GenerateKeyPair()
	var dataKey crypto.Hash
	fastrand.Read(dataKey[:])
	data := skylink.Bytes()
	srv := modules.NewRegistryValue(dataKey, data, 0, modules.RegistryTypeWithoutPubkey).Sign(sk) // rev 0
	spk := types.SiaPublicKey{
		Algorithm: types.SignatureEd25519,
		Key:       pk[:],
	}

	// Update the regisry.
	err = r.RegistryUpdate(spk, dataKey, srv.Revision, srv.Signature, skylink)
=======
	// Set an entry.
	r := tg.Renters()[0]
	sk, pk := crypto.GenerateKeyPair()
	spk := types.Ed25519PublicKey(pk)
	srv := modules.NewRegistryValue(crypto.Hash{}, []byte{}, 0, modules.RegistryTypeWithoutPubkey).Sign(sk)
	err = r.RegistryUpdateWithEntry(spk, srv)
>>>>>>> efbfcc95
	if err != nil {
		t.Fatal(err)
	}

<<<<<<< HEAD
	// Check the health of the entry.
	reh, err := r.RegistryEntryHealth(spk, dataKey)
	if err != nil {
		t.Fatal(err)
	}
	if reh.NumBestEntries != uint64(renter.MinUpdateRegistrySuccesses) {
		t.Fatal("wrong number of entries", reh.NumBestEntries, renter.MinUpdateRegistrySuccesses)
	}

	// Add another host. This host won't have the entry.
	_, err = tg.AddNodeN(node.HostTemplate, 1)
	if err != nil {
		t.Fatal(err)
	}

	// Read the entry. This should work and also repair the new host.
	readSRV, err := r.RegistryRead(spk, dataKey)
	if err != nil {
		t.Fatal(err)
	}
	if !reflect.DeepEqual(srv, readSRV) {
		t.Log(srv)
		t.Log(readSRV)
		t.Fatal("srvs don't match")
	}

	// Check the health of the entry again. Should find 1 more entry.
	err = build.Retry(100, 100*time.Millisecond, func() error {
		reh, err = r.RegistryEntryHealth(spk, dataKey)
		if err != nil {
			return err
		}
		if reh.NumBestEntries != uint64(renter.MinUpdateRegistrySuccesses)+1 {
			return fmt.Errorf("wrong number of entries %v != %v", reh.NumBestEntries, renter.MinUpdateRegistrySuccesses+1)
		}
		return nil
	})
	if err != nil {
=======
	// Enable the dependency and try to read it. Should fail for all
	// workers and therefore error out.
	deps.Enable()
	_, err = r.RegistryRead(spk, srv.Tweak)
	if err == nil || !strings.Contains(err.Error(), renter.ErrRegistryEntryNotFound.Error()) {
>>>>>>> efbfcc95
		t.Fatal(err)
	}
}<|MERGE_RESOLUTION|>--- conflicted
+++ resolved
@@ -5805,15 +5805,9 @@
 	}
 }
 
-<<<<<<< HEAD
-// TestRegistryReadRepair tests if reading a registry entry repair the entry on
-// the network.
-func TestRegistryReadRepair(t *testing.T) {
-=======
 // TestHostLosingRegistryEntry tests the edge case where a host forgets about a
 // registry entry that we have fetched before.
 func TestHostLosingRegistryEntry(t *testing.T) {
->>>>>>> efbfcc95
 	if testing.Short() {
 		t.SkipNow()
 	}
@@ -5822,14 +5816,8 @@
 
 	// Create a testgroup.
 	groupParams := siatest.GroupParams{
-<<<<<<< HEAD
-		Hosts:   renter.MinUpdateRegistrySuccesses,
-		Renters: 1,
-		Miners:  1,
-=======
 		Miners: 1,
 		Hosts:  renter.MinUpdateRegistrySuccesses,
->>>>>>> efbfcc95
 	}
 	tg, err := siatest.NewGroupFromTemplate(testDir, groupParams)
 	if err != nil {
@@ -5840,12 +5828,6 @@
 			t.Fatal(err)
 		}
 	}()
-<<<<<<< HEAD
-	r := tg.Renters()[0]
-
-	// Create a random skylink.
-	skylink, err := skymodules.NewSkylinkV1(crypto.HashBytes(fastrand.Bytes(100)), 0, 100)
-=======
 
 	// Add renter with a special dependency.
 	deps := dependencies.NewDependencyReadRegistryNoEntry()
@@ -5853,12 +5835,61 @@
 	params := node.RenterTemplate
 	params.RenterDeps = deps
 	_, err = tg.AddNodes(params)
->>>>>>> efbfcc95
-	if err != nil {
-		t.Fatal(err)
-	}
-
-<<<<<<< HEAD
+	if err != nil {
+		t.Fatal(err)
+	}
+
+	// Set an entry.
+	r := tg.Renters()[0]
+	sk, pk := crypto.GenerateKeyPair()
+	spk := types.Ed25519PublicKey(pk)
+	srv := modules.NewRegistryValue(crypto.Hash{}, []byte{}, 0, modules.RegistryTypeWithoutPubkey).Sign(sk)
+	err = r.RegistryUpdateWithEntry(spk, srv)
+	if err != nil {
+		t.Fatal(err)
+	}
+
+	// Enable the dependency and try to read it. Should fail for all
+	// workers and therefore error out.
+	deps.Enable()
+	_, err = r.RegistryRead(spk, srv.Tweak)
+	if err == nil || !strings.Contains(err.Error(), renter.ErrRegistryEntryNotFound.Error()) {
+		t.Fatal(err)
+	}
+}
+
+// TestRegistryReadRepair tests if reading a registry entry repair the entry on
+// the network.
+func TestRegistryReadRepair(t *testing.T) {
+	if testing.Short() {
+		t.SkipNow()
+	}
+	t.Parallel()
+	testDir := skynetTestDir(t.Name())
+
+	// Create a testgroup.
+	groupParams := siatest.GroupParams{
+		Hosts:   renter.MinUpdateRegistrySuccesses,
+		Renters: 1,
+		Miners:  1,
+	}
+	tg, err := siatest.NewGroupFromTemplate(testDir, groupParams)
+	if err != nil {
+		t.Fatal(err)
+	}
+	defer func() {
+		if err := tg.Close(); err != nil {
+			t.Fatal(err)
+		}
+	}()
+	r := tg.Renters()[0]
+
+	// Create a random skylink.
+	skylink, err := skymodules.NewSkylinkV1(crypto.HashBytes(fastrand.Bytes(100)), 0, 100)
+	if err != nil {
+		t.Fatal(err)
+	}
+
 	// Create a signed registry value.
 	sk, pk := crypto.GenerateKeyPair()
 	var dataKey crypto.Hash
@@ -5872,19 +5903,10 @@
 
 	// Update the regisry.
 	err = r.RegistryUpdate(spk, dataKey, srv.Revision, srv.Signature, skylink)
-=======
-	// Set an entry.
-	r := tg.Renters()[0]
-	sk, pk := crypto.GenerateKeyPair()
-	spk := types.Ed25519PublicKey(pk)
-	srv := modules.NewRegistryValue(crypto.Hash{}, []byte{}, 0, modules.RegistryTypeWithoutPubkey).Sign(sk)
-	err = r.RegistryUpdateWithEntry(spk, srv)
->>>>>>> efbfcc95
-	if err != nil {
-		t.Fatal(err)
-	}
-
-<<<<<<< HEAD
+	if err != nil {
+		t.Fatal(err)
+	}
+
 	// Check the health of the entry.
 	reh, err := r.RegistryEntryHealth(spk, dataKey)
 	if err != nil {
@@ -5923,13 +5945,6 @@
 		return nil
 	})
 	if err != nil {
-=======
-	// Enable the dependency and try to read it. Should fail for all
-	// workers and therefore error out.
-	deps.Enable()
-	_, err = r.RegistryRead(spk, srv.Tweak)
-	if err == nil || !strings.Contains(err.Error(), renter.ErrRegistryEntryNotFound.Error()) {
->>>>>>> efbfcc95
 		t.Fatal(err)
 	}
 }