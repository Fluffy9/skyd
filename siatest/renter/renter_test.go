--- conflicted
+++ resolved
@@ -301,11 +301,8 @@
 		{"TestValidateSiaPath", testValidateSiaPath},
 		{"TestNextPeriod", testNextPeriod},
 		{"TestDownloadServedFromDisk", testDownloadServedFromDisk},
-<<<<<<< HEAD
 		{"TestDownloadFromSiaFile", testDownloadFromSiaFile},
-=======
 		{"TestDirMode", testDirMode},
->>>>>>> 1887c376
 	}
 
 	// Run tests
