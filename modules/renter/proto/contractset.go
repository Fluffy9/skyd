--- conflicted
+++ resolved
@@ -22,15 +22,6 @@
 // purpose is to serialize modifications to individual contracts, as well as
 // to provide operations on the set as a whole.
 type ContractSet struct {
-<<<<<<< HEAD
-	contracts map[types.FileContractID]*SafeContract
-	pubKeys   map[string]types.FileContractID
-	deps      modules.Dependencies
-	dir       string
-	mu        sync.Mutex
-	staticRL  *ratelimit.RateLimit
-	wal       *writeaheadlog.WAL
-=======
 	contracts  map[types.FileContractID]*SafeContract
 	pubKeys    map[string]types.FileContractID
 	staticDeps modules.Dependencies
@@ -38,7 +29,6 @@
 	mu         sync.Mutex
 	staticRL   *ratelimit.RateLimit
 	staticWal  *writeaheadlog.WAL
->>>>>>> f686e3c0
 }
 
 // Acquire looks up the contract for the specified host key and locks it before
@@ -137,21 +127,6 @@
 	c.revisionMu.Unlock()
 }
 
-<<<<<<< HEAD
-=======
-// RateLimits sets the bandwidth limits for connections created by the
-// contractSet.
-func (cs *ContractSet) RateLimits() (readBPS int64, writeBPS int64, packetSize uint64) {
-	return cs.staticRL.Limits()
-}
-
-// SetRateLimits sets the bandwidth limits for connections created by the
-// contractSet.
-func (cs *ContractSet) SetRateLimits(readBPS int64, writeBPS int64, packetSize uint64) {
-	cs.staticRL.SetLimits(readBPS, writeBPS, packetSize)
-}
-
->>>>>>> f686e3c0
 // View returns a copy of the contract with the specified host key. The
 // contracts is not locked. Certain fields, including the MerkleRoots, are set
 // to nil for safety reasons. If the contract is not present in the set, View
@@ -224,20 +199,13 @@
 		contracts: make(map[types.FileContractID]*SafeContract),
 		pubKeys:   make(map[string]types.FileContractID),
 
-<<<<<<< HEAD
-		deps:     deps,
-		dir:      dir,
-		staticRL: rl,
-		wal:      wal,
-	}
-=======
 		staticDeps: deps,
 		staticDir:  dir,
+		staticRL:   rl,
 		staticWal:  wal,
 	}
 	// Set the initial rate limit to 'unlimited' bandwidth with 4kib packets.
 	cs.staticRL = ratelimit.NewRateLimit(0, 0, 0)
->>>>>>> f686e3c0
 
 	// Before loading the contract files apply the updates which were meant to
 	// create new contracts and filter them out.
