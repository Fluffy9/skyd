package renter

// worker.go defines a worker with a work loop. Each worker is connected to a
// single host, and the work loop will listen for jobs and then perform them.
//
// The worker has a set of jobs that it is capable of performing. The standard
// functions for a job are Queue, Kill, and Perform. Queue will add a job to the
// queue of work of that type. Kill will empty the queue and close out any work
// that will not be completed. Perform will grab a job from the queue if one
// exists and complete that piece of work. See workerfetchbackups.go for a clean
// example.
//
// The worker has an ephemeral account on the host. It can use this account to
// pay for downloads and uploads. In order to ensure the account's balance does
// not run out, it maintains a balance target by refilling it when necessary.
//
// TODO: A single session should be added to the worker that gets maintained
// within the work loop. All jobs performed by the worker will use the worker's
// single session.
//
// TODO: The upload and download code needs to be moved into properly separated
// subsystems.
//
// TODO: Need to write testing around the kill functions in the worker, to clean
// up any queued jobs after a worker has been killed.

import (
	"sync"
	"time"

	"gitlab.com/NebulousLabs/Sia/modules"
	"gitlab.com/NebulousLabs/Sia/types"
	"gitlab.com/NebulousLabs/errors"
)

// A worker listens for work on a certain host.
//
// The mutex of the worker only protects the 'unprocessedChunks' and the
// 'standbyChunks' fields of the worker. The rest of the fields are only
// interacted with exclusively by the primary worker thread, and only one of
// those ever exists at a time.
//
// The workers have a concept of 'cooldown' for uploads and downloads. If a
// download or upload operation fails, the assumption is that future attempts
// are also likely to fail, because whatever condition resulted in the failure
// will still be present until some time has passed. Without any cooldowns,
// uploading and downloading with flaky hosts in the worker sets has
// substantially reduced overall performance and throughput.
type worker struct {
	// The host pub key also serves as an id for the worker, as there is only
	// one worker per host.
	staticHostPubKey    types.SiaPublicKey
	staticHostPubKeyStr string

	// Download variables that are not protected by a mutex, but also do not
	// need to be protected by a mutex, as they are only accessed by the master
	// thread for the worker.
	//
	// The 'owned' prefix here indicates that only the master thread for the
	// object (in this case, 'threadedWorkLoop') is allowed to access these
	// variables. Because only that thread is allowed to access the variables,
	// that thread is able to access these variables without a mutex.
	ownedDownloadConsecutiveFailures int       // How many failures in a row?
	ownedDownloadRecentFailure       time.Time // How recent was the last failure?

	// Download variables related to queuing work. They have a separate mutex to
	// minimize lock contention.
	downloadChunks     []*unfinishedDownloadChunk // Yet unprocessed work items.
	downloadMu         sync.Mutex
	downloadTerminated bool // Has downloading been terminated for this worker?

	// Job queues for the worker.
	staticFetchBackupsJobQueue   fetchBackupsJobQueue
	staticJobQueueDownloadByRoot jobQueueDownloadByRoot
	staticFundAccountJobQueue    fundAccountJobQueue

	// Upload variables.
	unprocessedChunks         []*unfinishedUploadChunk // Yet unprocessed work items.
	uploadConsecutiveFailures int                      // How many times in a row uploading has failed.
	uploadRecentFailure       time.Time                // How recent was the last failure?
	uploadRecentFailureErr    error                    // What was the reason for the last failure?
	uploadTerminated          bool                     // Have we stopped uploading?

	// The staticAccount represent the renter's ephemeral account on the host.
	// It keeps track of the available balance in the account, the worker has a
	// refill mechanism that keeps the account balance filled up until the
	// staticBalanceTarget.
	staticAccount       *account
	staticBalanceTarget types.Currency

<<<<<<< HEAD
	// Every worker has an RPC client it uses to interact with the host. The RPC
	// client interface exposes all RPC calls the renter can perform on the
	// host.
	staticRPCClient RPCClient

	// The worker has to keep track of the host's RPC costs. When a worker is
	// created, it will call an RPC on the host to fetch his prices. After that
	// the worker will ensure it has up-to-date prices by continuously fetching
	// a new update before the price table expires.
	priceTable        modules.RPCPriceTable
	priceTableUpdated int64

=======
>>>>>>> 0882e8f2
	// Utilities.
	//
	// The mutex is only needed when interacting with 'downloadChunks' and
	// 'unprocessedChunks', as everything else is only accessed from the single
	// master thread.
	killChan chan struct{} // Worker will shut down if a signal is sent down this channel.
	mu       sync.Mutex
	renter   *Renter
	wakeChan chan struct{} // Worker will check queues if given a wake signal.
}

// managedBlockUntilReady will block until the worker has internet connectivity.
// 'false' will be returned if a kill signal is received or if the renter is
// shut down before internet connectivity is restored. 'true' will be returned
// if internet connectivity is successfully restored.
func (w *worker) managedBlockUntilReady() bool {
	// Check if the worker has received a kill signal, or if the renter has
	// received a stop signal.
	select {
	case <-w.renter.tg.StopChan():
		return false
	case <-w.killChan:
		return false
	default:
	}

	// Check internet connectivity. If the worker does not have internet
	// connectivity, block until connectivity is restored.
	for !w.renter.g.Online() {
		select {
		case <-w.renter.tg.StopChan():
			return false
		case <-w.killChan:
			return false
		case <-time.After(offlineCheckFrequency):
		}
	}

	timestamp := func() int64 {
		w.mu.Lock()
		defer w.mu.Unlock()
		return w.priceTableUpdated
	}

	// Check the price table updated timestamp. If the worker has not yet
	// received the host's prices, we block until it has.
	for timestamp() == 0 {
		select {
		case <-w.renter.tg.StopChan():
			return false
		case <-w.killChan:
			return false
		case <-time.After(priceTableCheckFrequency):
		}
	}

	return true
}

// staticKilled is a convenience function to determine if a worker has been
// killed or not.
func (w *worker) staticKilled() bool {
	select {
	case <-w.killChan:
		return true
	default:
		return false
	}
}

// staticWake needs to be called any time that a job queued.
func (w *worker) staticWake() {
	select {
	case w.wakeChan <- struct{}{}:
	default:
	}
}

// threadedWorkLoop continually checks if work has been issued to a worker. The
// work loop checks for different types of work in a specific order, forming a
// priority queue for the various types of work. It is possible for continuous
// requests for one type of work to drown out a worker's ability to perform
// other types of work.
//
// If no work is found, the worker will sleep until woken up. Because each
// iteration is stateless, it may be possible to reduce the goroutine count in
// Sia by spinning down the worker / expiring the thread when there is no work,
// and then checking if the thread exists and creating a new one if not when
// alerting / waking the worker. This will not interrupt any connections that
// the worker has because the worker object will be kept in memory via the
// worker map.
func (w *worker) threadedWorkLoop() {
	// Ensure that all queued jobs are gracefully cleaned up when the worker is
	// shut down.
	//
	// TODO: Need to write testing around these kill functions and ensure they
	// are executing correctly.
	defer w.managedKillUploading()
	defer w.managedKillDownloading()
	defer w.managedKillFetchBackupsJobs()
	defer w.managedKillFundAccountJobs()
	defer w.managedKillJobsDownloadByRoot()

	// Primary work loop. There are several types of jobs that the worker can
	// perform, and they are attempted with a specific priority. If any type of
	// work is attempted, the loop resets to check for higher priority work
	// again. This means that a stream of higher priority tasks can starve a
	// building set of lower priority tasks.
	//
	// 'workAttempted' indicates that there was a job to perform, and that a
	// nontrivial amount of time was spent attempting to perform the job. The
	// job may or may not have been successful, that is irrelevant.
	for {
		// There are certain conditions under which the worker should either
		// block or exit. This function will block until those conditions are
		// met, returning 'true' when the worker can proceed and 'false' if the
		// worker should exit.
		if !w.managedBlockUntilReady() {
			return
		}

		// Check if the account needs to be refilled.
		w.scheduleRefillAccount()

		// Perform any job to fund the account
		workAttempted := w.managedPerformFundAcountJob()
		if workAttempted {
			continue
		}

		// Perform any job to fetch the list of backups from the host.
		workAttempted = w.managedPerformFetchBackupsJob()
		if workAttempted {
			continue
		}
		// Perform any job to fetch data by its sector root. This is given
		// priority because it is only used by viewnodes, which are service
		// operators that need to have good performance for their customers.
		workAttempted = w.managedLaunchJobDownloadByRoot()
		if workAttempted {
			continue
		}
		// Perform any job to help download a chunk.
		workAttempted = w.managedPerformDownloadChunkJob()
		if workAttempted {
			continue
		}
		// Perform any job to help upload a chunk.
		workAttempted = w.managedPerformUploadChunkJob()
		if workAttempted {
			continue
		}

		// Block until new work is received via the upload or download channels,
		// or until a kill or stop signal is received.
		select {
		case <-w.wakeChan:
			continue
		case <-w.killChan:
			return
		case <-w.renter.tg.StopChan():
			return
		}
	}
}

// scheduleRefillAccount will check if the account needs to be refilled,
// and will schedule a fund account job if so. This is called every time the
// worker spends from the account.
func (w *worker) scheduleRefillAccount() {
	// Calculate the threshold, if the account's available balance is below this
<<<<<<< HEAD
	// threshold, we want to trigger a refill.We only refill if we drop below a
	// threshold because we want to avoid refilling every time we drop 1 hasting
	// below the target.
	threshold := w.staticBalanceTarget.Mul64(8).Div64(10)
=======
	// threshold, we want to trigger a refill. We only refill if we drop below a
	// threshold because we want to avoid refilling every time we drop 1 hasting
	// below the target.
	threshold := w.staticBalanceTarget.Div64(2)
>>>>>>> 0882e8f2

	// Fetch the account's available balance and skip if it's above the
	// threshold
	balance := w.staticAccount.AvailableBalance()
	if balance.Cmp(threshold) >= 0 {
		return
	}

	// If it's below the threshold, calculate the refill amount and enqueue a
	// new fund account job
	refill := w.staticBalanceTarget.Sub(balance)
<<<<<<< HEAD

	w.staticAccount.managedProcessFundIntent(refill)
	resultChan := w.callQueueFundAccount(refill)
	if err := w.renter.tg.Add(); err != nil {
		return
	}
	go func() {
		defer w.renter.tg.Done()

		select {
		case result := <-resultChan:
			w.staticAccount.managedProcessFundResult(result)
		case <-w.killChan:
			return
		case <-w.renter.tg.StopChan():
			return
		}
	}()
=======
	_ = w.callQueueFundAccount(refill)
>>>>>>> 0882e8f2

	// TODO: handle result chan
	// TODO: add cooldown in case of failure
}

// newWorker will create and return a worker that is ready to receive jobs.
<<<<<<< HEAD
func (r *Renter) newWorker(hostPubKey types.SiaPublicKey, bh types.BlockHeight) (*worker, error) {
	he, ok, err := r.hostDB.Host(hostPubKey)
=======
func (r *Renter) newWorker(hostPubKey types.SiaPublicKey) (*worker, error) {
	_, ok, err := r.hostDB.Host(hostPubKey)
>>>>>>> 0882e8f2
	if err != nil {
		return nil, errors.AddContext(err, "could not find host entry")
	}
	if !ok {
		return nil, errors.New("host does not exist")
	}

<<<<<<< HEAD
	// TODO: calc balance target using host settings + renter imposed maximum

	w := &worker{
=======
	// TODO: use the host's external settings settings to calc. an appropriate
	// balance target

	// TODO: enable the account refiller by setting a balance target greater
	// than the zero currency

	// TODO: (TL;DR mock causes infinite loop if target is not set to zero) the
	// target is set to zero because as long as FundEphemeralAccount is mocked,
	// setting a target larger than zero would create an endless refill loop,
	// just because there is nothing holding back consecutive refill jobs from
	// being enqueued (which wakes the workerloop and so on). This is due to
	// pendingFunds not increasing, which causes the AvailableBalance to remain
	// the same, which causes a fund account job to be scheduled on every
	// iteration.
	balanceTarget := types.ZeroCurrency

	return &worker{
>>>>>>> 0882e8f2
		staticHostPubKey:    hostPubKey,
		staticHostPubKeyStr: hostPubKey.String(),

		staticAccount:       openAccount(hostPubKey, r.hostContractor),
<<<<<<< HEAD
		staticBalanceTarget: types.SiacoinPrecision,
		staticRPCClient:     r.newRPCClient(he, bh),
=======
		staticBalanceTarget: balanceTarget,
>>>>>>> 0882e8f2

		killChan: make(chan struct{}),
		wakeChan: make(chan struct{}, 1),
		renter:   r,
<<<<<<< HEAD
	}

	// Initialize the worker in a separate goroutine. This process will fetch
	// the host's price table and kickstart the periodic price table updates.
	if err := w.renter.tg.Add(); err != nil {
		return w, nil
	}
	go func() {
		defer w.renter.tg.Done()
		w.threadedInit()
	}()

	return w, nil
}

// UpdateBlockHeight is called by the renter when it processes a consensus
// change. The worker forwards this to the RPC client as it contains the RPC
// price table. To ensure the client has up-to-date pricing, it needs to be
// alerted when consensus changes as it might want to update its pricing table.
func (w *worker) UpdateBlockHeight(blockHeight types.BlockHeight) {
	w.staticRPCClient.UpdateBlockHeight(blockHeight)
}

// threadedInit runs in the background and fetches the host's RPC price table
// for the first time. Without it, the worker can't process any jobs. This
// process will also kickstart the periodic price table updates, depending on
// the expiry.
func (w *worker) threadedInit() {
	if err := w.managedUpdatePriceTable(); err != nil {
		return // TODO (follow-up) alert? retry?
	}

	// The frequency with which we update the RPC price table is dependant on
	// the host's epxiry. We ensure prices are up-to-date by fetching new prices
	// at half the expiry window.
	w.mu.Lock()
	frequency := (w.priceTable.Expiry - w.priceTableUpdated) / 2
	w.mu.Unlock()
	go w.threadedUpdatePriceTable(frequency)
}

// threadedUpdatePriceTable will periodically update the RPC price table to
// fetch the host's latest prices. This is necessary as the host will refuse
// renters that have an outdated price table.
func (w *worker) threadedUpdatePriceTable(frequency int64) {
	for {
		select {
		case <-w.renter.tg.StopChan():
			break
		case <-time.After(time.Duration(frequency) * time.Second):
		}

		func() {
			if err := w.renter.tg.Add(); err != nil {
				return
			}
			w.renter.tg.Done()

			if err := w.managedUpdatePriceTable(); err != nil {
				// TODO: error handling
				return
			}
		}()

	}
}

// managedUpdatePriceTable calls the updatePriceTable RPC on the host
func (w *worker) managedUpdatePriceTable() error {
	pp, err := w.paymentProvider()
	if err != nil {
		return err
	}

	pt, err := w.staticRPCClient.UpdatePriceTable(pp)
	if err != nil {
		return err
	}

	w.mu.Lock()
	w.priceTable = pt
	w.priceTableUpdated = time.Now().Unix()
	w.mu.Unlock()
	return nil
}

// paymentProvider returns a payment provider, if the account has available
// balance, we will always pay from ephemeral account, otherwise use we pay by
// contract
func (w *worker) paymentProvider() (modules.PaymentProvider, error) {
	if w.staticAccount.AvailableBalance().IsZero() {
		return w.renter.hostContractor.PaymentProvider(w.staticHostPubKey)
	}
	return w.staticAccount, nil
=======
	}, nil
>>>>>>> 0882e8f2
}<|MERGE_RESOLUTION|>--- conflicted
+++ resolved
@@ -88,7 +88,6 @@
 	staticAccount       *account
 	staticBalanceTarget types.Currency
 
-<<<<<<< HEAD
 	// Every worker has an RPC client it uses to interact with the host. The RPC
 	// client interface exposes all RPC calls the renter can perform on the
 	// host.
@@ -101,8 +100,6 @@
 	priceTable        modules.RPCPriceTable
 	priceTableUpdated int64
 
-=======
->>>>>>> 0882e8f2
 	// Utilities.
 	//
 	// The mutex is only needed when interacting with 'downloadChunks' and
@@ -274,17 +271,10 @@
 // worker spends from the account.
 func (w *worker) scheduleRefillAccount() {
 	// Calculate the threshold, if the account's available balance is below this
-<<<<<<< HEAD
-	// threshold, we want to trigger a refill.We only refill if we drop below a
-	// threshold because we want to avoid refilling every time we drop 1 hasting
-	// below the target.
-	threshold := w.staticBalanceTarget.Mul64(8).Div64(10)
-=======
 	// threshold, we want to trigger a refill. We only refill if we drop below a
 	// threshold because we want to avoid refilling every time we drop 1 hasting
 	// below the target.
 	threshold := w.staticBalanceTarget.Div64(2)
->>>>>>> 0882e8f2
 
 	// Fetch the account's available balance and skip if it's above the
 	// threshold
@@ -296,7 +286,6 @@
 	// If it's below the threshold, calculate the refill amount and enqueue a
 	// new fund account job
 	refill := w.staticBalanceTarget.Sub(balance)
-<<<<<<< HEAD
 
 	w.staticAccount.managedProcessFundIntent(refill)
 	resultChan := w.callQueueFundAccount(refill)
@@ -315,22 +304,14 @@
 			return
 		}
 	}()
-=======
-	_ = w.callQueueFundAccount(refill)
->>>>>>> 0882e8f2
 
 	// TODO: handle result chan
 	// TODO: add cooldown in case of failure
 }
 
 // newWorker will create and return a worker that is ready to receive jobs.
-<<<<<<< HEAD
 func (r *Renter) newWorker(hostPubKey types.SiaPublicKey, bh types.BlockHeight) (*worker, error) {
 	he, ok, err := r.hostDB.Host(hostPubKey)
-=======
-func (r *Renter) newWorker(hostPubKey types.SiaPublicKey) (*worker, error) {
-	_, ok, err := r.hostDB.Host(hostPubKey)
->>>>>>> 0882e8f2
 	if err != nil {
 		return nil, errors.AddContext(err, "could not find host entry")
 	}
@@ -338,44 +319,19 @@
 		return nil, errors.New("host does not exist")
 	}
 
-<<<<<<< HEAD
 	// TODO: calc balance target using host settings + renter imposed maximum
 
 	w := &worker{
-=======
-	// TODO: use the host's external settings settings to calc. an appropriate
-	// balance target
-
-	// TODO: enable the account refiller by setting a balance target greater
-	// than the zero currency
-
-	// TODO: (TL;DR mock causes infinite loop if target is not set to zero) the
-	// target is set to zero because as long as FundEphemeralAccount is mocked,
-	// setting a target larger than zero would create an endless refill loop,
-	// just because there is nothing holding back consecutive refill jobs from
-	// being enqueued (which wakes the workerloop and so on). This is due to
-	// pendingFunds not increasing, which causes the AvailableBalance to remain
-	// the same, which causes a fund account job to be scheduled on every
-	// iteration.
-	balanceTarget := types.ZeroCurrency
-
-	return &worker{
->>>>>>> 0882e8f2
 		staticHostPubKey:    hostPubKey,
 		staticHostPubKeyStr: hostPubKey.String(),
 
 		staticAccount:       openAccount(hostPubKey, r.hostContractor),
-<<<<<<< HEAD
 		staticBalanceTarget: types.SiacoinPrecision,
 		staticRPCClient:     r.newRPCClient(he, bh),
-=======
-		staticBalanceTarget: balanceTarget,
->>>>>>> 0882e8f2
 
 		killChan: make(chan struct{}),
 		wakeChan: make(chan struct{}, 1),
 		renter:   r,
-<<<<<<< HEAD
 	}
 
 	// Initialize the worker in a separate goroutine. This process will fetch
@@ -470,7 +426,4 @@
 		return w.renter.hostContractor.PaymentProvider(w.staticHostPubKey)
 	}
 	return w.staticAccount, nil
-=======
-	}, nil
->>>>>>> 0882e8f2
 }