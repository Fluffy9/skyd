package host

import (
	"encoding/json"
	"fmt"

	"gitlab.com/NebulousLabs/Sia/encoding"
	"gitlab.com/NebulousLabs/Sia/modules"
	"gitlab.com/NebulousLabs/Sia/types"
	"gitlab.com/NebulousLabs/errors"
	"gitlab.com/NebulousLabs/siamux"
)

// managedRPCUpdatePriceTable handles the RPC request from the renter to fetch
// the host's latest RPC price table.
<<<<<<< HEAD
func (h *Host) managedRPCUpdatePriceTable(stream siamux.Stream) (err error) {
=======
func (h *Host) managedRPCUpdatePriceTable(stream net.Conn) error {
>>>>>>> 5176f031
	h.mu.RLock()
	pt := h.priceTable
	h.mu.RUnlock()

	// json encode the RPC price table
	ptBytes, err := json.Marshal(pt)
	if err != nil {
<<<<<<< HEAD
		err = errors.AddContext(err, "Failed to JSON encode the RPC price table")
		return
=======
		return errors.AddContext(err, "Failed to JSON encode the RPC price table")
>>>>>>> 5176f031
	}

	// send it to the renter, note we send it before we process payment, this
	// allows the renter to close the stream if it decides the host is gouging
	// the price
	uptResponse := modules.RPCUpdatePriceTableResponse{PriceTableJSON: ptBytes}
	if err = encoding.WriteObject(stream, uptResponse); err != nil {
<<<<<<< HEAD
		err = errors.AddContext(err, "Failed to write response")
		return
=======
		return errors.AddContext(err, "Failed to write response")
>>>>>>> 5176f031
	}

	// TODO: process payment for this RPC call (introduced in other MR)
	pp := h.NewPaymentProcessor()
	amountPaid, err := pp.ProcessPaymentForRPC(stream)
	if err != nil {
<<<<<<< HEAD
		err = errors.AddContext(err, "Failed to process payment")
		return
=======
		return errors.AddContext(err, "Failed to process payment")
>>>>>>> 5176f031
	}

	// verify the renter payment was sufficient, since the renter already has
	// the updated prices, we expect it will have paid the latest price
<<<<<<< HEAD
	expected := pt.Costs[modules.RPCUpdatePriceTable.DontLookAtMeHarryImHideous()]
	if amountPaid.Cmp(expected) < 0 {
		err = errors.AddContext(modules.ErrInsufficientPaymentForRPC, fmt.Sprintf("The renter did not supply sufficient payment to cover the cost of the  UpdatePriceTableRPC. Expected: %v Actual: %v", expected.HumanString(), amountPaid.HumanString()))
		return
	}
	panic("bäm")
	return
=======
	expected := pt.Costs[modules.RPCUpdatePriceTable]
	if amountPaid.Cmp(expected) < 0 {
		return errors.AddContext(modules.ErrInsufficientPaymentForRPC, fmt.Sprintf("The renter did not supply sufficient payment to cover the cost of the  UpdatePriceTableRPC. Expected: %v Actual: %v", expected.HumanString(), amountPaid.HumanString()))
	}

	return nil
>>>>>>> 5176f031
}

// managedCalculateUpdatePriceTableRPCPrice calculates the price for the
// UpdatePriceTableRPC. The price can be dependant on numerous factors.
// Note: for now this is a fixed cost equaling the base RPC price.
func (h *Host) managedCalculateUpdatePriceTableRPCPrice() types.Currency {
	hIS := h.InternalSettings()
	return hIS.MinBaseRPCPrice
}<|MERGE_RESOLUTION|>--- conflicted
+++ resolved
@@ -13,11 +13,7 @@
 
 // managedRPCUpdatePriceTable handles the RPC request from the renter to fetch
 // the host's latest RPC price table.
-<<<<<<< HEAD
-func (h *Host) managedRPCUpdatePriceTable(stream siamux.Stream) (err error) {
-=======
-func (h *Host) managedRPCUpdatePriceTable(stream net.Conn) error {
->>>>>>> 5176f031
+func (h *Host) managedRPCUpdatePriceTable(stream siamux.Stream) error {
 	h.mu.RLock()
 	pt := h.priceTable
 	h.mu.RUnlock()
@@ -25,12 +21,7 @@
 	// json encode the RPC price table
 	ptBytes, err := json.Marshal(pt)
 	if err != nil {
-<<<<<<< HEAD
-		err = errors.AddContext(err, "Failed to JSON encode the RPC price table")
-		return
-=======
 		return errors.AddContext(err, "Failed to JSON encode the RPC price table")
->>>>>>> 5176f031
 	}
 
 	// send it to the renter, note we send it before we process payment, this
@@ -38,44 +29,24 @@
 	// the price
 	uptResponse := modules.RPCUpdatePriceTableResponse{PriceTableJSON: ptBytes}
 	if err = encoding.WriteObject(stream, uptResponse); err != nil {
-<<<<<<< HEAD
-		err = errors.AddContext(err, "Failed to write response")
-		return
-=======
 		return errors.AddContext(err, "Failed to write response")
->>>>>>> 5176f031
 	}
 
 	// TODO: process payment for this RPC call (introduced in other MR)
 	pp := h.NewPaymentProcessor()
 	amountPaid, err := pp.ProcessPaymentForRPC(stream)
 	if err != nil {
-<<<<<<< HEAD
-		err = errors.AddContext(err, "Failed to process payment")
-		return
-=======
 		return errors.AddContext(err, "Failed to process payment")
->>>>>>> 5176f031
 	}
 
 	// verify the renter payment was sufficient, since the renter already has
 	// the updated prices, we expect it will have paid the latest price
-<<<<<<< HEAD
 	expected := pt.Costs[modules.RPCUpdatePriceTable.DontLookAtMeHarryImHideous()]
-	if amountPaid.Cmp(expected) < 0 {
-		err = errors.AddContext(modules.ErrInsufficientPaymentForRPC, fmt.Sprintf("The renter did not supply sufficient payment to cover the cost of the  UpdatePriceTableRPC. Expected: %v Actual: %v", expected.HumanString(), amountPaid.HumanString()))
-		return
-	}
-	panic("bäm")
-	return
-=======
-	expected := pt.Costs[modules.RPCUpdatePriceTable]
 	if amountPaid.Cmp(expected) < 0 {
 		return errors.AddContext(modules.ErrInsufficientPaymentForRPC, fmt.Sprintf("The renter did not supply sufficient payment to cover the cost of the  UpdatePriceTableRPC. Expected: %v Actual: %v", expected.HumanString(), amountPaid.HumanString()))
 	}
 
 	return nil
->>>>>>> 5176f031
 }
 
 // managedCalculateUpdatePriceTableRPCPrice calculates the price for the
