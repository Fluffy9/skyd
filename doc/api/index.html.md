---
title: Sia API Documentation

language_tabs: # must be one of https://git.io/vQNgJ
  - go

toc_footers:
  - <a href='https://sia.tech'>The Official Sia Website
  - <a href='https://gitlab.com/NebulousLabs/Sia'>Sia on GitLab</a>

search: true
---

# Introduction

## Welcome to the Sia Storage Platform API!
> Example GET curl call 

```go
curl -A "Sia-Agent" -u "":<apipassword> "localhost:9980/wallet/transactions?startheight=1&endheight=250"
```

> Example POST curl call with data

```go
curl -A "Sia-Agent" -u "":<apipassword> --data "amount=123&destination=abcd" "localhost:9980/wallet/siacoins"
```

> Example POST curl call without data or authentication

```go
curl -A "Sia-Agent" -X POST "localhost:9980/gateway/connect/123.456.789.0:9981"
```

Sia uses semantic versioning and is backwards compatible to version v1.0.0.

API calls return either JSON or no content. Success is indicated by 2xx HTTP
status codes, while errors are indicated by 4xx and 5xx HTTP status codes. If an
endpoint does not specify its expected status code refer to [standard
responses](#Standard-Responses).

There may be functional API calls which are not documented. These are not
guaranteed to be supported beyond the current release, and should not be used in
production.

**Notes:**

- Requests must set their User-Agent string to contain the substring
  "Sia-Agent".
- By default, siad listens on "localhost:9980". This can be changed using the
  `--api-addr` flag when running siad.
- **Do not bind or expose the API to a non-loopback address unless you are aware
  of the possible dangers.**

## Documentation Standards

The following details the documentation standards for the API endpoints.

 - Endpoints should follow the structure of:
    - Parameters
    - Response
 - Each endpoint should have a corresponding curl example
   - For formatting there needs to be a newline between `> curl example` and the
     example
 - All non-standard responses should have a JSON Response example with units
   - For formatting there needs to be a newline between `> JSON Response
     Example` and the example
 - There should be detailed descriptions of all JSON response fields
 - There should be detailed descriptions of all query string parameters
 - Query String Parameters should be separated into **REQUIRED** and
   **OPTIONAL** sections
 - Detailed descriptions should be structured as "**field** | units"
   - For formatting there needs to be two spaces after the units so that the
     description is on a new line
 - All code blocks should specify `go` as the language for consistent formatting

Contributors should follow these standards when submitting updates to the API
documentation.  If you find API endpoints that do not adhere to these
documentation standards please let the Sia team know by submitting an issue
[here](https://gitlab.com/NebulousLabs/Sia/issues)

# Standard Responses

## Success
The standard response indicating the request was successfully processed is HTTP
status code `204 No Content`. If the request was successfully processed and the
server responded with JSON the HTTP status code is `200 OK`. Specific endpoints
may specify other 2xx status codes on success.

## Error

```go
{
    "message": String

    // There may be additional fields depending on the specific error.
}
```

The standard error response indicating the request failed for any reason, is a
4xx or 5xx HTTP status code with an error JSON object describing the error.

### Module Not Loaded

A module that is not reachable due to not being loaded by siad will return
the custom status code `490 ModuleNotLoaded`. This is only returned during
startup. Once the startup is complete and the module is still not available,
ModuleDisabled will be returned.

### Module Disabled

A module that is not reachable due to being disabled, will return the custom
status code `491 ModuleDisabled`.

# Authentication
> Example POST curl call with Authentication

```go
curl -A "Sia-Agent" --user "":<apipassword> --data "amount=123&destination=abcd" "localhost:9980/wallet/siacoins"
```

API authentication is enabled by default, using a password stored in a flat
file. The location of this file is:

 - Linux:   `$HOME/.sia/apipassword`
 - MacOS:   `$HOME/Library/Application Support/Sia/apipassword`
 - Windows: `%LOCALAPPDATA%\Sia\apipassword`


Note that the file contains a trailing newline, which must be trimmed before
use.

Authentication is HTTP Basic Authentication as described in [RFC
2617](https://tools.ietf.org/html/rfc2617), however, the username is the empty
string. The flag does not enforce authentication on all API endpoints. Only
endpoints that expose sensitive information or modify state require
authentication.

For example, if the API password is "foobar" the request header should include

`Authorization: Basic OmZvb2Jhcg==`

And for a curl call the following would be included

`--user "":<apipassword>`

Authentication can be disabled by passing the `--authenticate-api=false` flag to
siad. You can change the password by modifying the password file, setting the
`SIA_API_PASSWORD` environment variable, or passing the `--temp-password` flag
to siad.

# Units

Unless otherwise noted, all parameters should be identified in their smallest
possible unit. For example, size should always be specified in bytes and
Siacoins should always be specified in hastings. JSON values returned by the API
will also use the smallest possible unit, unless otherwise noted.

If a number is returned as a string in JSON, it should be treated as an
arbitrary-precision number (bignum), and it should be parsed with your
language's corresponding bignum library. Currency values are the most common
example where this is necessary.

# Environment Variables
There are three environment variables supported by siad.
 - `SIA_API_PASSWORD` is the environment variable that sets a custom API
   password if the default is not used
 - `SIA_DATA_DIR` is the environment variable that tells siad where to put the
   general sia data, e.g. api password, configuration, logs, etc.
 - `SIAD_DATA_DIR` is the environment variable that tells siad where to put the
   siad-specific data
 - `SIA_WALLET_PASSWORD` is the environment variable that can be set to enable
   auto unlocking the wallet

# Consensus

The consensus set manages everything related to consensus and keeps the
blockchain in sync with the rest of the network. The consensus set's API
endpoint returns information about the state of the blockchain.

## /consensus [GET]
> curl example  

```go
curl -A "Sia-Agent" "localhost:9980/consensus"
```

Returns information about the consensus set, such as the current block height.
Also returns the set of constants in use in the consensus code.

### JSON Response
> JSON Response Example

```go
{
  "synced":       true, // boolean
  "height":       62248, // blockheight
  "currentblock": "00000000000008a84884ba827bdc868a17ba9c14011de33ff763bd95779a9cf1", // hash
  "target":       [0,0,0,0,0,0,11,48,125,79,116,89,136,74,42,27,5,14,10,31,23,53,226,238,202,219,5,204,38,32,59,165], // hash
  "difficulty":   "1234" // arbitrary-precision integer

  "blockfrequency":         600,        // seconds per block
  "blocksizelimit":         2000000,    // bytes
  "extremefuturethreshold": 10800,      // seconds
  "futurethreshold":        10800,      // seconds
  "genesistimestamp":       1257894000, // Unix time
  "maturitydelay":          144,        // blocks
  "mediantimestampwindow":  11,         // blocks
  "siafundcount":           "10000",    // siafund
  "siafundportion":         "39/1000",  // fraction

  "initialcoinbase": 300000, // Siacoins (see note in Daemon.md)
  "minimumcoinbase": 30000,  // Siacoins (see note in Daemon.md)

  "roottarget": [0,0,0,0,32,0,0,0,0,0,0,0,0,0,0,0,0,0,0,0,0,0,0,0,0,0,0,0,0,0,0,0], // hash
  "rootdepth":  [255,255,255,255,255,255,255,255,255,255,255,255,255,255,255,255,255,255,255,255,255,255,255,255,255,255,255,255,255,255,255,255],  // hash

  "siacoinprecision": "1000000000000000000000000" // hastings per siacoin
}
```
**synced** | boolean  
True if the consensus set is synced with the network, e.g. it has downloaded the
entire blockchain.  

**height** | blockheight  
Number of blocks preceding the current block.  

**currentblock** | hash  
Hash of the current block.  

**target** | hash  
An immediate child block of this block must have a hash less than this target
for it to be valid.  

**difficulty** | arbitrary-precision integer  
The difficulty of the current block target.  

**blockfrequency** | blocks / second  
Target for how frequently new blocks should be mined.  

**blocksizelimit** | bytes  
Maximum size, in bytes, of a block. Blocks larger than this will be rejected by
peers.  

**extremefuturethreshold** | seconds  
Farthest a block's timestamp can be in the future before the block is rejected
outright.  

**futurethreshold** | seconds  
How far in the future a block can be without being rejected. A block further
into the future will not be accepted immediately, but the daemon will attempt to
accept the block as soon as it is valid.  

**genesistimestamp** | unix timestamp  
Timestamp of the genesis block.  

**maturitydelay** | number of blocks  
Number of children a block must have before it is considered "mature."  

**mediantimestampwindow** | number of blocks  
Duration of the window used to adjust the difficulty.  

**siafundcount** | siafunds  
Total number of siafunds.  

**siafundportion** | fraction  
Fraction of each file contract payout given to siafund holders.  

**initialcoinbase** | siacoin  
Number of coins given to the miner of the first block. Note that elsewhere in
the API currency is typically returned in hastings and as a bignum. This is not
the case here.  

**minimumcoinbase** | siacoin  
Minimum number of coins paid out to the miner of a block (the coinbase decreases
with each block). Note that elsewhere in the API currency is typically returned
in hastings and as a bignum. This is not the case here.  

**roottarget** | hash  
Initial target.  

**rootdepth** | hash  
Initial depth.  

**siacoinprecision** | hastings per siacoin  
Number of Hastings in one Siacoin.  

## /consensus/blocks [GET]
> curl example  

```go
curl -A "Sia-Agent" "localhost:9980/consensus/blocks?height=20032"
```
```go
curl -A "Sia-Agent" "localhost:9980/consensus/blocks?id=00000000000033b9eb57fa63a51adeea857e70f6415ebbfe5df2a01f0d0477f4"
```

Returns the block for a given id or height.

### Query String Parameters
### REQUIRED
One of the following parameters must be specified.

**id** | blockID  
BlockID of the requested block.  

**height** | blockheight  
BlockHeight of the requested block.  

### JSON Response
> JSON Response Example

```go
{
    "height": 20032, // block height
    "id": "00000000000033b9eb57fa63a51adeea857e70f6415ebbfe5df2a01f0d0477f4", // hash
    "minerpayouts": [ // []SiacoinOutput
        {
            "unlockhash": "c199cd180e19ef7597bcf4beecdd4f211e121d085e24432959c42bdf9030e32b9583e1c2727c",
            "value": "279978000000000000000000000000"
        }
    ],
    "nonce": [4,12,219,7,0,0,0,0], // [8]byte
    "parentid": "0000000000009615e8db750eb1226aa5e629bfa7badbfe0b79607ec8b918a44c", // hash
    "difficulty": "440908097469850", // arbitrary-precision integer
    "timestamp": 1444516982, // timestamp
    "transactions": [ // []ConsensusBlocksGetTxn
        {
            "arbitrarydata": [],          // [][]byte
            "filecontractrevisions": [],  // []FileContractRevision
            "filecontracts": [],          // []ConsensusBlocksGetFileContract
            "minerfees": [],              // []Currency
            "siacoininputs": [            // []SiacoinInput
                {
                    "parentid": "24cbeb9df7eb2d81d0025168fc94bd179909d834f49576e65b51feceaf957a64",
                    "unlockconditions": {
                        "publickeys": [
                            {
                                "algorithm": "ed25519",
                                "key": "QET8w7WRbGfcnnpKd1nuQfE3DuNUUq9plyoxwQYDK4U="
                            }
                        ],
                        "signaturesrequired": 1,
                        "timelock": 0
                    }
                }
            ],
            "siacoinoutputs": [ // []SiacoinOutput
                {
                    "unlockhash": "d54f500f6c1774d518538dbe87114fe6f7e6c76b5bc8373a890b12ce4b8909a336106a4cd6db",
                    "value": "1010000000000000000000000000"
                },
                {
                    "unlockhash": "48a56b19bd0be4f24190640acbd0bed9669ea9c18823da2645ec1ad9652f10b06c5d4210f971",
                    "value": "5780000000000000000000000000"
                }
            ],
            "siafundinputs": [],          // []SiafundInput
            "siafundoutputs": [],         // []SiafundOutput
            "storageproofs": [],          // []StorageProof
            "transactionsignatures": [    // []TransactionSignature
                {
                    "coveredfields": {
                        "arbitrarydata": [],
                        "filecontractrevisions": [],
                        "filecontracts": [],
                        "minerfees": [],
                        "siacoininputs": [],
                        "siacoinoutputs": [],
                        "siafundinputs": [],
                        "siafundoutputs": [],
                        "storageproofs": [],
                        "transactionsignatures": [],
                        "wholetransaction": true
                    },
                    "parentid": "24cbeb9df7eb2d81d0025168fc94bd179909d834f49576e65b51feceaf957a64",
                    "publickeyindex": 0,
                    "signature": "pByLGMlvezIZWVZmHQs/ynGETETNbxcOY/kr6uivYgqZqCcKTJ0JkWhcFaKJU+3DEA7JAloLRNZe3PTklD3tCQ==",
                    "timelock": 0
                }
            ]
        },
        {
          // ...
        }
    ]
}
```
**height** | block height  
Height of the block

**id** | hash  
ID of the block

**minerpayouts** |  SiacoinOutput  
Siacoin output that holds the amount of siacoins spent on the miner payout

**nonce** | bytes  
Block nonce

**parentid** | hash  
ID of the previous block

**difficulty** | arbitrary-precision integer  
Historic difficulty at height of the block

**timestamp** | timestamp  
Block timestamp

**transactions** | ConsensusBlocksGetTxn  
Transactions contained within the block

## /consensus/subscribe/:id [GET]
> curl example

```go
curl -A "Sia-Agent" "localhost:9980/consensus/subscribe/0000000000000000000000000000000000000000000000000000000000000000"
```

Streams a series of consensus changes, starting from the provided change ID.

### Path Parameters
### REQUIRED
**id** | string
The consensus change ID to subscribe from. There are two sentinel values:
to subscribe from the genesis block use:
```
0000000000000000000000000000000000000000000000000000000000000000
```
To skip all existing blocks and subscribe only to subsequent changes, use:
```
0100000000000000000000000000000000000000000000000000000000000000
```
In addition, each consensus change contains its own ID.

### Response

A concatenation of Sia-encoded (binary) modules.ConsensusChange objects.

## /consensus/validate/transactionset [POST]
> curl example  

```go
curl -A "Sia-Agent" --data "[JSON-encoded-txnset]" "localhost:9980/validate/transactionset"
```

validates a set of transactions using the current utxo set.

### Request Body Bytes

Since transactions may be large, the transaction set is supplied in the POST
body, encoded in JSON format.

### Response

standard success or error response. See [standard
responses](#standard-responses).

# Daemon

The daemon is responsible for starting and stopping the modules which make up
the rest of Sia.

## /daemon/alerts [GET]
> curl example  

```go
curl -A "Sia-Agent" "localhost:9980/daemon/alerts"
```

Returns all alerts of all severities of the Sia instance sorted by severity from highest to lowest in `alerts` and the alerts of the Sia instance sorted by category in `criticalalerts`, `erroralerts` and `warningalerts`.

### JSON Response
> JSON Response Example
 
```go
{
    "alerts": [
    {
      "cause": "wallet is locked",
      "msg": "user's contracts need to be renewed but a locked wallet prevents renewal",
      "module": "contractor",
      "severity": "warning",
    }
  ],
  "criticalalerts": [],
  "erroralerts": [],
  "warningalerts": [
    {
      "cause": "wallet is locked",
      "msg": "user's contracts need to be renewed but a locked wallet prevents renewal",
      "module": "contractor",
      "severity": "warning",
    }
  ]
}
```
**cause** | string  
Cause is the cause for the information contained in msg if known.

**msg** | string  
Msg contains information about an issue.

**module** | string  
Module is the module which caused the alert.

**severity** | string  
Severity is either "warning", "error" or "critical" where "error" might be a
lack of internet access and "critical" would be a lack of funds and contracts
that are about to expire due to that.

## /daemon/constants [GET]
> curl example  

```go
curl -A "Sia-Agent" -u "":<apipassword> "localhost:9980/daemon/constants"
```

Returns the some of the constants that the Sia daemon uses. 

### JSON Response
> JSON Response Example
 
```go
{
  "blockfrequency":600,           // blockheight
  "blocksizelimit":2000000,       // uint64
  "extremefuturethreshold":18000, // timestamp
  "futurethreshold":10800,        // timestamp
  "genesistimestamp":1433600000,  // timestamp
  "maturitydelay":144,            // blockheight
  "mediantimestampwindow":11,     // uint64
  "siafundcount":"10000",         // uint64
  "siafundportion":"39/1000",     // big.Rat
  "targetwindow":1000,            // blockheight
  
  "initialcoinbase":300000, // uint64
  "minimumcoinbase":30000,  // uint64
  
  "roottarget": // target
  [0,0,0,0,32,0,0,0,0,0,0,0,0,0,0,0,0,0,0,0,0,0,0,0,0,0,0,0,0,0,0,0],
  "rootdepth":  // target
  [255,255,255,255,255,255,255,255,255,255,255,255,255,255,255,255,255,255,255,255,255,255,255,255,255,255,255,255,255,255,255,255],
  
  "defaultallowance":  // allowance
    {
      "funds":"250000000000000000000000000000",  // currency
      "hosts":50,                       // uint64
      "period":12096,                   // blockheight
      "renewwindow":4032,               // blockheight
      "expectedstorage":1000000000000,  // uint64
      "expectedupload":2,               // uint64
      "expecteddownload":1,             // uint64
      "expectedredundancy":3            // uint64
    },
  
  "maxtargetadjustmentup":"5/2",    // big.Rat
  "maxtargetadjustmentdown":"2/5",  // big.Rat
  
  "siacoinprecision":"1000000000000000000000000"  // currency
}
```
**blockfrequency** | blockheight  
BlockFrequency is the desired number of seconds that should elapse, on average,
between successive Blocks.

**blocksizelimit** | uint64  
BlockSizeLimit is the maximum size of a binary-encoded Block that is permitted
by the consensus rules.

**extremefuturethreshold** | timestamp  
ExtremeFutureThreshold is a temporal limit beyond which Blocks are discarded by
the consensus rules. When incoming Blocks are processed, their Timestamp is
allowed to exceed the processor's current time by a small amount. But if the
Timestamp is further into the future than ExtremeFutureThreshold, the Block is
immediately discarded.

**futurethreshold** | timestamp  
FutureThreshold is a temporal limit beyond which Blocks are discarded by the
consensus rules. When incoming Blocks are processed, their Timestamp is allowed
to exceed the processor's current time by no more than FutureThreshold. If the
excess duration is larger than FutureThreshold, but smaller than
ExtremeFutureThreshold, the Block may be held in memory until the Block's
Timestamp exceeds the current time by less than FutureThreshold.

**genesistimestamp** | timestamp  
GenesisBlock is the first block of the block chain

**maturitydelay** | blockheight  
MaturityDelay specifies the number of blocks that a maturity-required output is
required to be on hold before it can be spent on the blockchain. Outputs are
maturity-required if they are highly likely to be altered or invalidated in the
event of a small reorg. One example is the block reward, as a small reorg may
invalidate the block reward. Another example is a siafund payout, as a tiny
reorg may change the value of the payout, and thus invalidate any transactions
spending the payout. File contract payouts also are subject to a maturity delay.

**mediantimestampwindow** | uint64  
MedianTimestampWindow tells us how many blocks to look back when calculating the
median timestamp over the previous n blocks. The timestamp of a block is not
allowed to be less than or equal to the median timestamp of the previous n
blocks, where for Sia this number is typically 11.

**siafundcount** | currency  
SiafundCount is the total number of Siafunds in existence.

**siafundportion** | big.Rat  
SiafundPortion is the percentage of siacoins that is taxed from FileContracts.

**targetwindow** | blockheight  
TargetWindow is the number of blocks to look backwards when determining how much
time has passed vs. how many blocks have been created. It's only used in the
old, broken difficulty adjustment algorithm.

**initialcoinbase** | uint64  
InitialCoinbase is the coinbase reward of the Genesis block.

**minimumcoinbase** | uint64  
MinimumCoinbase is the minimum coinbase reward for a block. The coinbase
decreases in each block after the Genesis block, but it will not decrease past
MinimumCoinbase.

**roottarget** | target  
RootTarget is the target for the genesis block - basically how much work needs
to be done in order to mine the first block. The difficulty adjustment algorithm
takes over from there.

**rootdepth** | target  
RootDepth is the cumulative target of all blocks. The root depth is essentially
the maximum possible target, there have been no blocks yet, so there is no
cumulated difficulty yet.

**defaultallowance** | allowance  
DefaultAllowance is the set of default allowance settings that will be used when
allowances are not set or not fully set. See [/renter GET](#renter-get) for an
explanation of the fields.

**maxtargetadjustmentup** | big.Rat  
MaxTargetAdjustmentUp restrict how much the block difficulty is allowed to
change in a single step, which is important to limit the effect of difficulty
raising and lowering attacks.

**maxtargetadjustmentdown** | big.Rat  
MaxTargetAdjustmentDown restrict how much the block difficulty is allowed to
change in a single step, which is important to limit the effect of difficulty
raising and lowering attacks.

**siacoinprecision** | currency  
SiacoinPrecision is the number of base units in a siacoin. The Sia network has a
very large number of base units. We call 10^24 of these a siacoin.

## /daemon/settings [GET]
> curl example  

```go
curl -A "Sia-Agent" -u "":<apipassword> "localhost:9980/daemon/settings"
```
Returns the settings for the daemon

### JSON Response
> JSON Response Example
 
```go
{
  "maxdownloadspeed": 0,  // bytes per second
  "maxuploadspeed":   0,  // bytes per second
  "modules": { 
    "consensus":       true,  // bool
    "explorer":        false, // bool
    "feemanager":      true,  // bool
    "gateway":         true,  // bool
    "host":            true,  // bool
    "miner":           true,  // bool
    "renter":          true,  // bool
    "transactionpool": true,  // bool
    "wallet":          true   // bool

  } 
}
```

**maxdownloadspeed** | bytes per second  
Is the maximum download speed that the daemon can reach. 0 means there is no
limit set.

**maxuploadspeed** | bytes per second  
Is the maximum upload speed that the daemon can reach. 0 means there is no limit
set.

**modules** | struct  
Is a list of the siad modules with a bool indicating if the module was launched.

## /daemon/stack [GET]
**UNSTABLE**
> curl example  

```go
curl -A "Sia-Agent" "localhost:9980/daemon/stack"
```
Returns the daemon's current stack trace. The maximum buffer size that will be
returned is 64MB. If the stack trace is larger than 64MB the first 64MB are
returned.

### JSON Response
> JSON Response Example
 
```go
{
  "stack": [1,2,21,1,13,32,14,141,13,2,41,120], // []byte
}
```

**stack** | []byte  
Current stack trace. 

## /daemon/settings [POST]
> curl example  

```go
curl -A "Sia-Agent" -u "":<apipassword> --data "maxdownloadspeed=1000000&maxuploadspeed=20000" "localhost:9980/daemon/settings"
```

Modify settings that control the daemon's behavior.

### Query String Parameters
### OPTIONAL
**maxdownloadspeed** | bytes per second  
Max download speed permitted in bytes per second  

**maxuploadspeed** | bytes per second  
Max upload speed permitted in bytes per second  

### Response
standard success or error response. See [standard
responses](#standard-responses).

## /daemon/stop [GET]
> curl example  

```go
curl -A "Sia-Agent" -u "":<apipassword> "localhost:9980/daemon/stop"
```

Cleanly shuts down the daemon. This may take a few seconds.

### Response
standard success or error response. See [standard
responses](#standard-responses).

## /daemon/update [GET]
> curl example  

```go
curl -A "Sia-Agent" -u "":<apipassword> "localhost:9980/daemon/update"
```
Returns the the status of any updates available for the daemon

### JSON Response
> JSON Response Example
 
```go
{
  "available": false, // boolean
  "version": "1.4.0"  // string
}
```

**available** | boolean  
Available indicates whether or not there is an update available for the daemon.

**version** | string  
Version is the version of the latest release.

## /daemon/update [POST]
> curl example  

```go
curl -A "Sia-Agent" -u "":<apipassword> "localhost:9980/daemon/update"
```
Updates the daemon to the latest available version release.

### Response
standard success or error response. See [standard
responses](#standard-responses).

## /daemon/version [GET]
> curl example  

```go
curl -A "Sia-Agent" -u "":<apipassword> "localhost:9980/daemon/version"
```

Returns the version of the Sia daemon currently running. 

### JSON Response
> JSON Response Example
 
```go
{
"version": "1.3.7" // string
}
```
**version** | string  
This is the version number that is visible to its peers on the network.

# FeeManager

The feemanager allows applications built on top of Sia to charge the Sia user a
fee. The feemanager's API endpoints expose methods for viewing information about
the feemanager and for adding and canceling fees. 

## /feemanager [GET]
> curl example

```go
curl -A "Sia-Agent" "localhost:9980/feemanager"
```

returns information about the feemanager.

### JSON Response
> JSON Response Example

```go
{
  "payoutheight":249854 // blockheight
}
```

**payoutheight** | blockheight  
Height at which the FeeManager will payout the pending fees.

## /feemanager/add [POST]
> curl example  

```go
// Required Fields Only
curl -A "Sia-Agent" -u "":<apipassword> --data "amount=1000&address=1234567890abcdef0123456789abcdef0123456789abcdef0123456789abcdef0123456789ab&appuid=supercoolapp" "localhost:9980/feemanager/add"

// All Fields
curl -A "Sia-Agent" -u "":<apipassword> --data "amount=1000&address=1234567890abcdef0123456789abcdef0123456789abcdef0123456789abcdef0123456789ab&appuid=supercoolapp&recurring=true" "localhost:9980/feemanager/add"
```
sets a fee and associates it with the provided application UID.

### Query String Parameters
### REQUIRED
**amount** | hastings  
The amount is how much the fee will charge the user.

**address** | address  
The address is the application developer's wallet address that the fee should be
paid out to.

**appuid** | string  
The unique application identifier for the application that set the fee.

### OPTIONAL
**recurring** | bool  
Indicates whether or not this fee will be a recurring fee.  
**NOTE:** This is only informational, the application charging the fee is
responsible for submitting the fee on the recurring interval. 

### JSON Response
> JSON Response Example

```go
{
  "feeuid":"9ce7ff6c2b65a760b7362f5a041d3e84e65e22dd"  // string
}
```

**feeuid** | string  
This is the unique identifier for the fee that was just added

## /feemanager/cancel [POST]
> curl example  

```go
curl -A "Sia-Agent" -u "":<apipassword> --data "feeuid=9ce7ff6c2b65a760b7362f5a041d3e84e65e22dd" "localhost:9980/feemanager/cancel"
```

cancels a fee.

### Query String Parameters
### REQUIRED
**feeuid** | string  
The unique identifier for the fee.

### Response

standard success or error response. See [standard
responses](#standard-responses).

## /feemanager/paidfees [GET]
> curl example

```go
curl -A "Sia-Agent" "localhost:9980/feemanager/paidfees"
```

returns the paid fees that the feemanager managed.

### JSON Response
> JSON Response Example

```go
{
  "paidfees": [
    {
      "address":            "f063edc8412e3d17f0e130f38bc6f25d134fae46b760b829e09a762c400fbd641a0c1539a056", // hash
      "amount":             "1000",  // hastings
      "appuid":             "okapp", // string
      "feeuid":             "9ce7ff6c2b65a760b7362f5a041d3e84e65e22dd" // string
      "paymentcompleted":   true,    // bool
      "payoutheight":       12345,   // types.BlockHeight
      "recurring":          false,   // bool
      "timestamp":          "2018-09-23T08:00:00.000000000+04:00",     // Unix timestamp
      "transactioncreated": true,    // bool
    }
  ]
}

```

**paidfees** | []AppFee  
List of historical fees that have been paid out by the FeeManager. 

**address** | address  
The application developer's wallet address that the fee should be paid out to.

**amount** | hastings  
The number of hastings the fee will charge the user.

**appuid** | string  
Indicates the uid of the application requesting the fee.  

**feeuid** | string  
This is the unique identifier for the fee

**paymentcompleted** | bool  
Indicates whether or not the payment has been confirmed on-chain  

**payoutheight** | bool  
Indicates the height at which the fee is supposed to be paid out. The fee may be
paid out (or have been paid out for completed fees) at a later height than this,
but not earlier.  

**recurring** | bool  
Indicates whether or not this fee will be a recurring fee. 

**timestamp** | Unix timestamp  
This is the moment that the fee was requested.  

**transactioncreated** | bool  
Indicates whether the transaction to pay the fee has been created. If this is
set to true and paymentcompleted is set to false, it means that the transaction
has not yet been confirmed on-chain  

## /feemanager/pendingfees [GET]
> curl example

```go
curl -A "Sia-Agent" "localhost:9980/feemanager/pendingfees"
```

returns the pending fees that the feemanager is managing.

### JSON Response
> JSON Response Example

```go
{
  "pendingfees": [
    {
      "address":            "f063edc8412e3d17f0e130f38bc6f25d134fae46b760b829e09a762c400fbd641a0c1539a056", // hash
      "amount":             "1000",  // hastings
      "appuid":             "okapp", // string
      "feeuid":             "9ce7ff6c2b65a760b7362f5a041d3e84e65e22dd" // string
      "paymentcompleted":   true,    // bool
      "payoutheight":       12345,   // types.BlockHeight
      "recurring":          false,   // bool
      "timestamp":          "2018-09-23T08:00:00.000000000+04:00",     // Unix timestamp
      "transactioncreated": true,    // bool
    }
  ]
}

```

**pendingfees** | []AppFee  
List of pending fees that the FeeManager is managing that will pay out this
period. 

**address** | address  
The application developer's wallet address that the fee should be paid out to.

**amount** | hastings  
The number of hastings the fee will charge the user.

**appuid** | string  
The unique application identifier for the application that set the fee.

**feeuid** | string  
This is the unique identifier for the fee

**paymentcompleted** | bool  
Indicates whether or not the payment has been confirmed on-chain  

**payoutheight** | bool  
Indicates the height at which the fee is supposed to be paid out. The fee may be
paid out (or have been paid out for completed fees) at a later height than this,
but not earlier.  

**recurring** | bool  
Indicates whether or not this fee will be a recurring fee. 

**timestamp** | Unix timestamp  
This is the moment that the fee was requested.  

**transactioncreated** | bool  
Indicates whether the transaction to pay the fee has been created. If this is
set to true and paymentcompleted is set to false, it means that the transaction
has not yet been confirmed on-chain  

# Gateway

The gateway maintains a peer to peer connection to the network and provides a
method for calling RPCs on connected peers. The gateway's API endpoints expose
methods for viewing the connected peers, manually connecting to peers, and
manually disconnecting from peers. The gateway may connect or disconnect from
peers on its own.

## /gateway [GET]
> curl example  

```go
curl -A "Sia-Agent" "localhost:9980/gateway"
```

returns information about the gateway, including the list of connected peers.

### JSON Response
> JSON Response Example
 
```go
{
    "netaddress":"333.333.333.333:9981",  // string
    "peers":[
        {
            "inbound":    false,                   // boolean
            "local":      false,                   // boolean
            "netaddress": "222.222.222.222:9981",  // string
            "version":    "1.0.0",                 // string
        },
    ],
    "online":           true,  // boolean
    "maxdownloadspeed": 1234,  // bytes per second
    "maxuploadspeed":   1234,  // bytes per second
}
```
**netaddress** | string  
netaddress is the network address of the gateway as seen by the rest of the
network. The address consists of the external IP address and the port Sia is
listening on. It represents a `modules.NetAddress`.  

**peers** | array  
peers is an array of peers the gateway is connected to. It represents an array
of `modules.Peer`s.  
        
**inbound** | boolean  
inbound is true when the peer initiated the connection. This field is exposed as
outbound peers are generally trusted more than inbound peers, as inbound peers
are easily manipulated by an adversary.  

**local** | boolean  
local is true if the peer's IP address belongs to a local address range such as
192.168.x.x or 127.x.x.x  

**netaddress** | string  
netaddress is the address of the peer. It represents a `modules.NetAddress`.  

**version** | string  
version is the version number of the peer.  

**online** | boolean  
online is true if the gateway is connected to at least one peer that isn't
local.

**maxdownloadspeed** | bytes per second   
Max download speed permitted in bytes per second

**maxuploadspeed** | bytes per second   
Max upload speed permitted in bytes per second

## /gateway [POST]
> curl example  

```go
curl -A "Sia-Agent" -u "":<apipassword> --data "maxdownloadspeed=1000000&maxuploadspeed=20000" "localhost:9980/gateway"
```

Modify settings that control the gateway's behavior.

### Query String Parameters
### OPTIONAL
**maxdownloadspeed** | bytes per second  
Max download speed permitted in bytes per second  

**maxuploadspeed** | bytes per second  
Max upload speed permitted in bytes per second  

### Response

standard success or error response. See [standard
responses](#standard-responses).

## /gateway/bandwidth [GET]
> curl example

```go
curl -A "Sia-Agent" "localhost:9980/gateway/bandwidth"
```

returns the total upload and download bandwidth usage for the gateway

### JSON Response
> JSON Response Example

```go
{
  "download":  12345                                  // bytes
  "upload":    12345                                  // bytes
  "starttime": "2018-09-23T08:00:00.000000000+04:00", // Unix timestamp
}
```

**download** | bytes  
the total number of bytes that have been downloaded by the gateway since the
starttime.

**upload** | bytes  
the total number of bytes that have been uploaded by the gateway since the
starttime.

**starttime** | Unix timestamp  
the time at which the gateway started monitoring the bandwidth, since the
bandwidth is not currently persisted this will be startup timestamp.

## /gateway/connect/:*netaddress* [POST]
> curl example  

```go
curl -A "Sia-Agent" -X POST "localhost:9980/gateway/connect/123.456.789.0:9981"
```

connects the gateway to a peer. The peer is added to the node list if it is not
already present. The node list is the list of all nodes the gateway knows about,
but is not necessarily connected to.  

### Path Parameters
### REQUIRED
netaddress is the address of the peer to connect to. It should be a reachable ip
address and port number, of the form `IP:port`. IPV6 addresses must be enclosed
in square brackets.  

**netaddress** | string  
Example IPV4 address: 123.456.789.0:123  
Example IPV6 address: [123::456]:789  

### Response
standard success or error response. See [standard
responses](#Standard-Responses).

## /gateway/disconnect/:*netaddress* [POST]
> curl example  

```go
curl -A "Sia-Agent" -u "":<apipassword> -X POST "localhost:9980/gateway/disconnect/123.456.789.0:9981"
```

disconnects the gateway from a peer. The peer remains in the node list.
Disconnecting from a peer does not prevent the gateway from automatically
connecting to the peer in the future.

### Path Parameters
### REQUIRED
netaddress is the address of the peer to connect to. It should be a reachable ip
address and port number, of the form `IP:port`. IPV6 addresses must be enclosed
in square brackets.  

**netaddress** | string  
Example IPV4 address: 123.456.789.0:123  
Example IPV6 address: [123::456]:789  

### Response
standard success or error response. See [standard
responses](#standard-responses).

## /gateway/blocklist [GET]
> curl example  

```go
curl -A "Sia-Agent" "localhost:9980/gateway/blocklist"
```

fetches the list of blocklisted addresses.

### JSON Response
> JSON Response Example

```go
{
  "blocklist":
    [
    "123.123.123.123",  // string
    "123.123.123.123",  // string
    "123.123.123.123",  // string
    ],
}
```
**blocklist** | string  
blocklist is a list of blocklisted address

## /gateway/blocklist [POST]
> curl example  

```go
curl -A "Sia-Agent" -u "":<apipassword> --data '{"action":"append","addresses":["123.123.123.123","123.123.123.123","123.123.123.123"]}' "localhost:9980/gateway/blocklist"
```
```go
curl -A "Sia-Agent" -u "":<apipassword> --data '{"action":"set","addresses":[]}' "localhost:9980/gateway/blocklist"
```

performs actions on the Gateway's blocklist. There are three `actions` that can
be performed. `append` and `remove` are used for appending or removing addresses
from the Gateway's blocklist. `set` is used to define all the addresses in the
blocklist. If a list of addresses is provided with `set`, that list of addresses
will become the Gateway's blocklist, replacing any blocklist that was currently
in place. To clear the Gateway's blocklist, submit an empty list with `set`.

### Path Parameters
### REQUIRED
**action** | string  
this is the action to be performed on the blocklist. Allowed inputs are
`append`, `remove`, and `set`.

**addresses** | string  
this is a comma separated list of addresses that are to be appended to or
removed from the blocklist. If the action is `append` or `remove` this field is
required.

### Response
standard success or error response. See [standard
responses](#standard-responses).

# Host

The host provides storage from local disks to the network. The host negotiates
file contracts with remote renters to earn money for storing other users' files.
The host's endpoints expose methods for viewing and modifying host settings,
announcing to the network, and managing how files are stored on disk.

## /host [GET]
> curl example  

```go
curl -A "Sia-Agent" "localhost:9980/host"
```

fetches status information about the host.

### JSON Response
> JSON Response Example
 
```go
{
  "externalsettings": {
    "acceptingcontracts":   true,                 // boolean
    "maxdownloadbatchsize": 17825792,             // bytes
    "maxduration":          25920,                // blocks
    "maxrevisebatchsize":   17825792,             // bytes
    "netaddress":           "123.456.789.0:9982", // string
    "remainingstorage":     35000000000,          // bytes
    "sectorsize":           4194304,              // bytes
    "totalstorage":         35000000000,          // bytes
    "unlockhash":           "0123456789abcdef0123456789abcdef0123456789abcdef0123456789abcdef0123456789ab", // hash
    "windowsize":           144,  // blocks

    "collateral":    "57870370370",                     // hastings / byte / block
    "maxcollateral": "100000000000000000000000000000",  // hastings

    "contractprice":          "30000000000000000000000000", // hastings
    "downloadbandwidthprice": "250000000000000",            // hastings / byte
    "storageprice":           "231481481481",               // hastings / byte / block
    "uploadbandwidthprice":   "100000000000000",            // hastings / byte

    "revisionnumber": 0,      // int
    "version":        "1.0.0" // string
  },

  "financialmetrics": {
    "contractcount":                 2,     // int
    "contractcompensation":          "123", // hastings
    "potentialcontractcompensation": "123", // hastings

    "lockedstoragecollateral": "123", // hastings
    "lostrevenue":             "123", // hastings
    "loststoragecollateral":   "123", // hastings
    "potentialstoragerevenue": "123", // hastings
    "riskedstoragecollateral": "123", // hastings
    "storagerevenue":          "123", // hastings
    "transactionfeeexpenses":  "123", // hastings

    "downloadbandwidthrevenue":          "123", // hastings
    "potentialdownloadbandwidthrevenue": "123", // hastings
    "potentialuploadbandwidthrevenue":   "123", // hastings
    "uploadbandwidthrevenue":            "123"  // hastings
  },

  "internalsettings": {
    "acceptingcontracts":   true,                 // boolean
    "maxdownloadbatchsize": 17825792,             // bytes
    "maxduration":          25920,                // blocks
    "maxrevisebatchsize":   17825792,             // bytes
    "netaddress":           "123.456.789.0:9982", // string
    "windowsize":           144,                  // blocks
    
    "collateral":       "57870370370",                     // hastings / byte / block
    "collateralbudget": "2000000000000000000000000000000", // hastings
    "maxcollateral":    "100000000000000000000000000000",  // hastings
    
    "minbaserpcprice":           "123",                        //hastings
    "mincontractprice":          "30000000000000000000000000", // hastings
    "mindownloadbandwidthprice": "250000000000000",            // hastings / byte
    "minsectoraccessprice":      "123",                        //hastings
    "minstorageprice":           "231481481481",               // hastings / byte / block
    "minuploadbandwidthprice":   "100000000000000"             // hastings / byte

    "ephemeralaccountexpiry":     "604800",                          // seconds
    "maxephemeralaccountbalance": "2000000000000000000000000000000", // hastings
    "maxephemeralaccountrisk":    "2000000000000000000000000000000", // hastings
  },

  "networkmetrics": {
    "downloadcalls":     0,   // int
    "errorcalls":        1,   // int
    "formcontractcalls": 2,   // int
    "renewcalls":        3,   // int
    "revisecalls":       4,   // int
    "settingscalls":     5,   // int
    "unrecognizedcalls": 6    // int
  },

  "connectabilitystatus": "checking", // string
  "workingstatus":        "checking"  // string
  "publickey": {
    "algorithm": "ed25519", // string
    "key":       "RW50cm9weSBpc24ndCB3aGF0IGl0IHVzZWQgdG8gYmU=" // string
  },
}
```
**externalsettings**    
The settings that get displayed to untrusted nodes querying the host's status.  
  
**acceptingcontracts** | boolean  
Whether or not the host is accepting new contracts.  

**maxdownloadbatchsize** | bytes  
The maximum size of a single download request from a renter. Each download
request has multiple round trips of communication that exchange money. Larger
batch sizes mean fewer round trips, but more financial risk for the host - the
renter can get a free batch when downloading by refusing to provide a signature.


**maxduration** | blocks  
The maximum duration that a host will allow for a file contract. The host
commits to keeping files for the full duration under the threat of facing a
large penalty for losing or dropping data before the duration is complete. The
storage proof window of an incoming file contract must end before the current
height + maxduration.  

**maxrevisebatchsize** | bytes  
The maximum size of a single batch of file contract revisions. The renter can
perform DoS attacks on the host by uploading a batch of data then refusing to
provide a signature to pay for the data. The host can reduce this exposure by
limiting the batch size. Larger batch sizes allow for higher throughput as there
is significant communication overhead associated with performing a batch upload.


**netaddress** | string  
The IP address or hostname (including port) that the host should be contacted
at.  

**remainingstorage** | bytes  
The amount of unused storage capacity on the host in bytes. It should be noted
that the host can lie.  

**sectorsize** | bytes  
The smallest amount of data in bytes that can be uploaded or downloaded when
performing calls to the host.  

**totalstorage** | bytes  
The total amount of storage capacity on the host. It should be noted that the
host can lie.  

**unlockhash** | hash  
The unlock hash is the address at which the host can be paid when forming file
contracts.  

**windowsize** | blocks  
The storage proof window is the number of blocks that the host has to get a
storage proof onto the blockchain. The window size is the minimum size of window
that the host will accept in a file contract.  

**collateral** | hastings / byte / block  
The maximum amount of money that the host will put up as collateral for storage
that is contracted by the renter.  

**maxcollateral** | hastings  
The maximum amount of collateral that the host will put into a single file
contract.  

**contractprice** | hastings  
The price that a renter has to pay to create a contract with the host. The
payment is intended to cover transaction fees for the file contract revision and
the storage proof that the host will be submitting to the blockchain.  

**downloadbandwidthprice** | hastings / byte  
The price that a renter has to pay when downloading data from the host.  

**storageprice** | hastings / byte / block  
The price that a renter has to pay to store files with the host.  

**uploadbandwidthprice** | hastings / byte  
The price that a renter has to pay when uploading data to the host.  

**revisionnumber** | int  
The revision number indicates to the renter what iteration of settings the host
is currently at. Settings are generally signed. If the renter has multiple
conflicting copies of settings from the host, the renter can expect the one with
the higher revision number to be more recent.  

**version** | string  
The version of external settings being used. This field helps coordinate updates
while preserving compatibility with older nodes.  

**financialmetrics**    
The financial status of the host.  
  
**contractcount** | int  
Number of open file contracts.  

**contractcompensation** | hastings  
The amount of money that renters have given to the host to pay for file
contracts. The host is required to submit a file contract revision and a storage
proof for every file contract that gets created, and the renter pays for the
miner fees on  these objects.  

**potentialcontractcompensation** | hastings  
The amount of money that renters have given to the host to pay for file
contracts which have not been confirmed yet. The potential compensation becomes
compensation after the storage proof is submitted.  

**lockedstoragecollateral** | hastings  
The amount of storage collateral which the host has tied up in file contracts.
The host has to commit collateral to a file contract even if there is no
storage, but the locked collateral will be returned even if the host does not
submit a storage proof - the collateral is not at risk, it is merely set aside
so that it can be put at risk later.  

**lostrevenue** | hastings  
The amount of revenue, including storage revenue and bandwidth revenue, that has
been lost due to failed file contracts and failed storage proofs.  

**loststoragecollateral** | hastings  
The amount of collateral that was put up to protect data which has been lost due
to failed file contracts and missed storage proofs.  

**potentialstoragerevenue** | hastings  
The amount of revenue that the host stands to earn if all storage proofs are
submitted correctly and in time.

**riskedstoragecollateral** | hastings  
The amount of money that the host has risked on file contracts. If the host
starts missing storage proofs, the host can forfeit up to this many coins. In
the event of a missed storage proof, locked storage collateral gets returned,
but risked storage collateral does not get returned.  

**storagerevenue** | hastings  
The amount of money that the host has earned from storing data. This money has
been locked down by successful storage proofs.  

**transactionfeeexpenses** | hastings  
The amount of money that the host has spent on transaction fees when submitting
host announcements, file contract revisions, and storage proofs.  

**downloadbandwidthrevenue** | hastings  
The amount of money that the host has made from renters downloading their files.
This money has been locked in by successsful storage proofs.  

**potentialdownloadbandwidthrevenue** | hastings  
The amount of money that the host stands to make from renters that downloaded
their files. The host will only realize this revenue if the host successfully
submits storage proofs for the related file contracts.  

**potentialuploadbandwidthrevenue** | hastings  
The amount of money that the host stands to make from renters that uploaded
files. The host will only realize this revenue if the host successfully submits
storage proofs for the related file contracts.  

**uploadbandwidthrevenue** | hastings  
The amount of money that the host has made from renters uploading their files.
This money has been locked in by successful storage proofs.  

**internalsettings**    
The settings of the host. Most interactions between the user and the host occur
by changing the internal settings.  

**acceptingcontracts** | boolean  
When set to true, the host will accept new file contracts if the terms are
reasonable. When set to false, the host will not accept new file contracts at
all.  

**maxdownloadbatchsize** | bytes  
The maximum size of a single download request from a renter. Each download
request has multiple round trips of communication that exchange money. Larger
batch sizes mean fewer round trips, but more financial risk for the host - the
renter can get a free batch when downloading by refusing to provide a signature.


**maxduration** | blocks  
The maximum duration of a file contract that the host will accept. The storage
proof window must end before the current height + maxduration.  

**maxrevisebatchsize** | bytes  
The maximum size of a single batch of file contract revisions. The renter can
perform DoS attacks on the host by uploading a batch of data then refusing to
provide a signature to pay for the data. The host can reduce this exposure by
limiting the batch size. Larger batch sizes allow for higher throughput as there
is significant communication overhead associated with performing a batch upload.


**netaddress** | string  
The IP address or hostname (including port) that the host should be contacted
at. If left blank, the host will automatically figure out its ip address and use
that. If given, the host will use the address given.  

**windowsize** | blocks  
The storage proof window is the number of blocks that the host has to get a
storage proof onto the blockchain. The window size is the minimum size of window
that the host will accept in a file contract.  

**collateral** | hastings / byte / block  
The maximum amount of money that the host will put up as collateral per byte per
block of storage that is contracted by the renter.  

**collateralbudget** | hastings  
The total amount of money that the host will allocate to collateral across all
file contracts.  

**maxcollateral** | hastings  
The maximum amount of collateral that the host will put into a single file
contract.

**minbaserpcprice** | hastings  
The minimum price that the host will demand from a renter for interacting with
the host. This is charged for every interaction a renter has with a host to pay
for resources consumed during the interaction. It is added to the
`mindownloadbandwidthprice` and `minuploadbandwidthprice` when uploading or
downloading files from the host.

**mincontractprice** | hastings  
The minimum price that the host will demand from a renter when forming a
contract. Typically this price is to cover transaction fees on the file contract
revision and storage proof, but can also be used if the host has a low amount of
collateral. The price is a minimum because the host may automatically adjust the
price upwards in times of high demand.  

**mindownloadbandwidthprice** | hastings / byte  
The minimum price that the host will demand from a renter when the renter is
downloading data. If the host is saturated, the host may increase the price from
the minimum.

**minsectoraccessprice** | hastings  
The minimum price that the host will demand from a renter for accessing a sector
of data on disk. Since the host has to read at least a full 4MB sector from disk
regardless of how much the renter intends to download this is charged to pay for
the physical disk resources the host uses. It is multiplied by the number of
sectors read then added to the `mindownloadbandwidthprice` when downloading a
file.

**minstorageprice** | hastings / byte / block  
The minimum price that the host will demand when storing data for extended
periods of time. If the host is low on space, the price of storage may be set
higher than the minimum.  

**minuploadbandwidthprice** | hastings / byte  
The minimum price that the host will demand from a renter when the renter is
uploading data. If the host is saturated, the host may increase the price from
the minimum.  

**ephemeralaccountexpiry** | seconds  
The  maximum amount of time an ephemeral account can be inactive before it is
considered to be expired and gets deleted. After an account has expired, the
account owner has no way of retrieving the funds. Setting this value to 0 means
ephemeral accounts never expire, regardless of how long they have been inactive.

**maxephemeralaccountbalance** | hastings  
The maximum amount of money that the host will allow a user to deposit into a
single ephemeral account.

**maxephemeralaccountrisk** | hastings  
To increase performance, the host will allow a user to withdraw from an
ephemeral account without requiring the user to wait until the host has
persisted the updated ephemeral account balance to complete a transaction. This
means that the user can perform actions such as downloads with significantly
less latency. This also means that if the host loses power at that exact moment,
the host will forget that the user has spent money and the user will be able to
spend that money again.

maxephemeralaccountrisk is the maximum amount of money that the host is willing
to risk to a system failure. The account manager will keep track of the total
amount of money that has been withdrawn, but has not yet been persisted to disk.
If a user's withdrawal would put the host over the maxephemeralaccountrisk, the
host will wait to complete the user's transaction until it has persisted the
widthdrawal, to prevent the host from having too much money at risk.

Note that money is only at risk if the host experiences an unclean shutdown
while in the middle of a transaction with a user, and generally the amount at
risk will be minuscule unless the host experiences an unclean shutdown while in
the middle of many transactions with many users at once. This value should be
larger than maxephemeralaccountbalance but does not need to be significantly
larger.

**networkmetrics**    
Information about the network, specifically various ways in which renters have
contacted the host.  

**downloadcalls** | int  
The number of times that a renter has attempted to download something from the
host.  

**errorcalls** | int  
The number of calls that have resulted in errors. A small number of errors are
expected, but a large number of errors indicate either buggy software or
malicious network activity. Usually buggy software.  

**formcontractcalls** | int  
The number of times that a renter has tried to form a contract with the host.  

**renewcalls** | int  
The number of times that a renter has tried to renew a contract with the host.  

**revisecalls** | int  
The number of times that the renter has tried to revise a contract with the
host.  

**settingscalls** | int  
The number of times that a renter has queried the host for the host's settings.
The settings include the price of bandwidth, which is a price that can adjust
every few minutes. This value is usually very high compared to the others.  

**unrecognizedcalls** | int  
The number of times that a renter has attempted to use an unrecognized call.
Larger numbers typically indicate buggy software.  

**connectabilitystatus** | string  
connectabilitystatus is one of "checking", "connectable", or "not connectable",
and indicates if the host can connect to itself on its configured NetAddress.  

**workingstatus** | string  
workingstatus is one of "checking", "working", or "not working" and indicates if
the host is being actively used by renters.

**publickey** | SiaPublicKey  
Public key used to identify the host.

## /host/bandwidth [GET]
> curl example

```go
curl -A "Sia-Agent" "localhost:9980/host/bandwidth"
```

returns the total upload and download bandwidth usage for the host

### JSON Response
```go
{
  "download":  12345                                  // bytes
  "upload":    12345                                  // bytes
  "starttime": "2018-09-23T08:00:00.000000000+04:00", // Unix timestamp
}
```

**download** | bytes  
the total number of bytes that have been sent from the host to renters since the
starttime.

**upload** | bytes  
the total number of bytes that have been received by the host from renters since the
starttime.

**starttime** | Unix timestamp  
the time at which the host started monitoring the bandwidth, since the
bandwidth is not currently persisted this will be startup timestamp.

## /host [POST]
> curl example  

```go
curl -A "Sia-Agent" -u "":<apipassword> -X POST "localhost:9980/host?acceptingcontracts=true&maxduration=12096&windowsize=1008"
```

Configures hosting parameters. All parameters are optional; unspecified
parameters will be left unchanged.

### Query String Parameters
### OPTIONAL
**acceptingcontracts** | boolean  
When set to true, the host will accept new file contracts if the terms are
reasonable. When set to false, the host will not accept new file contracts at
all.  

**maxdownloadbatchsize** | bytes  
The maximum size of a single download request from a renter. Each download
request has multiple round trips of communication that exchange money. Larger
batch sizes mean fewer round trips, but more financial risk for the host - the
renter can get a free batch when downloading by refusing to provide a signature.


**maxduration** | blocks  
The maximum duration of a file contract that the host will accept. The storage
proof window must end before the current height + maxduration.  

**maxrevisebatchsize** | bytes  
The maximum size of a single batch of file contract revisions. The renter can
perform DoS attacks on the host by uploading a batch of data then refusing to
provide a signature to pay for the data. The host can reduce this exposure by
limiting the batch size. Larger batch sizes allow for higher throughput as there
is significant communication overhead associated with performing a batch upload.


**netaddress** | string  
The IP address or hostname (including port) that the host should be contacted
at. If left blank, the host will automatically figure out its ip address and use
that. If given, the host will use the address given.  

**windowsize** | blocks  
// The storage proof window is the number of blocks that the host has to get a
storage proof onto the blockchain. The window size is the minimum size of window
that the host will accept in a file contract.

**collateral** | hastings / byte / block  
The maximum amount of money that the host will put up as collateral per byte per
block of storage that is contracted by the renter.  

**collateralbudget** | hastings  
The total amount of money that the host will allocate to collateral across all
file contracts.  

**maxcollateral** | hastings  
The maximum amount of collateral that the host will put into a single file
contract.  

**minbaserpcprice** | hastings  
The minimum price that the host will demand from a renter for interacting with
the host. This is charged for every interaction a renter has with a host to pay
for resources consumed during the interaction. It is added to the
`mindownloadbandwidthprice` and `minuploadbandwidthprice` when uploading or
downloading files from the host.

**mincontractprice** | hastings  
The minimum price that the host will demand from a renter when forming a
contract. Typically this price is to cover transaction fees on the file contract
revision and storage proof, but can also be used if the host has a low amount of
collateral. The price is a minimum because the host may automatically adjust the
price upwards in times of high demand.  

**minsectoraccessprice** | hastings  
The minimum price that the host will demand from a renter for accessing a sector
of data on disk. Since the host has to read at least a full 4MB sector from disk
regardless of how much the renter intends to download this is charged to pay for
the physical disk resources the host uses. It is multiplied by the number of
sectors read then added to the `mindownloadbandwidthprice` when downloading a
file.

**mindownloadbandwidthprice** | hastings / byte  
The minimum price that the host will demand from a renter when the renter is
downloading data. If the host is saturated, the host may increase the price from
the minimum.  

**minstorageprice** | hastings / byte / block  
The minimum price that the host will demand when storing data for extended
periods of time. If the host is low on space, the price of storage may be set
higher than the minimum.  

**minuploadbandwidthprice** | hastings / byte  
The minimum price that the host will demand from a renter when the renter is
uploading data. If the host is saturated, the host may increase the price from
the minimum.  

**maxephemeralaccountbalance** | hastings  
The maximum amount of money that the host will allow a user to deposit into a
single ephemeral account.

**maxephemeralaccountrisk** | hastings  
To increase performance, the host will allow a user to withdraw from an
ephemeral account without requiring the user to wait until the host has
persisted the updated ephemeral account balance to complete a transaction. This
means that the user can perform actions such as downloads with significantly
less latency. This also means that if the host loses power at that exact moment,
the host will forget that the user has spent money and the user will be able to
spend that money again.

maxephemeralaccountrisk is the maximum amount of money that the host is willing
to risk to a system failure. The account manager will keep track of the total
amount of money that has been withdrawn, but has not yet been persisted to disk.
If a user's withdrawal would put the host over the maxephemeralaccountrisk, the
host will wait to complete the user's transaction until it has persisted the
widthdrawal, to prevent the host from having too much money at risk.

Note that money is only at risk if the host experiences an
unclean shutdown while in the middle of a transaction with a user, and generally
the amount at risk will be minuscule unless the host experiences an unclean
shutdown while in the middle of many transactions with many users at once. This
value should be larger than 'maxephemeralaccountbalance but does not need to be
significantly larger.

### Response

standard success or error response. See [standard
responses](#standard-responses).

## /host/announce [POST]
> curl example  

```go
curl -A "Sia-Agent" -u "":<apipassword> -X POST "localhost:9980/host/announce"
```
> curl example with a custom netaddress

```go
curl -A "Sia-Agent" -u "":<apipassword> -X POST "localhost:9980/host/announce?netaddress=siahost.example.net"
```

Announce the host to the network as a source of storage. Generally only needs to
be called once.

Note that even after the host has been announced, it will not accept new
contracts unless configured to do so. To configure the host to accept contracts,
see [/host](## /host [POST]).

### Query String Parameters
### OPTIONAL
**netaddress string** | string  
The address to be announced. If no address is provided, the automatically
discovered address will be used instead.  

### Response

standard success or error response. See [standard
responses](#Standard-Responses).

## /host/contracts [GET]
> curl example  

```go
curl -A "Sia-Agent" "localhost:9980/host/contracts"
```


Get contract information from the host database. This call will return all
storage obligations on the host. Its up to the caller to filter the contracts
based on their needs.

### JSON Response
> JSON Response Example
 
```go
{
  "contracts": [
    {
      "contractcost":             "1234",             // hastings
      "datasize":                 500000,             // bytes
      "lockedcollateral":         "1234",             // hastings
      "obligationid": "fff48010dcbbd6ba7ffd41bc4b25a3634ee58bbf688d2f06b7d5a0c837304e13", // hash
      "potentialaccountfunding":  "1234",             // hastings
      "potentialdownloadrevenue": "1234",             // hastings
      "potentialstoragerevenue":  "1234",             // hastings
      "potentialuploadrevenue":   "1234",             // hastings
      "riskedcollateral":         "1234",             // hastings
      "revisionnumber":           0,                  // int
      "sectorrootscount":         2,                  // int
      "transactionfeesadded":     "1234",             // hastings
      "expirationheight":         123456,             // blocks
      "negotiationheight":        123456,             // blocks
      "proofdeadline":            123456,             // blocks
      "obligationstatus":         "obligationFailed", // string
      "originconfirmed":          true,               // boolean
      "proofconfirmed":           true,               // boolean
      "proofconstructed":         true,               // boolean
      "revisionconfirmed":        false,              // boolean
      "revisionconstructed":      false,              // boolean
      "validproofoutputs":        [],                 // []SiacoinOutput
      "missedproofoutputs":       [],                 // []SiacoinOutput
    }
  ]
}
```
**contractcost** | hastings  
Amount in hastings to cover the transaction fees for this storage obligation.

**datasize** | bytes  
Size of the data that is protected by the contract.

**lockedcollateral** | hastings  
Amount that is locked as collateral for this storage obligation.

**obligationid** | hash  
Id of the storageobligation, which is defined by the file contract id of the
file contract that governs the storage obligation.

**potentialaccountfunding** | hastings  
Amount in hastings that went to funding ephemeral accounts with.

**potentialdownloadrevenue** | hastings  
Potential revenue for downloaded data that the host will receive upon successful
completion of the obligation.

**potentialstoragerevenue** | hastings  
Potential revenue for storage of data that the host will receive upon successful
completion of the obligation.

**potentialuploadrevenue** | hastings  
Potential revenue for uploaded data that the host will receive upon successful
completion of the obligation.

**riskedcollateral** | hastings  
Amount that the host might lose if the submission of the storage proof is not
successful.

**revisionnumber** | int  
The last revision of the contract

**sectorrootscount** | int  
Number of sector roots.

**transactionfeesadded** | hastings  
Amount for transaction fees that the host added to the storage obligation.

**expirationheight** | blockheight  
Expiration height is the height at which the storage obligation expires.

**negotiationheight** | blockheight  
Negotiation height is the height at which the storage obligation was negotiated.

**proofdeadline** | blockheight  
The proof deadline is the height by which the storage proof must be submitted.

**obligationstatus** | string  
Status of the storage obligation. There are 4 different statuses:
 - `obligationFailed`:  the storage obligation failed, potential revenues and
   risked collateral are lost
 - `obligationRejected`:  the storage obligation was never started, no revenues
   gained or lost
 - `obligationSucceeded`: the storage obligation was completed, revenues were
   gained
 - `obligationUnresolved`:  the storage obligation has an uninitialized value.
   When the **proofdeadline** is in the past this might be a stale obligation.

**originconfirmed** | hash  
Origin confirmed indicates whether the file contract was seen on the blockchain
for this storage obligation.

**proofconfirmed** | boolean  
Proof confirmed indicates whether there was a storage proof seen on the
blockchain for this storage obligation.

**proofconstructed** | boolean  
The host has constructed a storage proof

**revisionconfirmed** | boolean  
Revision confirmed indicates whether there was a file contract revision seen on
the blockchain for this storage obligation.

**revisionconstructed** | boolean  
Revision constructed indicates whether there was a file contract revision
constructed for this storage obligation.

**validproofoutputs** | []SiacoinOutput   
The payouts that the host and renter will receive if a valid proof is confirmed on the blockchain

**missedproofoutputs** | []SiacoinOutput  
The payouts that the host and renter will receive if a proof is not confirmed on the blockchain

## /host/storage [GET]
> curl example  

```go
curl -A "Sia-Agent" "localhost:9980/host/storage"
```

Gets a list of folders tracked by the host's storage manager.

### JSON Response
> JSON Response Example
 
```go
{
  "folders": [
    {
      "path":              "/home/foo/bar", // string
      "capacity":          50000000000,     // bytes
      "capacityremaining": 100000,          // bytes

      "failedreads":      0,  // int
      "failedwrites":     1,  // int
      "successfulreads":  2,  // int
      "successfulwrites": 3,  // int
    }
  ]
}
```
**path** | string  
Absolute path to the storage folder on the local filesystem.  

**capacity** | bytes  
Maximum capacity of the storage folder in bytes. The host will not store more
than this many bytes in the folder. This capacity is not checked against the
drive's remaining capacity. Therefore, you must manually ensure the disk has
sufficient capacity for the folder at all times. Otherwise you risk losing
renter's data and failing storage proofs.  

**capacityremaining** | bytes  
Unused capacity of the storage folder in bytes.  

**failedreads, failedwrites** | int  
Number of failed disk read & write operations. A large number of failed reads or
writes indicates a problem with the filesystem or drive's hardware.  

**successfulreads, successfulwrites** | int  
Number of successful read & write operations.  

## /host/storage/folders/add [POST]
> curl example  

```go
curl -A "Sia-Agent" -u "":<apipassword> --data "path=foo/bar&size=1000000000000" "localhost:9980/host/storage/folders/add"
```

adds a storage folder to the manager. The manager may not check that there is
enough space available on-disk to support as much storage as requested

### Storage Folder Limits
A host can only have 65536 storage folders in total which have to be between 256
MiB and 16 PiB in size

### Query String Parameters
### REQUIRED
**path** | string  
Local path on disk to the storage folder to add.  

**size** | bytes  
Initial capacity of the storage folder. This value isn't validated so it is
possible to set the capacity of the storage folder greater than the capacity of
the disk. Do not do this.  

### Response

standard success or error response. See [standard
responses](#standard-responses).

## /host/storage/folders/remove [POST]
> curl example  

```go
curl -A "Sia-Agent" -u "":<apipassword> --data "path=foo/bar&force=false" "localhost:9980/host/storage/folders/remove"
```

Remove a storage folder from the manager. All storage on the folder will be
moved to other stoarge folders, meaning that no data will be lost. If the
manager is unable to save data, an error will be returned and the operation will
be stopped.

### Query String Parameters
### REQUIRED
**path** | string  
Local path on disk to the storage folder to removed.  

### OPTIONAL
**force** | boolean  
If `force` is true, the storage folder will be removed even if the data in the
storage folder cannot be moved to other storage folders, typically because they
don't have sufficient capacity. If `force` is true and the data cannot be moved,
data will be lost.  

### Response

standard success or error response. See [standard
responses](#standard-responses).

## /host/storage/folders/resize [POST]
> curl example  

```go
curl -A "Sia-Agent" -u "":<apipassword> --data "path=foo/bar&newsize=1000000000000" "localhost:9980/host/storage/folders/resize"
```

Grows or shrinks a storage file in the manager. The manager may not check that
there is enough space on-disk to support growing the storasge folder, but should
gracefully handle running out of space unexpectedly. When shrinking a storage
folder, any data in the folder that needs to be moved will be placed into other
storage folders, meaning that no data will be lost. If the manager is unable to
migrate the data, an error will be returned and the operation will be stopped.

### Storage Folder Limits
See [/host/storage/folders/add](#host-storage-folders-add-post)

### Query String Parameters
### REQUIRED
**path** | string  
Local path on disk to the storage folder to resize.  

**newsize** | bytes  
Desired new size of the storage folder. This will be the new capacity of the
storage folder.  

### Response

standard success or error response. See [standard
responses](#standard-responses).

## /host/storage/sectors/delete/:*merkleroot* [POST]
> curl example  

```go
curl -A "Sia-Agent" -u "":<apipassword> -X POST "localhost:9980/host/storage/sectors/delete/[merkleroot]"
```

Deletes a sector, meaning that the manager will be unable to upload that sector
and be unable to provide a storage proof on that sector. This endpoint is for
removing the data entirely, and will remove instances of the sector appearing at
all heights. The primary purpose is to comply with legal requests to remove
data.

### Path Parameters
### REQUIRED
**merkleroot** | merkleroot  
Merkleroot of the sector to delete.  

### Response

standard success or error response. See [standard
responses](#standard-responses).

## /host/estimatescore [GET]
> curl example  

```go
curl -A "Sia-Agent" "localhost:9980/host/estimatescore"
```

Returns the estimated HostDB score of the host using its current settings,
combined with the provided settings.

### Query String Parameters
### OPTIONAL
See [host internal settings](#internalsettings)
 - acceptingcontracts   
 - maxdownloadbatchsize 
 - maxduration          
 - maxrevisebatchsize   
 - netaddress           
 - windowsize           
 - collateral        
 - collateralbudget 
 - maxcollateral    
 - mincontractprice          
 - mindownloadbandwidthprice  
 - minstorageprice            
 - minuploadbandwidthprice
 - ephemeralaccountexpiry    
 - maxephemeralaccountbalance
 - maxephemeralaccountrisk

### JSON Response
> JSON Response Example

```go
{
  "estimatedscore": "123456786786786786786786786742133",  // big int
  "conversionrate": 95  // float64
}
```
**estimatedscore** | big int  
estimatedscore is the estimated HostDB score of the host given the settings
passed to estimatescore.  
  
**conversionrate** | float64  
conversionrate is the likelihood given the settings passed to estimatescore that
the host will be selected by renters forming contracts.  

# Host DB

The hostdb maintains a database of all hosts known to the network. The database
identifies hosts by their public key and keeps track of metrics such as price.

## /hostdb [GET]
> curl example  

```go
curl -A "Sia-Agent" "localhost:9980/hostdb"
```

Shows some general information about the state of the hostdb.

### JSON Response
> JSON Response Example
 
```go
{
    "initialscancomplete": false  // boolean
}
```
**initialscancomplete** | boolean  
indicates if all known hosts have been scanned at least once.

## /hostdb/active [GET]
> curl example  

```go
curl -A "Sia-Agent" "localhost:9980/hostdb/active"
```

lists all of the active hosts known to the renter, sorted by preference.

### Query String Parameters
### OPTIONAL
**numhosts** | int  
Number of hosts to return. The actual number of hosts returned may be less if
there are insufficient active hosts. Optional, the default is all active hosts.


### JSON Response
> JSON Response Example
 
```go
{
  "hosts": [
        {
      "acceptingcontracts":     true,                 // boolean
      "maxdownloadbatchsize":   17825792,             // bytes
      "maxduration":            25920,                // blocks
      "maxrevisebatchsize":     17825792,             // bytes
      "netaddress":             "123.456.789.0:9982"  // string 
      "remainingstorage":       35000000000,          // bytes
      "sectorsize":             4194304,              // bytes
      "totalstorage":           35000000000,          // bytes
      "unlockhash": "0123456789abcdef0123456789abcdef0123456789abcdef0123456789abcdef0123456789ab", // hash
      "windowsize":             144,                            // blocks
      "collateral":             "20000000000"                   // hastings / byte / block
      "maxcollateral":          "1000000000000000000000000000"  // hastings
      "contractprice":          "1000000000000000000000000"     // hastings
      "downloadbandwidthprice": "35000000000000"                // hastings / byte
      "storageprice":           "14000000000"                   // hastings / byte / block
      "uploadbandwidthprice":   "3000000000000"                 // hastings / byte
      "revisionnumber":         12733798,                       // int
      "version":                "1.3.4"                         // string
      "firstseen":              160000,                         // blocks
      "historicdowntime":       0,                              // nanoseconds
      "historicuptime":         41634520900246576,              // nanoseconds
      "scanhistory": [
        {
          "success": true,  // boolean
          "timestamp": "2018-09-23T08:00:00.000000000+04:00"  // unix timestamp
        },
        {
          "success": true,  // boolean
          "timestamp": "2018-09-23T06:00:00.000000000+04:00"  // unix timestamp
        },
        {
          "success": true,  // boolean// boolean
          "timestamp": "2018-09-23T04:00:00.000000000+04:00"  // unix timestamp
        }
      ],
      "historicfailedinteractions":     0,      // int
      "historicsuccessfulinteractions": 5,      // int
      "recentfailedinteractions":       0,      // int
      "recentsuccessfulinteractions":   0,      // int
      "lasthistoricupdate":             174900, // blocks
      "ipnets": [
        "1.2.3.0",  // string
        "2.1.3.0"   // string
      ],
      "lastipnetchange": "2015-01-01T08:00:00.000000000+04:00", // unix timestamp
      "publickey": {
        "algorithm": "ed25519", // string
        "key":       "RW50cm9weSBpc24ndCB3aGF0IGl0IHVzZWQgdG8gYmU=" // string
      },
      "publickeystring": "ed25519:1234567890abcdef1234567890abcdef1234567890abcdef1234567890abcdef",  // string
      "filtered": false, // boolean
    }
  ]
}
```

**hosts**  
**acceptingcontracts** | boolean  
true if the host is accepting new contracts.  

**maxdownloadbatchsize** | bytes  
Maximum number of bytes that the host will allow to be requested by a single
download request.  

**maxduration** | blocks  
Maximum duration in blocks that a host will allow for a file contract. The host
commits to keeping files for the full duration under the threat of facing a
large penalty for losing or dropping data before the duration is complete. The
storage proof window of an incoming file contract must end before the current
height + maxduration.  

There is a block approximately every 10 minutes. e.g. 1 day = 144 blocks  

**maxrevisebatchsize** | bytes  
Maximum size in bytes of a single batch of file contract revisions. Larger batch
sizes allow for higher throughput as there is significant communication overhead
associated with performing a batch upload.  

**netaddress** | string  
Remote address of the host. It can be an IPv4, IPv6, or hostname, along with the
port. IPv6 addresses are enclosed in square brackets.  

**remainingstorage** | bytes  
Unused storage capacity the host claims it has.  

**sectorsize** | bytes  
Smallest amount of data in bytes that can be uploaded or downloaded to or from
the host.  

**totalstorage** | bytes  
Total amount of storage capacity the host claims it has.  

**unlockhash** | hash  
Address at which the host can be paid when forming file contracts.  

**windowsize** | blocks  
A storage proof window is the number of blocks that the host has to get a
storage proof onto the blockchain. The window size is the minimum size of window
that the host will accept in a file contract.  

**collateral** | hastings / byte / block  
The maximum amount of money that the host will put up as collateral for storage
that is contracted by the renter.  

**maxcollateral** | hastings  
The maximum amount of collateral that the host will put into a single file
contract.  

**contractprice** | hastings  
The price that a renter has to pay to create a contract with the host. The
payment is intended to cover transaction fees for the file contract revision and
the storage proof that the host will be submitting to the blockchain.  

**downloadbandwidthprice** | hastings / byte  
The price that a renter has to pay when downloading data from the host.  

**storageprice** | hastings / byte / block  
The price that a renter has to pay to store files with the host.  

**uploadbandwidthprice** | hastings / byte  
The price that a renter has to pay when uploading data to the host.  

**revisionnumber** | int  
The revision number indicates to the renter what iteration of settings the host
is currently at. Settings are generally signed. If the renter has multiple
conflicting copies of settings from the host, the renter can expect the one with
the higher revision number to be more recent.  

**version** | string  
The version of the host.  

**firstseen** | blocks  
Firstseen is the last block height at which this host was announced.  

**historicdowntime** | nanoseconds  
Total amount of time the host has been offline.  

**historicuptime** | nanoseconds  
Total amount of time the host has been online.  

**scanhistory** Measurements that have been taken on the host. The most recent
measurements are kept in full detail.  

**historicfailedinteractions** | int  
Number of historic failed interactions with the host.  

**historicsuccessfulinteractions** | int Number of historic successful
interactions with the host.  

**recentfailedinteractions** | int  
Number of recent failed interactions with the host.  

**recentsuccessfulinteractions** | int  
Number of recent successful interactions with the host.  

**lasthistoricupdate** | blocks  
The last time that the interactions within scanhistory have been compressed into
the historic ones.  

**ipnets**  
List of IP subnet masks used by the host. For IPv4 the /24 and for IPv6 the /54
subnet mask is used. A host can have either one IPv4 or one IPv6 subnet or one
of each. E.g. these lists are valid: [ "IPv4" ], [ "IPv6" ] or [ "IPv4", "IPv6"
]. The following lists are invalid: [ "IPv4", "IPv4" ], [ "IPv4", "IPv6", "IPv6"
]. Hosts with an invalid list are ignored.  

**lastipnetchange** | date  
The last time the list of IP subnet masks was updated. When equal subnet masks
are found for different hosts, the host that occupies the subnet mask for a
longer time is preferred.  

**publickey** | SiaPublicKey  
Public key used to identify and verify hosts.  

**algorithm** | string  
Algorithm used for signing and verification. Typically "ed25519".  

**key** | hash  
Key used to verify signed host messages.  

**publickeystring** | string  
The string representation of the full public key, used when calling
/hostdb/hosts.  

**filtered** | boolean  
Indicates if the host is currently being filtered from the HostDB

## /hostdb/all [GET]
> curl example  

```go
curl -A "Sia-Agent" "localhost:9980/hostdb/all"
```

Lists all of the hosts known to the renter. Hosts are not guaranteed to be in
any particular order, and the order may change in subsequent calls.

### JSON Response 
Response is the same as [`/hostdb/active`](#hosts)

## /hostdb/hosts/:*pubkey* [GET]
> curl example  

```go
curl -A "Sia-Agent" "localhost:9980/hostdb/hosts/ed25519:8a95848bc71e9689e2f753c82c35dc47a1d62867f77c0113ebb6fa5b51723215"
```

fetches detailed information about a particular host, including metrics
regarding the score of the host within the database. It should be noted that
each renter uses different metrics for selecting hosts, and that a good score on
in one hostdb does not mean that the host will be successful on the network
overall.

### Path Parameters
> curl example  

```go
curl -A "Sia-Agent" "localhost:9980/hostdb/hosts/<pubkey>"
```
### REQUIRED
**pubkey**  
The public key of the host. Each public key identifies a single host.  

Example Pubkey:
ed25519:1234567890abcdef1234567890abcdef1234567890abcdef1234567890abcdef  

### JSON Response 
> JSON Response Example
 
```go
{
  "entry": {
    // same as hosts
  },
  "scorebreakdown": {
    "score":                      1,        // big int
    "acceptcontractadjustment":   1,        // float64
    "ageadjustment":              0.1234,   // float64
    "basepriceadjustment":        1,        // float64
    "burnadjustment":             0.1234,   // float64
    "collateraladjustment":       23.456,   // float64
    "conversionrate":             9.12345,  // float64
    "durationadjustment":         1,        // float64
    "interactionadjustment":      0.1234,   // float64
    "priceadjustment":            0.1234,   // float64
    "storageremainingadjustment": 0.1234,   // float64
    "uptimeadjustment":           0.1234,   // float64
    "versionadjustment":          0.1234,   // float64
  }
}
```
Response is the same as [`/hostdb/active`](#hosts) with the additional of the
**scorebreakdown**

**scorebreakdown**  
A set of scores as determined by the renter. Generally, the host's final score
is all of the values multiplied together. Modified renters may have additional
criteria that they use to judge a host, or may ignore certin criteia. In
general, these fields should only be used as a loose guide for the score of a
host, as every renter sees the world differently and uses different metrics to
evaluate hosts.  

**score** | big int  
The overall score for the host. Scores are entriely relative, and are consistent
only within the current hostdb. Between different machines, different
configurations, and different versions the absolute scores for a given host can
be off by many orders of magnitude. When displaying to a human, some form of
normalization with respect to the other hosts (for example, divide all scores by
the median score of the hosts) is recommended.  

**acceptcontractadjustment** | float64  
The multiplier that gets applied to the host based on whether its accepting contracts or not. Typically "1" if they do and "0" if they don't.

**ageadjustment** | float64  
The multiplier that gets applied to the host based on how long it has been a
host. Older hosts typically have a lower penalty.  

**basepriceadjustment** | float64  
The multiplier that gets applied to the host based on if the `BaseRPCPRice` and
the `SectorAccessPrice` are reasonable.  

**burnadjustment** | float64  
The multiplier that gets applied to the host based on how much proof-of-burn the
host has performed. More burn causes a linear increase in score.  

**collateraladjustment** | float64  
The multiplier that gets applied to a host based on how much collateral the host
is offering. More collateral is typically better, though above a point it can be
detrimental.  

**conversionrate** | float64  
conversionrate is the likelihood that the host will be selected by renters
forming contracts.  

**durationadjustment** | float64  
The multiplier that gets applied to a host based on the max duration it accepts
for file contracts. Typically '1' for hosts with an acceptable max duration, and
'0' for hosts that have a max duration which is not long enough.

**interactionadjustment** | float64  
The multipler that gets applied to a host based on previous interactions with
the host. A high ratio of successful interactions will improve this hosts score,
and a high ratio of failed interactions will hurt this hosts score. This
adjustment helps account for hosts that are on unstable connections, don't keep
their wallets unlocked, ran out of funds, etc.  

**pricesmultiplier** | float64  
The multiplier that gets applied to a host based on the host's price. Lower
prices are almost always better. Below a certain, very low price, there is no
advantage.  

**storageremainingadjustment** | float64  
The multiplier that gets applied to a host based on how much storage is
remaining for the host. More storage remaining is better, to a point.  

**uptimeadjustment** | float64  
The multiplier that gets applied to a host based on the uptime percentage of the
host. The penalty increases extremely quickly as uptime drops below 90%.  

**versionadjustment** | float64  
The multiplier that gets applied to a host based on the version of Sia that they
are running. Versions get penalties if there are known bugs, scaling
limitations, performance limitations, etc. Generally, the most recent version is
always the one with the highest score.  

## /hostdb/filtermode [GET]
> curl example  

```go
curl -A "Sia-Agent" --user "":<apipassword> "localhost:9980/hostdb/filtermode"
```  
Returns the current filter mode of the hostDB and any filtered hosts.

### JSON Response 
> JSON Response Example
 
```go
{
  "filtermode": "blacklist",  // string
  "hosts":
    [
      "ed25519:122218260fb74b20a8be3000ad56a931f7461ea990a6dc5676c31bdf65fc668f"  // string
    ]
}

```
**filtermode** | string  
Can be either whitelist, blacklist, or disable.  

**hosts** | array of strings  
Comma separated pubkeys.  

## /hostdb/filtermode [POST]
> curl example  

```go
curl -A "Sia-Agent" --user "":<apipassword> --data '{"filtermode" : "whitelist","hosts" : ["ed25519:1234567890abcdef1234567890abcdef1234567890abcdef1234567890abcdef","ed25519:1234567890abcdef1234567890abcdef1234567890abcdef1234567890abcdef","ed25519:1234567890abcdef1234567890abcdef1234567890abcdef1234567890abcdef"]}' "localhost:9980/hostdb/filtermode"
```  
```go
curl -A "Sia-Agent" --user "":<apipassword> --data '{"filtermode" : "disable"}' "localhost:9980/hostdb/filtermode"
```
Lets you enable and disable a filter mode for the hostdb. Currently the two
modes supported are `blacklist` mode and `whitelist` mode. In `blacklist` mode,
any hosts you identify as being on the `blacklist` will not be used to form
contracts. In `whitelist` mode, only the hosts identified as being on the
`whitelist` will be used to form contracts. In both modes, hosts that you are
blacklisted will be filtered from your hostdb. To enable either mode, set
`filtermode` to the desired mode and submit a list of host pubkeys as the
corresponding `blacklist` or `whitelist`. To disable either list, the `host`
field can be left blank (e.g. empty slice) and the `filtermode` should be set to
`disable`.  

**NOTE:** Enabling and disabling a filter mode can result in changes with your
current contracts with can result in an increase in contract fee spending. For
example, if `blacklist` mode is enabled, any hosts that you currently have
contracts with that are also on the provide list of `hosts` will have their
contracts replaced with non-blacklisted hosts. When `whitelist` mode is enabled,
contracts will be replaced until there are only contracts with whitelisted
hosts. Even disabling a filter mode can result in a change in contracts if there
are better scoring hosts in your hostdb that were previously being filtered out.


### Query String Parameters
### REQUIRED
**filtermode** | string  
Can be either whitelist, blacklist, or disable.  

**hosts** | array of string  
Comma separated pubkeys.  

### Response

standard success or error response. See [standard
responses](#standard-responses).

# Miner

The miner provides endpoints for getting headers for work and submitting solved
headers to the network. The miner also provides endpoints for controlling a
basic CPU mining implementation.

## /miner [GET]
> curl example  

```go
curl -A "Sia-Agent" "localhost:9980/miner"
```
returns the status of the miner.

### JSON Response 
> JSON Response Example
 
```go
{
  "blocksmined":      9001,   // int
  "cpuhashrate":      1337,   // hashes / second
  "cpumining":        false,  // boolean
  "staleblocksmined": 0,      // int
}
```
**blocksmined** | int  
Number of mined blocks. This value is remembered after restarting.  

**cpuhashrate** | hashes / second  
How fast the cpu is hashing, in hashes per second.  

**cpumining** | boolean  
true if the cpu miner is active.  

**staleblocksmined** | int  
Number of mined blocks that are stale, indicating that they are not included in
the current longest chain, likely because some other block at the same height
had its chain extended first.  


## /miner/start [GET]
> curl example  

```go
curl -A "Sia-Agent" -u "":<apipassword> "localhost:9980/miner/start"
```

Starts a single threaded CPU miner. Does nothing if the CPU miner is already
running.

### Response

standard success or error response. See [standard
responses](#standard-responses).

## /miner/stop [GET]
> curl example  

```go
curl -A "Sia-Agent" -u "":<apipassword> "localhost:9980/miner/stop"
```

stops the cpu miner. Does nothing if the cpu miner is not running.

### Response

standard success or error response. See [standard
responses](#standard-responses).

## /miner/block [POST]
> curl example  

```go
curl -A "Sia-Agent" -data "<byte-encoded-block>" -u "":<apipassword> "localhost:9980/miner/block"
```

Submits a solved block and broadcasts it.

### Byte Request

For efficiency the block is submitted in a raw byte encoding using the Sia
encoding.

### Response

standard success or error response. See [standard
responses](#standard-responses).


## /miner/header [GET]
> curl example  

```go
curl -A "Sia-Agent" -u "":<apipassword> "localhost:9980/miner/header"
```

provides a block header that is ready to be grinded on for work.

### Byte Response
For efficiency the header for work is returned as a raw byte encoding of the
header, rather than encoded to JSON.

Blocks are mined by repeatedly changing the nonce of the header, hashing the
header's bytes, and comparing the resulting hash to the target. The block with
that nonce is valid if the hash is less than the target. If none of the 2^64
possible nonces result in a header with a hash less than the target, call
/miner/header [GET] again to get a new block header with a different merkle
root. The above process can then be repeated for the new block header.  

The other fields can generally be ignored. The parent block ID field is the hash
of the parent block's header. Modifying this field will result in an orphan
block. The timestamp is the time at which the block was mined and is set by the
Sia Daemon. Modifying this field can result in invalid block. The merkle root is
the merkle root of a merkle tree consisting of the timestamp, the miner outputs
(one leaf per payout), and the transactions (one leaf per transaction).
Modifying this field will result in an invalid block.

Field | Byte range within response | Byte range within header
-------------- | -------------- | --------------
target | [0-32)
header | [32-112)
parent block ID | [32-64) | [0-32)
nonce | [64-72) | [32-40)
timestamp | [72-80) | [40-48)
merkle root | [80-112) | [48-80)

## /miner/header [POST]
> curl example  

```go
curl -A "Sia-Agent" -data "<byte-encoded-header>" -u "":<apipassword> "localhost:9980/miner"
```

submits a header that has passed the POW.

### Byte Request
For efficiency headers are submitted as raw byte encodings of the header in the
body of the request, rather than as a query string parameter or path parameter.
The request body should contain only the 80 bytes of the encoded header. The
encoding is the same encoding used in `/miner/header [GET]` endpoint.

Blocks are mined by repeatedly changing the nonce of the header, hashing the
header's bytes, and comparing the resulting hash to the target. The block with
that nonce is valid if the hash is less than the target. If none of the 2^64
possible nonces result in a header with a hash less than the target, call
/miner/header [GET] again to get a new block header with a different merkle
root. The above process can then be repeated for the new block header.  

The other fields can generally be ignored. The parent block ID field is the hash
of the parent block's header. Modifying this field will result in an orphan
block. The timestamp is the time at which the block was mined and is set by the
Sia Daemon. Modifying this field can result in invalid block. The merkle root is
the merkle root of a merkle tree consisting of the timestamp, the miner outputs
(one leaf per payout), and the transactions (one leaf per transaction).
Modifying this field will result in an invalid block.

Field | Byte range within request | Byte range within header
-------------- | -------------- | --------------
target | [0-32)
header | [32-112)
parent block ID | [32-64) | [0-32)
nonce | [64-72) | [32-40)
timestamp | [72-80) | [40-48)
merkle root | [80-112) | [48-80)

# Renter

The renter manages the user's files on the network. The renter's API endpoints
expose methods for managing files on the network and managing the renter's
allocated funds.

## /renter [GET]
> curl example  

```go
curl -A "Sia-Agent" "localhost:9980/renter"
```

Returns the current settings along with metrics on the renter's spending.

### JSON Response
> JSON Response Example
 
```go
{
  "settings": {
    "allowance": {
      "funds":              "1234",         // hastings
      "hosts":              24,             // int
      "period":             6048,           // blocks
      "renewwindow":        3024            // blocks
      "expectedstorage":    1000000000000,  // uint64
      "expectedupload":     2,              // uint64
      "expecteddownload":   1,              // uint64
      "expectedredundancy": 3               // uint64
    },
    "maxuploadspeed":     1234, // BPS
    "maxdownloadspeed":   1234, // BPS
    "streamcachesize":    4     // int
  },
  "financialmetrics": {
    "contractfees":     "1234", // hastings
    "contractspending": "1234", // hastings (deprecated, now totalallocated)
    "downloadspending": "5678", // hastings
    "storagespending":  "1234", // hastings
    "totalallocated":   "1234", // hastings
    "uploadspending":   "5678", // hastings
    "unspent":          "1234"  // hastings
  },
  "currentperiod":  6000  // blockheight
  "nextperiod":    12248  // blockheight
  "uploadsstatus": {
    "pause":        false,       // boolean
    "pauseendtime": 1234567890,  // Unix timestamp
  }
}
```
**settings**    
Settings that control the behavior of the renter.  

**allowance**   
Allowance dictates how much the renter is allowed to spend in a given period.
Note that funds are spent on both storage and bandwidth.  

**funds** | hastings  
Funds determines the number of siacoins that the renter will spend when forming
contracts with hosts. The renter will not allocate more than this amount of
siacoins into the set of contracts each billing period. If the renter spends all
of the funds but then needs to form new contracts, the renter will wait until
either until the user increase the allowance funds, or until a new billing
period is reached. If there are not enough funds to repair all files, then files
may be at risk of getting lost.

**hosts** | int  
Hosts sets the number of hosts that will be used to form the allowance. Sia
gains most of its resiliancy from having a large number of hosts. More hosts
will mean both more robustness and higher speeds when using the network, however
will also result in more memory consumption and higher blockchain fees. It is
recommended that the default number of hosts be treated as a minimum, and that
double the default number of default hosts be treated as a maximum.

**period** | blocks  
The period is equivalent to the billing cycle length. The renter will not spend
more than the full balance of its funds every billing period. When the billing
period is over, the contracts will be renewed and the spending will be reset.

**renewwindow** | blocks  
The renew window is how long the user has to renew their contracts. At the end
of the period, all of the contracts expire. The contracts need to be renewed
before they expire, otherwise the user will lose all of their files. The renew
window is the window of time at the end of the period during which the renter
will renew the users contracts. For example, if the renew window is 1 week long,
then during the final week of each period the user will renew their contracts.
If the user is offline for that whole week, the user's data will be lost.

Each billing period begins at the beginning of the renew window for the previous
period. For example, if the period is 12 weeks long and the renew window is 4
weeks long, then the first billing period technically begins at -4 weeks, or 4
weeks before the allowance is created. And the second billing period begins at
week 8, or 8 weeks after the allowance is created. The third billing period will
begin at week 20.

**expectedstorage** | bytes  
Expected storage is the amount of storage that the user expects to keep on the
Sia network. This value is important to calibrate the spending habits of siad.
Because Sia is decentralized, there is no easy way for siad to know what the
real world cost of storage is, nor what the real world price of a siacoin is. To
overcome this deficiency, siad depends on the user for guidance.

If the user has a low allowance and a high amount of expected storage, siad will
more heavily prioritize cheaper hosts, and will also be more comfortable with
hosts that post lower amounts of collateral. If the user has a high allowance
and a low amount of expected storage, siad will prioritize hosts that post more
collateral, as well as giving preference to hosts better overall traits such as
uptime and age.

Even when the user has a large allowance and a low amount of expected storage,
siad will try to optimize for saving money; siad tries to meet the users storage
and bandwidth needs while spending significantly less than the overall
allowance.

**expectedupload** | bytes  
Expected upload tells siad how many bytes per block the user expects to upload
during the configured period. If this value is high, siad will more strongly
prefer hosts that have a low upload bandwidth price. If this value is low, siad
will focus on metrics other than upload bandwidth pricing, because even if the
host charges a lot for upload bandwidth, it will not impact the total cost to
the user very much.

The user should not consider upload bandwidth used during repairs, siad will
consider repair bandwidth separately.

**expecteddownload** | bytes  
Expected download tells siad how many bytes per block the user expects to
download during the configured period. If this value is high, siad will more
strongly prefer hosts that have a low download bandwidth price. If this value is
low, siad will focus on metrics other than download bandwidth pricing, because
even if the host charges a lot for downloads, it will not impact the total cost
to the user very much.

The user should not consider download bandwidth used during repairs, siad will
consider repair bandwidth separately.

**expectedredundancy** | bytes  
Expected redundancy is used in conjunction with expected storage to determine
the total amount of raw storage that will be stored on hosts. If the expected
storage is 1 TB and the expected redundancy is 3, then the renter will calculate
that the total amount of storage in the user's contracts will be 3 TiB.

This value does not need to be changed from the default unless the user is
manually choosing redundancy settings for their file. If different files are
being given different redundancy settings, then the average of all the
redundancies should be used as the value for expected redundancy, weighted by
how large the files are.

**maxuploadspeed** | bytes per second  
MaxUploadSpeed by default is unlimited but can be set by the user to manage
bandwidth.  

**maxdownloadspeed** | bytes per second  
MaxDownloadSpeed by default is unlimited but can be set by the user to manage
bandwidth.  

**streamcachesize** | int  
The StreamCacheSize is the number of data chunks that will be cached during
streaming.  

**financialmetrics**    
Metrics about how much the Renter has spent on storage, uploads, and downloads.


**contractfees** | hastings  
Amount of money spent on contract fees, transaction fees and siafund fees.  

**contractspending** | hastings, (deprecated, now totalallocated)  
How much money, in hastings, the Renter has spent on file contracts, including
fees.  

**downloadspending** | hastings  
Amount of money spent on downloads.  

**storagespending** | hastings  
Amount of money spend on storage.  

**totalallocated** | hastings  
Total amount of money that the renter has put into contracts. Includes spent
money and also money that will be returned to the renter.  

**uploadspending** | hastings  
Amount of money spent on uploads.  

**unspent** | hastings  
Amount of money in the allowance that has not been spent.  

**currentperiod** | blockheight  
Height at which the current allowance period began.  

**nextperiod** | blockheight  
Height at which the next allowance period began.  

**uploadsstatus**  
Information about the renter's uploads.  

**paused** | boolean  
Indicates whether or not the uploads and repairs are paused.  

**pauseendtime** | unix timestamp  
The time at which the pause will end.  

## /renter [POST]
> curl example  

```go
curl -A "Sia-Agent" -u "":<apipassword> --data "period=12096&renewwindow=4032&funds=1000&hosts=50" "localhost:9980/renter"
```

Modify settings that control the renter's behavior.

### Query String Parameters
### REQUIRED
When setting the allowance the Funds and Period are required. Since these are
the two required fields, the allowance can be canceled by submitting the zero
values for these fields.

### OPTIONAL
Any of the renter settings can be set, see fields [here](#settings)

**checkforipviolation** | boolean  
Enables or disables the check for hosts using the same ip subnets within the
hostdb. It's turned on by default and causes Sia to not form contracts with
hosts from the same subnet and if such contracts already exist, it will
deactivate the contract which has occupied that subnet for the shorter time.  

### Response

standard success or error response. See [standard
responses](#standard-responses).

## /renter/allowance/cancel [POST]
> curl example  

```go
curl -A "Sia-Agent" -u "":<apipassword>  "localhost:9980/renter/allowance/cancel"
```

Cancel the Renter's allowance.

### Response

standard success or error response. See [standard
responses](#standard-responses).

## /renter/contract/cancel [POST]
> curl example  

```go
curl -A "Sia-Agent" -u "":<apipassword> --data "id=bd7ef21b13fb85eda933a9ff2874ec50a1ffb4299e98210bf0dd343ae1632f80" "localhost:9980/renter/contract/cancel"
```

cancels a specific contract of the Renter.

### Query String Parameters
### REQUIRED
**id** | hash  
ID of the file contract

### Response

standard success or error response. See [standard
responses](#standard-responses).

## /renter/backup [POST]
> curl example  

```go
curl -A "Sia-Agent" -u "":<apipassword> --data "destination=/home/backups/01-01-1968.backup" "localhost:9980/renter/backup"
```

Creates a backup of all siafiles in the renter at the specified path.

### Query String Parameters
### REQUIRED
**destination** | string  
The path on disk where the backup will be created. Needs to be an absolute path.

### OPTIONAL
**remote** | boolean  
flag indicating if the backup should be stored on hosts. If true,
**destination** is interpreted as the backup's name, not its path.

### Response

standard success or error response. See [standard
responses](#standard-responses).

## /renter/recoverbackup [POST]
> curl example  

```go
curl -A "Sia-Agent" -u "":<apipassword> --data "source=/home/backups/01-01-1968.backup" "localhost:9980/renter/recoverbackup"
```

Recovers an existing backup from the specified path by adding all the siafiles
contained within it to the renter. Should a siafile for a certain path already
exist, a number will be added as a suffix. e.g. 'myfile_1.sia'

### Query String Parameters
### REQUIRED
**source** | string  
The path on disk where the backup will be recovered from. Needs to be an
absolute path.

### OPTIONAL
**remote** | boolean  
flag indicating if the backup is stored on hosts. If true, **source** is
interpreted as the backup's name, not its path.

### Response

standard success or error response. See [standard
responses](#standard-responses).

## /renter/uploadedbackups [POST]
> curl example  

```go
curl -A "Sia-Agent" -u "":<apipassword> "localhost:9980/renter/uploadedbackups"
```

Lists the backups that have been uploaded to hosts.

### JSON Response
> JSON Response Example
 
```go
[
  {
    "name": "foo",                             // string
    "UID": "00112233445566778899aabbccddeeff", // string
    "creationdate": 1234567890,                // Unix timestamp
    "size": 8192                               // bytes
  }
]
```
**name** | string  
The name of the backup.

**UID** | string  
A unique identifier for the backup.

**creationdate** | string  
Unix timestamp of when the backup was created.

**size** Size in bytes of the backup.

## /renter/contracts [GET]
> curl example  

```go
curl -A "Sia-Agent" "localhost:9980/renter/contracts?disabled=true&expired=true&recoverable=false"
```

Returns the renter's contracts. Active, passive, and refreshed contracts are
returned by default. Active contracts are contracts that the Renter is currently
using to store, upload, and download data. Passive contracts are contracts that
are no longer GoodForUpload but are GoodForRenew. This means the data will
continue to be available to be downloaded from. Refreshed contracts are
contracts that ran out of funds and needed to be renewed so more money could be
added to the contract with the host. The data reported in these contracts is
duplicate data and should not be included in any accounting. Disabled contracts
are contracts that are in the current period and have not yet expired that are
not being used for uploading as they were replaced instead of renewed. Expired
contracts are contracts with an `EndHeight` in the past, where no more data is
being stored and excess funds have been released to the renter. Expired
Refreshed contracts are contracts that were refreshed at some point in a
previous period. The data reported in these contracts is duplicate data and
should not be included in any accounting. Recoverable contracts are contracts
which the contractor is currently trying to recover and which haven't expired
yet.

| Type              | GoodForUpload | GoodForRenew | Endheight in the Future | Data Counted Elsewhere Already|
| ----------------- | :-----------: | :----------: | :---------------------: | :---------------------------: |
| Active            | Yes           | Yes          | Yes                     | No                            |
| Passive           | No            | Yes          | Yes                     | No                            |
| Refreshed         | No            | No           | Yes                     | Yes                           |
| Disabled          | No            | No           | Yes                     | No                            |
| Expired           | No            | No           | No                      | No                            |
| Expired Refreshed | No            | No           | No                      | Yes                           |

**NOTE:** No spending is double counted anywhere in the contracts, only the data
is double counted in the refreshed contracts. For spending totals in the current
period, all spending in active, passive, refreshed, and disabled contracts
should be counted. For data totals, the data in active and passive contracts is
the total uploaded while the data in disabled contracts is wasted uploaded data.

### Query String Parameters
### OPTIONAL
**disabled** | boolean  
flag indicating if disabled contracts should be returned.

**expired** | boolean  
flag indicating if expired contracts should be returned.

**recoverable** | boolean  
flag indicating if recoverable contracts should be returned.

### JSON Response
> JSON Response Example
 
```go
{
  "activecontracts": [
    {
      "downloadspending": "1234", // hastings
      "endheight":        50000,  // block height
      "fees":             "1234", // hastings
      "hostpublickey": {
        "algorithm": "ed25519",   // string
        "key": "RW50cm9weSBpc24ndCB3aGF0IGl0IHVzZWQgdG8gYmU=" // hash
      },
      "hostversion":      "1.4.0",  // string
      "id": "1234567890abcdef0123456789abcdef0123456789abcdef0123456789abcdef", // hash
      "lasttransaction": {},                // transaction
      "netaddress":       "12.34.56.78:9",  // string
      "renterfunds":      "1234",           // hastings
      "size":             8192,             // bytes
      "startheight":      50000,            // block height
      "storagespending":  "1234",           // hastings
      "totalcost":        "1234",           // hastings
      "uploadspending":   "1234"            // hastings
      "goodforupload":    true,             // boolean
      "goodforrenew":     false,            // boolean
      "badcontract":      false,            // boolean
    }
  ],
  "passivecontracts": [],
  "refreshedcontracts": [],
  "disabledcontracts": [],
  "expiredcontracts": [],
  "expiredrefreshedcontracts": [],
  "recoverablecontracts": [],
}
```
**downloadspending** | hastings  
Amount of contract funds that have been spent on downloads.  

**endheight** | block height  
Block height that the file contract ends on.  

**fees** | hastings  
Fees paid in order to form the file contract.  

**hostpublickey** | SiaPublicKey  
Public key of the host that the file contract is formed with.  
       
**hostversion** | string  
The version of the host. 

**algorithm** | string  
Algorithm used for signing and verification. Typically "ed25519".  

**key** | hash  
Key used to verify signed host messages.  

**id** | hash  
ID of the file contract.  

**lasttransaction** | transaction  
A signed transaction containing the most recent contract revision.  

**netaddress** | string  
Address of the host the file contract was formed with.  

**renterfunds** | hastings  
Remaining funds left for the renter to spend on uploads & downloads.  

**size** | bytes  
Size of the file contract, which is typically equal to the number of bytes that
have been uploaded to the host.

**startheight** | block height  
Block height that the file contract began on.  

**storagespending** | hastings  
Amount of contract funds that have been spent on storage.  

**totalcost** | hastings  
Total cost to the wallet of forming the file contract. This includes both the
fees and the funds allocated in the contract.  

**uploadspending** | hastings  
Amount of contract funds that have been spent on uploads.  

**goodforupload** | boolean  
Signals if contract is good for uploading data.  

**goodforrenew** | boolean  
Signals if contract is good for a renewal.  

**badcontract** | boolean  
Signals whether a contract has been marked as bad. A contract will be marked as
bad if the contract does not make it onto the blockchain or otherwise gets
double spent. A contract can also be marked as bad if the host is refusing to
acknowldege that the contract exists.

## /renter/contractstatus [GET]
> curl example

```go
curl -A "Sia-Agent" "localhost:9980/renter/contractstatus?id=<filecontractid>"
```

### Query String Parameters
**id** | hash
ID of the file contract

### JSON Response
> JSON Response Example

```go
{
  "archived":                  true, // boolean
  "formationsweepheight":      1234, // block height
  "contractfound":             true, // boolean
  "latestrevisionfound",       55,   // uint64
  "storageprooffoundatheight": 0,    // block height
  "doublespendheight":         0,    // block height
  "windowstart":               5000, // block height
  "windowend":                 5555, // block height
}
```
**archived** | boolean  
Indicates whether or not this contract has been archived by the watchdog. This
is done when a file contract's inputs are double-spent or if the storage proof
window has already elapsed.

**formationsweepheight** | block height  
The block height at which the renter's watchdog will try to sweep inputs from
the formation transaction set if it hasn't been confirmed on chain yet.

**contractfound** | boolean  
Indicates whether or not the renter watchdog found the formation transaction set
on chain.

**latestrevisionfound** | uint64  
The highest revision number found by the watchdog for this contract on chain.

**storageprooffoundatheight** | block height  
The height at which the watchdog found a storage proof for this contract on
chain.

**doublespendheight** | block height  
The height at which a double-spend for this transactions formation transaction
was found on chain.

**windowstart** | block height  
The height at which the storage proof window for this contract starts.

**windowend** | block height  
The height at which the storage proof window for this contract ends.


## /renter/contractorchurnstatus [GET]
> curl example

```go
curl -A "Sia-Agent" "localhost:9980/renter/contractorchurnstatus"
```

Returns the churn status for the renter's contractor.

### JSON Response
> JSON Response Example

```go
{
  "aggregatecurrentperiodchurn": 500000,   // uint64
  "maxperiodchurn":              50000000, // uint64
}
```

**aggregatecurrentperiodchurn** | uint64  
Aggregate size of files stored in file contracts that were churned (i.e. not
marked for renewal) in the current period.


**maxperiodchurn** | uint64  
Maximum allowed aggregate churn per period.

## /renter/setmaxperiodchurn [POST]
> curl example

```go
curl -A "Sia-Agent" -u "":<apipassword> "localhost:9980/renter/setmaxperiodchurn?newmax=123456789"
```

sets the new max churn per period.

### Query String Parameters
**newmax** | uint64  
New maximum churn per period.

### Response

standard success or error response. See [standard responses](#standard-responses).


## /renter/dir/*siapath* [GET]
> curl example  

> The root siadir path is "" so submitting the API call without an empty siapath
will return the root siadir information.  

```go
curl -A "Sia-Agent" "localhost:9980/renter/dir/"
```  
```go
curl -A "Sia-Agent" "localhost:9980/renter/dir/mydir"
```

retrieves the contents of a directory on the sia network

### Path Parameters
### REQUIRED
**siapath** | string  
Path to the directory on the sia network  

### OPTIONAL
**root** | bool  
Whether or not to treat the siapath as being relative to the user's home
directory. If this field is not set, the siapath will be interpreted as
relative to 'home/user/'.  

### JSON Response
> JSON Response Example

```go
{
  "directories": [
    {
      "aggregatenumfiles":       2,    // uint64
      "aggregatenumstuckchunks": 4,    // uint64
      "aggregatesize":           4096, // uint64

      "health":             1.0,      // float64
      "lasthealtchecktime": "2018-09-23T08:00:00.000000000+04:00" // timestamp
      "maxhealth":          0.5,      // float64
      "minredundancy":      2.6,      // float64
      "mostrecentmodtime":  "2018-09-23T08:00:00.000000000+04:00" // timestamp
      "numfiles":           3,        // uint64
      "numsubdirs":         2,        // uint64
      "siapath":            "foo/bar" // string
      "stuckhealth":        1.0,      // float64
    }
  ],
  "files": []
}
```
**directories** An array of sia directories

**aggregatenumfiles** | uint64  
the total number of files in the sub directory tree

**aggregatenumstuckchunks** | uint64  
the total number of stuck chunks in the sub directory tree

**aggregatesize** | uint64  
the total size in bytes of files in the sub directory tree

**health** | float64  
This is the worst health of any of the files or subdirectories. Health is the
percent of parity pieces missing.
 - health = 0 is full redundancy
 - health <= 1 is recoverable
 - health > 1 needs to be repaired from disk

**lasthealthchecktime** | timestamp  
The oldest time that the health of the directory or any of its files or sub
directories' health was checked.

**maxhealth** | float64  
This is the worst health when comparing stuck health vs health

**minredundancy** | float64  
the lowest redundancy of any file or directory in the sub directory tree

**mostrecentmodtime** | timestamp  
the most recent mod time of any file or directory in the sub directory tree

**numfiles** | uint64  
the number of files in the directory

**numsubdirs** | uint64  
the number of directories in the directory

**siapath** | string  
The path to the directory on the sia network

**size** | string
The size in bytes of files in the directory

**stuckhealth** | string
The health of the most in need siafile in the directory, stuck or not stuck

**files** Same response as [files](#files)

## /renter/dir/*siapath* [POST]
> curl example  

```go
curl -A "Sia-Agent" -u "":<apipassword> --data "action=delete" "localhost:9980/renter/dir/mydir"
```

performs various functions on the renter's directories

### Path Parameters
### REQUIRED
**siapath** | string  
Location where the directory will reside in the renter on the network. The path
must be non-empty, may not include any path traversal strings ("./", "../"), and
may not begin with a forward-slash character.  

### OPTIONAL
**root** | bool  
Whether or not to treat the siapath as being relative to the user's home
directory. If this field is not set, the siapath will be interpreted as
relative to 'home/user/'.  

### Query String Parameters
### REQUIRED
**action** | string  
Action can be either `create`, `delete` or `rename`.
 - `create` will create an empty directory on the sia network
 - `delete` will remove a directory and its contents from the sia network. Will
   return an error if the target is a file.
 - `rename` will rename a directory on the sia network

**newsiapath** | string  
The new siapath of the renamed folder. Only required for the `rename` action.

### OPTIONAL
**mode** | uint32  
The mode can be specified in addition to the `create` action to create the
directory with specific permissions. If not specified, the default permissions
0755 will be used.

### Response

standard success or error response. See [standard
responses](#standard-responses).

## /renter/downloadinfo/*uid* [GET]
> curl example  

```go
curl -A "Sia-Agent" "localhost:9980/renter/downloadinfo/9d8dd0d5b306f5bb412230bd12b590ae"
```

Lists a file in the download history by UID.

### Path Parameters
### REQUIRED
**uid** | string  
UID returned by the /renter/download/*siapath* endpoint. It is set in the http
header's 'ID' field.

### JSON Response
> JSON Response Example
 
```go
{
  "destination":     "/home/users/alice/bar.txt", // string
  "destinationtype": "file",                      // string
  "length":          8192,                        // bytes
  "offset":          2000,                        // bytes
  "siapath":         "foo/bar.txt",               // string

  "completed":           true,                    // boolean
  "endtime":             "2009-11-10T23:10:00Z",  // RFC 3339 time
  "error":               "",                      // string
  "received":            8192,                    // bytes
  "starttime":           "2009-11-10T23:00:00Z",  // RFC 3339 time
  "totaldatatransferred": 10031                    // bytes
}
```
**destination** | string  
Local path that the file will be downloaded to.  

**destinationtype** | string  
What type of destination was used. Can be "file", indicating a download to disk,
can be "buffer", indicating a download to memory, and can be "http stream",
indicating that the download was streamed through the http API.  

**length** | bytes  
Length of the download. If the download was a partial download, this will
indicate the length of the partial download, and not the length of the full
file.  

**offset** | bytes  
Offset within the file of the download. For full file downloads, the offset will
be '0'. For partial downloads, the offset may be anywhere within the file.
offset+length will never exceed the full file size.  

**siapath** | string  
Siapath given to the file when it was uploaded.  

**completed** | boolean  
Whether or not the download has completed. Will be false initially, and set to
true immediately as the download has been fully written out to the file, to the
http stream, or to the in-memory buffer. Completed will also be set to true if
there is an error that causes the download to fail.  

**endtime** | date, RFC 3339 time  
Time at which the download completed. Will be zero if the download has not yet
completed.  

**error** | string  
Error encountered while downloading. If there was no error (yet), it will be the
empty string.  

**received** | bytes  
Number of bytes downloaded thus far. Will only be updated as segments of the
file complete fully. This typically has a resolution of tens of megabytes.  

**starttime** | date, RFC 3339 time  
Time at which the download was initiated.

**totaldatatransferred** | bytes
The total amount of data transferred when downloading the file. This will
eventually include data transferred during contract + payment negotiation, as
well as data from failed piece downloads.  

## /renter/downloads [GET]
> curl example  

```go
curl -A "Sia-Agent" "localhost:9980/renter/downloads"
```

Lists all files in the download queue.

### Query String Parameters
### REQUIRED
**root** | boolean  
If root is set, the downloads will contain their absolute paths instead of
the relative ones starting at home/user.

### JSON Response
> JSON Response Example
 
```go
{
  "downloads": [
    {
      "destination":     "/home/users/alice/bar.txt", // string
      "destinationtype": "file",                      // string
      "length":          8192,                        // bytes
      "offset":          2000,                        // bytes
      "siapath":         "foo/bar.txt",               // string

      "completed":           true,                    // boolean
      "endtime":             "2009-11-10T23:10:00Z",  // RFC 3339 time
      "error":               "",                      // string
      "received":            8192,                    // bytes
      "starttime":           "2009-11-10T23:00:00Z",  // RFC 3339 time
      "totaldatatransfered": 10031                    // bytes
    }
  ]
}
```
**destination** | string  
Local path that the file will be downloaded to.  

**destinationtype** | string  
What type of destination was used. Can be "file", indicating a download to disk,
can be "buffer", indicating a download to memory, and can be "http stream",
indicating that the download was streamed through the http API.  

**length** | bytes  
Length of the download. If the download was a partial download, this will
indicate the length of the partial download, and not the length of the full
file.  

**offset** | bytes  
Offset within the file of the download. For full file downloads, the offset will
be '0'. For partial downloads, the offset may be anywhere within the file.
offset+length will never exceed the full file size.  

**siapath** | string  
Siapath given to the file when it was uploaded.  

**completed** | boolean  
Whether or not the download has completed. Will be false initially, and set to
true immediately as the download has been fully written out to the file, to the
http stream, or to the in-memory buffer. Completed will also be set to true if
there is an error that causes the download to fail.  

**endtime** | date, RFC 3339 time  
Time at which the download completed. Will be zero if the download has not yet
completed.  

**error** | string  
Error encountered while downloading. If there was no error (yet), it will be the
empty string.  

**received** | bytes  
Number of bytes downloaded thus far. Will only be updated as segments of the
file complete fully. This typically has a resolution of tens of megabytes.  

**starttime** | date, RFC 3339 time  
Time at which the download was initiated.

**totaldatatransfered** | bytes  
The total amount of data transferred when downloading the file. This will
eventually include data transferred during contract + payment negotiation, as
well as data from failed piece downloads.  

## /renter/downloads/clear [POST]
> curl example  

```go
curl -A "Sia-Agent" -u "":<apipassword> -X POST "localhost:9980/renter/downloads/clear?before=1551398400&after=1552176000"
```

Clears the download history of the renter for a range of unix time stamps.  Both
parameters are optional, if no parameters are provided, the entire download
history will be cleared.  To clear a single download, provide the timestamp for
the download as both parameters.  Providing only the before parameter will clear
all downloads older than the timestamp. Conversely, providing only the after
parameter will clear all downloads newer than the timestamp.

### Query String Parameters
### OPTIONAL
**before** | unix timestamp  
unix timestamp found in the download history

**after** | unix timestamp  
unix timestamp found in the download history

### Response

standard success or error response. See [standard
responses](#standard-responses).

## /renter/prices [GET]
> curl example  

```go
curl -A "Sia-Agent" "localhost:9980/renter/prices"
```

Lists the estimated prices of performing various storage and data operations. An
allowance can be submitted to provide a more personalized estimate. If no
allowance is submitted then the current set allowance will be used, if there is
no allowance set then sane defaults will be used. Submitting an allowance is
optional, but when submitting an allowance all the components of the allowance
are required. The allowance used to create the estimate is returned with the
estimate.

### Query String Parameters
### REQUIRED or OPTIONAL
Allowance settings, see the fields [here](#allowance)

### JSON Response
> JSON Response Example
 
```go
{
  "downloadterabyte":      "1234",  // hastings
  "formcontracts":         "1234",  // hastings
  "storageterabytemonth":  "1234",  // hastings
  "uploadterabyte":        "1234",  // hastings
  "funds":                 "1234",  // hastings
  "hosts":                     24,  // int
  "period":                  6048,  // blocks
  "renewwindow":             3024   // blocks
}
```
**downloadterabyte** | hastings  
The estimated cost of downloading one terabyte of data from the network.  

**formcontracts** | hastings  
The estimated cost of forming a set of contracts on the network. This cost also
applies to the estimated cost of renewing the renter's set of contracts.  

**storageterabytemonth** | hastings  
The estimated cost of storing one terabyte of data on the network for a month,
including accounting for redundancy.  

**uploadterabyte** | hastings  
The estimated cost of uploading one terabyte of data to the network, including
accounting for redundancy.  

The allowance settings used for the estimation are also returned, see the fields
[here](#allowance)

## /renter/files [GET]
> curl example  

```go
curl -A "Sia-Agent" "localhost:9980/renter/files?cached=false"
```

### Query String Parameters
### OPTIONAL
**cached** | boolean  
determines whether cached values should be returned or if the latest values
should be computed. Cached values speed the endpoint up significantly. The
default value is 'false'.

lists the status of all files.

### JSON Response
> JSON Response Example
 
```go
{
  "files": [
    {
      "accesstime":       12578940002019-02-20T17:46:20.34810935+01:00,  // timestamp
      "available":        true,                 // boolean
      "changetime":       12578940002019-02-20T17:46:20.34810935+01:00,  // timestamp
      "ciphertype":       "threefish",          // string   
      "createtime":       12578940002019-02-20T17:46:20.34810935+01:00,  // timestamp
      "expiration":       60000,                // block height
      "filesize":         8192,                 // bytes
      "health":           0.5,                  // float64
      "localpath":        "/home/foo/bar.txt",  // string
      "maxhealth":        0.0,                  // float64  
      "maxhealthpercent": 100%,                 // float64
      "modtime":          12578940002019-02-20T17:46:20.34810935+01:00,  // timestamp
      "numstuckchunks":   0,                    // uint64
      "ondisk":           true,                 // boolean
      "recoverable":      true,                 // boolean
      "redundancy":       5,                    // float64
      "renewing":         true,                 // boolean
      "siapath":          "foo/bar.txt",        // string
      "stuck":            false,                // bool
      "stuckhealth":      0.0,                  // float64
      "uploadedbytes":    209715200,            // total bytes uploaded
      "uploadprogress":   100,                  // percent
    }
  ]
}
```
**files**  

**accesstime** | timestamp  
indicates the last time the siafile was accessed

**available** | boolean  
true if the file is available for download. A file is available to download once
it has reached at least 1x redundancy. Files may be available before they have
reached 100% upload progress as upload progress includes the full expected
redundancy of the file.  

**changetime** | timestamp  
indicates the last time the siafile metadata was updated

**ciphertype** | string  
indicates the encryption used for the siafile

**createtime** | timestamp  
indicates when the siafile was created

**expiration** | block height  
Block height at which the file ceases availability.  

**filesize** | bytes  
Size of the file in bytes.  

**health** | float64 health is an indication of the amount of redundancy missing
where 0 is full redundancy and >1 means the file is not available. The health of
the siafile is the health of the worst unstuck chunk.

**localpath** | string  
Path to the local file on disk.  
**NOTE** `siad` will set the localpath to an empty string if the local file is
not found on disk. This is done to avoid the siafile being corrupted in the
future by a different file being placed on disk at the original localpath
location.  

**maxhealth** | float64  
the maxhealth is either the health or the stuckhealth of the siafile, whichever
is worst

**maxhealthpercent** | float64  
maxhealthpercent is the maxhealth converted to be out of 100% to be more easily
understood

**modtime** | timestamp  
indicates the last time the siafile contents where modified

**numstuckchunks** | uint64  
indicates the number of stuck chunks in a file. A chunk is stuck if it cannot
reach full redundancy

**ondisk** | boolean  
indicates if the source file is found on disk

**recoverable** | boolean  
indicates if the siafile is recoverable. A file is recoverable if it has at
least 1x redundancy or if `siad` knows the location of a local copy of the file.

**redundancy** | float64  
When a file is uploaded, it is first broken into a series of chunks. Each chunk
goes on a different set of hosts, and therefore different chunks of the file can
have different redundancies. The redundancy of a file as reported from the API
will be equal to the lowest redundancy of any of  the file's chunks.

**renewing** | boolean  
true if the file's contracts will be automatically renewed by the renter.  

**siapath** | string  
Path to the file in the renter on the network.  

**stuck** | bool  
a file is stuck if there are any stuck chunks in the file, which means the file
cannot reach full redundancy

**stuckhealth** | float64  
stuckhealth is the worst health of any of the stuck chunks.

**uploadedbytes** | bytes  
Total number of bytes successfully uploaded via current file contracts. This
number includes padding and rendundancy, so a file with a size of 8192 bytes
might be padded to 40 MiB and, with a redundancy of 5, encoded to 200 MiB for
upload.  

**uploadprogress** | percent  
Percentage of the file uploaded, including redundancy. Uploading has completed
when uploadprogress is 100. Files may be available for download before upload
progress is 100.  

## /renter/file/*siapath* [GET]
> curl example  

```go
curl -A "Sia-Agent" "localhost:9980/renter/file/myfile"
```

Lists the status of specified file.

### Path Parameters
### REQUIRED
**siapath** | string  
Path to the file in the renter on the network.

### JSON Response
Same response as [files](#files)

## /renter/file/*siapath* [POST]
> curl example  

```go
curl -A "Sia-Agent" -u "":<apipassword> --data "trackingpath=/home/myfile" "localhost:9980/renter/file/myfile"
```

endpoint for changing file metadata.

### Path Parameters
### REQUIRED
**siapath** | string  
SiaPath of the file on the network. The path must be non-empty, may not include
any path traversal strings ("./", "../"), and may not begin with a forward-slash
character.

### Query String Parameters
### OPTIONAL
**trackingpath** | string  
If provided, this parameter changes the tracking path of a file to the
specified path. Useful if moving the file to a different location on disk.

### Response

standard success or error response. See [standard
responses](#standard-responses).

## /renter/delete/*siapath* [POST]
> curl example  

```go
curl -A "Sia-Agent" -u "":<apipassword> -X POST "localhost:9980/renter/delete/myfile"
```

deletes a renter file entry. Does not delete any downloads or original files,
only the entry in the renter. Will return an error if the target is a folder.

### Path Parameters
### REQUIRED
**siapath** | string  
Path to the file in the renter on the network.

### OPTIONAL
**root** | bool  
Whether or not to treat the siapath as being relative to the user's home
directory. If this field is not set, the siapath will be interpreted as relative
to 'home/user/'.

### Response

standard success or error response. See [standard
responses](#standard-responses).

## /renter/download/*siapath* [GET]
> curl example  

```go
curl -A "Sia-Agent" -u "":<apipassword> "localhost:9980/renter/download/myfile?httpresp=true"
```

downloads a file to the local filesystem. The call will block until the file has
been downloaded.

### Path Parameters
### REQUIRED
**siapath** | string  
Path to the file in the renter on the network.

### Query String Parameters
### REQUIRED (Either one or the other)
**destination** | string  
Location on disk that the file will be downloaded to.  

**httpresp** | boolean  
If httresp is true, the data will be written to the http response.

### OPTIONAL
**async** | boolean  
If async is true, the http request will be non blocking. Can't be used with
httpresp.

**disablelocalfetch** | boolean  
If disablelocalfetch is true, downloads won't be served from disk even if the
file is available locally.

**root** | boolean  
If root is true, the provided siapath will not be prefixed with /home/user but is instead taken as an absolute path.

**length** | bytes  
Length of the requested data. Has to be <= filesize-offset.  

**offset** | bytes  
Offset relative to the file start from where the download starts.  

### Response

Unlike most responses, this response modifies the http response header. The
download will set the 'ID' field in the http response header to a unique
identifier which can be used to cancel an async download with the
/renter/download/cancel endpoint and retrieve a download's info from the
download history using the /renter/downloadinfo endpoint. Apart from that the
response is a standard success or error response. See [standard
responses](#standard-responses).

## /renter/download/cancel [POST]
> curl example  

```go
curl -A "Sia-Agent" -u "":<apipassword> "localhost:9980/renter/download/cancel?id=<downloadid>"
```

cancels the download with the given id.

### Query String Parameters
**id** | string  
ID returned by the /renter/download/*siapath* endpoint. It is set in the http
header's 'ID' field.

### Response

standard success or error response. See [standard
responses](#standard-responses).

## /renter/downloadsync/*siapath* [GET]
> curl example  

```go
curl -A "Sia-Agent" -u "":<apipassword> "localhost:9980/renter/downloadasync/myfile?destination=/home/myfile"
```

downloads a file to the local filesystem. The call will return immediately.

### Path Parameters
### REQUIRED
**siapath** | string  
Path to the file in the renter on the network.

### Query String Parameters
### REQUIRED
**destination** | string  
Location on disk that the file will be downloaded to.  

### Response

standard success or error response. See [standard
responses](#standard-responses).

## /renter/fuse [GET]
> curl example  

```bash
curl -A "Sia-Agent" "localhost:9980/renter/fuse"
```

Lists the set of folders that have been mounted to the user's filesystem and
which mountpoints have been used for each mount.

### JSON Response
> JSON Response Example

```go
{
  "mountpoints": [ // []modules.MountInfo
    {
      "mountpoint": "/home/user/siavideos", // string
      "siapath": "/videos",                 // modules.SiaPath

      "mountoptions": { // []modules.MountOptions
          "allowother": false, // bool
          "readonly": true,    // bool
        },
    },
  ]
}
```
**mountpoint** | string  
The system path that is being used to mount the fuse folder.

**siapath** | string  
The siapath that has been mounted to the mountpoint.

## /renter/fuse/mount [POST]
> curl example  

```go
curl -A "Sia-Agent" -u "":<apipassword> -X POST "localhost:9980/renter/fuse/mount?readonly=true"
```

Mounts a Sia directory to the local filesystem using FUSE.

### Query String Parameters
### REQUIRED
**mount** | string  
Location on disk to use as the mountpoint.

**readonly** | bool  
Whether the directory should be mounted as ReadOnly. Currently, readonly is a
required parameter and must be set to true.

### OPTIONAL
**siapath** | string  
Which path should be mounted to the filesystem. If left blank, the user's home
directory will be used.

**allowother** | boolean  
By default, only the system user that mounted the fuse directory will be allowed
to interact with the directory. Often, applications like Plex run as their own
user, and therefore by default are banned from viewing or otherwise interacting
with the mounted folder. Setting 'allowother' to true will allow other users to
see and interact with the mounted folder.

On Linux, if 'allowother' is set to true, /etc/fuse.conf needs to be modified so
that 'user_allow_other' is set. Typically this involves uncommenting a single
line of code, see the example below of an /etc/fuse.conf file that has
'use_allow_other' enabled.

```bash
# /etc/fuse.conf - Configuration file for Filesystem in Userspace (FUSE)

# Set the maximum number of FUSE mounts allowed to non-root users.
# The default is 1000.
#mount_max = 1000

# Allow non-root users to specify the allow_other or allow_root mount options.
user_allow_other
```

### Response

standard success or error response. See [standard
responses](#standard-responses).


## /renter/fuse/unmount [POST]
> curl example  

```go
curl -A "Sia-Agent" -u "":<apipassword> -X POST "localhost:9980/renter/fuse/unmount?mount=/home/user/videos"
```

### Query String Parameters
### REQUIRED
**mount** | string  
Mountpoint that was used when mounting the fuse directory.

### Response

standard success or error response. See [standard
responses](#standard-responses).

## /renter/recoveryscan [POST]
> curl example  

```go
curl -A "Sia-Agent" -u "":<apipassword> -X POST "localhost:9980/renter/recoveryscan"
```

starts a rescan of the whole blockchain to find recoverable contracts. The
contractor will periodically try to recover found contracts every 10 minutes
until they are recovered or expired.

### Response

standard success or error response. See [standard
responses](#standard-responses).

## /renter/recoveryscan [GET]
> curl example  

```go
curl -A "Sia-Agent" "localhost:9980/renter/recoveryscan"
```

Returns some information about a potentially ongoing recovery scan.

### JSON Response
> JSON Response Example

```go
{
  "scaninprogress": true // boolean
  "scannedheight" : 1000 // uint64
}
```
**scaninprogress** | boolean  
indicates if a scan for recoverable contracts is currently in progress.

**scannedheight** | uint64  
indicates the progress of a currently ongoing scan in terms of number of blocks
that have already been scanned.

## /renter/rename/*siapath* [POST]
> curl example  

```go
curl -A "Sia-Agent" -u "":<apipassword> --data "newsiapath=myfile2" "localhost:9980/renter/rename/myfile"

curl -A "Sia-Agent" -u "":<apipassword> --data "newsiapath=myfile2&root=true" "localhost:9980/renter/rename/myfile"
```

change the siaPath for a file that is being managed by the renter.

### Path Parameters
### REQUIRED
**siapath** | string  
Path to the file in the renter on the network.

### Query String Parameters
### REQUIRED
**newsiapath** | string  
New location of the file in the renter on the network.  

### OPTIONAL
**root** | bool  
Whether or not to treat the siapath as being relative to the user's home
directory. If this field is not set, the siapath will be interpreted as
relative to 'home/user/'.

### Response

standard success or error response. See [standard
responses](#standard-responses).

## /renter/stream/*siapath* [GET]
> curl example  

```sh
curl -A "Sia-Agent" "localhost:9980/renter/stream/myfile"
```  

> The file can be streamed partially by using standard partial http requests
> which means setting the "Range" field in the http header.  

```sh
curl -A "Sia-Agent" -H "Range: bytes=0-1023" "localhost:9980/renter/stream/myfile"
```

downloads a file using http streaming. This call blocks until the data is
received. The streaming endpoint also uses caching internally to prevent siad
from re-downloading the same chunk multiple times when only parts of a file are
requested at once. This might lead to a substantial increase in ram usage and
therefore it is not recommended to stream multiple files in parallel at the
moment. This restriction will be removed together with the caching once partial
downloads are supported in the future. If you want to stream multiple files you
should increase the size of the Renter's `streamcachesize` to at least 2x the
number of files you are steaming.

### Path Parameters
### REQUIRED
**siapath** | string  
Path to the file in the renter on the network.

### OPTIONAL
**disablelocalfetch** | boolean  
If disablelocalfetch is true, downloads won't be served from disk even if the
file is available locally.

**root** | boolean  
If root is true, the provided siapath will not be prefixed with /home/user but is instead taken as an absolute path.

### Response

standard success or error response. See [standard
responses](#standard-responses).

## /renter/upload/*siapath* [POST]
> curl example  

```go
curl -A "Sia-Agent" -u "":<apipassword> --data "source=/home/myfile" "localhost:9980/renter/upload/myfile"
```

uploads a file to the network from the local filesystem.

### Path Parameters
### REQUIRED
**siapath** | string  
Location where the file will reside in the renter on the network. The path must
be non-empty, may not include any path traversal strings ("./", "../"), and may
not begin with a forward-slash character.  

### Query String Parameters
### REQUIRED
**source** | string  
Location on disk of the file being uploaded.  

### OPTIONAL
**datapieces** | int  
The number of data pieces to use when erasure coding the file.  

**paritypieces** | int  
The number of parity pieces to use when erasure coding the file. Total
redundancy of the file is (datapieces+paritypieces)/datapieces.  

**force** | boolean  
Delete potential existing file at siapath.

### Response

standard success or error response. See [standard
responses](#standard-responses).

## /renter/uploadstream/*siapath* [POST]
> curl example  

```go
curl -A "Sia-Agent" -u "":<apipassword> "localhost:9980/renter/uploadstream/myfile?datapieces=10&paritypieces=20" --data-binary @myfile.dat

curl -A "Sia-Agent" -u "":<apipassword> "localhost:9980/renter/uploadstream/myfile?repair=true" --data-binary @myfile.dat
```

uploads a file to the network using a stream. If the upload stream POST call
fails or quits before the file is fully uploaded, the file can be repaired by a
subsequent call to the upload stream endpoint using the `repair` flag.

### Path Parameters
### REQUIRED
**siapath** | string  
Location where the file will reside in the renter on the network. The path must
be non-empty, may not include any path traversal strings ("./", "../"), and may
not begin with a forward-slash character.  

### Query String Parameters
### OPTIONAL
**datapieces** | int  
The number of data pieces to use when erasure coding the file.  

**paritypieces** | int  
The number of parity pieces to use when erasure coding the file. Total
redundancy of the file is (datapieces+paritypieces)/datapieces.  

**force** | boolean  
Delete potential existing file at siapath.

**repair** | boolean  
Repair existing file from stream. Can't be specified together with datapieces,
paritypieces and force.

### Response

standard success or error response. See [standard
responses](#standard-responses).

## /renter/uploadready [GET]
> curl example  

```go
curl -A "Sia-Agent" "localhost:9980/renter/uploadready?datapieces=10&paritypieces=20"
```

Returns the whether or not the renter is ready for upload.

### Path Parameters
### OPTIONAL
datapieces and paritypieces are both optional, however if one is supplied then
the other needs to be supplied. If neither are supplied then the default values
for the erasure coding will be used 

**datapieces** | int  
The number of data pieces to use when erasure coding the file.  

**paritypieces** | int  
The number of parity pieces to use when erasure coding the file.   

### JSON Response
> JSON Response Example

```go
{
"ready":false,            // bool
"contractsneeded":30,     // int
"numactivecontracts":20,  // int
"datapieces":10,          // int
"paritypieces":20         // int 
}
```
**ready** | boolean  
ready indicates if the renter is ready to fully upload a file based on the
erasure coding.  

**contractsneeded** | int  
contractsneeded is how many contracts are needed to fully upload a file.  

**numactivecontracts** | int  
numactivecontracts is the number of active contracts the renter has.

**datapieces** | int  
The number of data pieces to use when erasure coding the file.  

**paritypieces** | int  
The number of parity pieces to use when erasure coding the file.

## /renter/uploads/pause [POST]
> curl example  

```go
curl -A "Sia-Agent" -u "":<apipassword> --data "duration=10m" "localhost:9980/renter/uploads/pause"
```

This endpoint will pause any future uploads or repairs for the duration
requested. Any in progress chunks will finish. This can be used to free up
the workers to exclusively focus on downloads. Since this will pause file
repairs it is advised to not pause for too long. If no duration is supplied
then the default duration of 600 seconds will be used. If the uploads are
already paused, additional calls to pause the uploads will result in the
duration of the pause to be reset to the duration supplied as opposed to
pausing for an additional length of time.

### Path Parameters
#### OPTIONAL 
**duration** | string  
duration is how long the repairs and uploads will be paused in seconds. If no
duration is supplied the default pause duration will be used.

### Response
standard success or error response. See [standard
responses](#standard-responses).

## /renter/uploads/resume [POST]
> curl example  

```go
curl -A "Sia-Agent" -u "":<apipassword> "localhost:9980/renter/uploads/resume"
```

This endpoint will resume uploads and repairs.

### Response
standard success or error response. See [standard
responses](#standard-responses).

## /renter/validatesiapath/*siapath* [POST]
> curl example  

```go
curl -A "Sia-Agent" -u "":<apipassword> "localhost:9980/renter/validatesiapath/isthis-aval_idsiapath"
```

validates whether or not the provided siapath is a valid siapath. Every path
valid under Unix is valid as a SiaPath.

### Path Parameters
### REQUIRED
**siapath** | string  
siapath to test.

### Response
standard success or error response, a successful response means a valid siapath.
See [standard responses](#standard-responses).

## /renter/workers [GET] 

**UNSTABLE - subject to change**

> curl example

```go
curl -A "Sia-Agent" "localhost:9980/renter/workers"
```

returns the the status of all the workers in the renter's workerpool.

### JSON Response
> JSON Response Example

```go
{
  "numworkers":            2, // int
  "totaldownloadcooldown": 0, // int
  "totalmaintenancecooldown": 0, // int
  "totaluploadcooldown":   0, // int
  
  "workers": [ // []WorkerStatus
    {
      "contractid": "e93de33cc04bb1f27a412ecdf57b3a7345b9a4163a33e03b4cb23edeb922822c", // hash
      "contractutility": {      // ContractUtility
        "goodforupload": true,  // boolean
        "goodforrenew":  true,  // boolean
        "badcontract":   false, // boolean
        "lastooserr":    0,     // BlockHeight
        "locked":        false  // boolean
      },
      "hostpubkey": {
        "algorithm": "ed25519", // string
        "key": "BervnaN85yB02PzIA66y/3MfWpsjRIgovCU9/L4d8zQ=" // hash
      },
      
      "downloadcooldownerror": "",                   // string
      "downloadcooldowntime":  -9223372036854775808, // time.Duration
      "downloadoncooldown":    false,                // boolean
      "downloadqueuesize":     0,                    // int
      "downloadterminated":    false,                // boolean
      
      "uploadcooldownerror": "",                   // string
      "uploadcooldowntime":  -9223372036854775808, // time.Duration
      "uploadoncooldown":    false,                // boolean
      "uploadqueuesize":     0,                    // int
      "uploadterminated":    false,                // boolean
      
      "balancetarget":       "0", // hastings
<<<<<<< HEAD

      "downloadrootjobqueuesize": 0     // int
      "downloadsnapshotjobqueuesize": 0 // int
      "uploadsnapshotjobqueuesize": 0   // int
=======
      
      "backupjobqueuesize":       0, // int
>>>>>>> 8fe08c26

      "maintenanceoncooldown": false,                      // bool
      "maintenancerecenterr": "",                          // string
      "maintenancerecenterrtime": "0001-01-01T00:00:00Z",  // time

      "accountstatus": {
        "availablebalance": "1000000000000000000000000", // hasting
        "negativebalance": "0",                          // hasting
        "recenterr": "",                                 // string
        "recenterrtime": "0001-01-01T00:00:00Z"          // time
        "recentsuccesstime": "0001-01-01T00:00:00Z"      // time
      },

      "pricetablestatus": {
        "expirytime": "2020-06-15T16:17:01.040481+02:00", // time
        "updatetime": "2020-06-15T16:12:01.040481+02:00", // time
        "active": true,                                   // boolean
        "recenterr": "",                                  // string
        "recenterrtime": "0001-01-01T00:00:00Z"           // time
      },

      "readjobsstatus": {
        "avgjobtime64k": 0,                               // int
        "avgjobtime1m": 0,                                // int
        "avgjobtime4m": 0,                                // int
        "consecutivefailures": 0,                         // int
        "jobqueuesize": 0,                                // int
        "recenterr": "",                                  // string
        "recenterrtime": "0001-01-01T00:00:00Z"           // time
      },

      "hassectorjobsstatus": {
        "avgjobtime": 0,                                  // int
        "consecutivefailures": 0,                         // int
        "jobqueuesize": 0,                                // int
        "recenterr": "",                                  // string
        "recenterrtime": "0001-01-01T00:00:00Z"           // time
      }
    }
  ]
}
```


**numworkers** | int  
Number of workers in the workerpool

**totaldownloadcooldown** | int  
Number of workers on download cooldown

**totalmaintenancecooldown** | int  
Number of workers on maintenance cooldown

**totaluploadcooldown** | int  
Number of workers on upload cooldown

**workers** | []WorkerStatus  
List of workers

**contractid** | hash  
The ID of the File Contract that the worker is associated with

**contractutility** | ContractUtility  

**goodforupload** | boolean  
The worker's contract can be uploaded to

**goodforrenew** | boolean  
The worker's contract will be renewed

**badcontract** | boolean  
The worker's contract is marked as bad and won't be used

**lastooserr** | BlockHeight  
The blockheight when the host the worker represents was out of storage

**locked** | boolean  
The worker's contract's utility is locked

**hostpublickey** | SiaPublicKey  
Public key of the host that the file contract is formed with.  

**downloadcooldownerror** | error  
The error reason for the worker being on download cooldown

**downloadcooldowntime** | time.Duration  
How long the worker is on download cooldown

**downloadoncooldown** | boolean  
Indicates if the worker is on download cooldown

**downloadqueuesize** | int  
The size of the worker's download queue

**downloadterminated** | boolean  
Downloads for the worker have been terminated

**uploadcooldownerror** | error  
The error reason for the worker being on upload cooldown

**uploadcooldowntime** | time.Duration  
How long the worker is on upload cooldown

**uploadoncooldown** | boolean  
Indicates if the worker is on upload cooldown

**uploadqueuesize** | int  
The size of the worker's upload queue

**uploadterminated** | boolean  
Uploads for the worker have been terminated

**availablebalance** | hastings  
The worker's Ephemeral Account available balance

**balancetarget** | hastings  
The worker's Ephemeral Account target balance

<<<<<<< HEAD
**downloadrootjobqueuesize** | int  
The size of the worker's download by root job queue

**downloadsnapshotjobqueuesize** | int  
The size of the worker's download snapshot job queue

**uploadsnapshotjobqueuesize** | int  
The size of the worker's upload snapshot job queue
=======
**backupjobqueuesize** | int  
The size of the worker's backup job queue
>>>>>>> 8fe08c26

**maintenanceoncooldown** | boolean  
Indicates if the worker is on maintenance cooldown

**maintenancecooldownerror** | string  
The error reason for the worker being on maintenance cooldown

**maintenancecooldowntime** | time.Duration  
How long the worker is on maintenance cooldown

**accountstatus** | object
Detailed information about the workers' ephemeral account status

**pricetablestatus** | object
Detailed information about the workers' price table status

**readjobsstatus** | object
Details of the workers' read jobs queue

**hassectorjobsstatus** | object
Details of the workers' has sector jobs queue

# Skynet

## /skynet/blacklist [GET]
> curl example

```go
curl -A "Sia-Agent" "localhost:9980/skynet/blacklist"
```

returns the list of hashed merkleroots that are blacklisted. 

NOTE: these are not the same values that were submitted via the POST endpoint.
This is intentional so that it is harder to find the blocked content.
	
NOTE: With v1.5.0 the return value for the Blacklist changed. Pre v1.5.0 the
[]crypto.Hash was a slice of MerkleRoots. Post v1.5.0 the []crypto.Hash is
a slice of the Hashes of the MerkleRoots

### JSON Response
> JSON Response Example

```go
{
  "blacklist": {
    "QAf9Q7dBSbMarLvyeE6HTQmwhr7RX9VMrP9xIMzpU3I" // hash
    "QAf9Q7dBSbMarLvyeE6HTQmwhr7RX9VMrP9xIMzpU3I" // hash
    "QAf9Q7dBSbMarLvyeE6HTQmwhr7RX9VMrP9xIMzpU3I" // hash
  }
}
```
**blacklist** | Hashes  
The blacklist is a list of hashed merkleroots, that are blacklisted.

## /skynet/blacklist [POST]
> curl example

```go
curl -A "Sia-Agent" --user "":<apipassword> --data '{"add" : ["GAC38Gan6YHVpLl-bfefa7aY85fn4C0EEOt5KJ6SPmEy4g","GAC38Gan6YHVpLl-bfefa7aY85fn4C0EEOt5KJ6SPmEy4g","GAC38Gan6YHVpLl-bfefa7aY85fn4C0EEOt5KJ6SPmEy4g"]}' "localhost:9980/skynet/blacklist"

curl -A "Sia-Agent" --user "":<apipassword> --data '{"remove" : ["GAC38Gan6YHVpLl-bfefa7aY85fn4C0EEOt5KJ6SPmEy4g","GAC38Gan6YHVpLl-bfefa7aY85fn4C0EEOt5KJ6SPmEy4g","GAC38Gan6YHVpLl-bfefa7aY85fn4C0EEOt5KJ6SPmEy4g"]}' "localhost:9980/skynet/blacklist"
```

updates the list of skylinks that should be blacklisted from Skynet. This
endpoint can be used to both add and remove skylinks from the blacklist.

### Path Parameters
### REQUIRED
At least one of the following fields needs to be non empty.

**add** | array of strings  
add is an array of skylinks that should be added to the blacklist.

**remove** | array of strings  
remove is an array of skylinks that should be removed from the blacklist.

### Response

standard success or error response. See [standard
responses](#standard-responses).

## /skynet/portals [GET]
> curl example

```go
curl -A "Sia-Agent" "localhost:9980/skynet/portals"
```

returns the list of known Skynet portals.

### JSON Response
> JSON Response Example

```go
{
  "portals": [ // []SkynetPortal | null
    {
      "address": "siasky.net:443", // string
      "public":  true              // bool
    }
  ]
}
```
**address** | string  
The IP or domain name and the port of the portal. Must be a valid network address.

**public** | bool  
Indicates whether the portal can be accessed publicly or not.

## /skynet/portals [POST]
> curl example

```go
curl -A "Sia-Agent" --user "":<apipassword> --data '{"add" : [{"address":"siasky.net:443","public":true}]}' "localhost:9980/skynet/portals"

curl -A "Sia-Agent" --user "":<apipassword> --data '{"remove" : ["siasky.net:443"]}' "localhost:9980/skynet/portals"
```

updates the list of known Skynet portals. This endpoint can be used to both add
and remove portals from the list.

### Path Parameters
### REQUIRED
At least one of the following fields needs to be non empty.

**add** | array of SkynetPortal  
add is an array of portal info that should be added to the list of portals.

**remove** | array of string  
remove is an array of portal network addresses that should be removed from the
list of portals.

### Response

standard success or error response. See [standard
responses](#standard-responses).

## /skynet/skylink/*skylink* [HEAD]
> curl example

```bash
curl -I -A "Sia-Agent" "localhost:9980/skynet/skylink/CABAB_1Dt0FJsxqsu_J4TodNCbCGvtFf1Uys_3EgzOlTcg"
```

This curl command performs a HEAD request that fetches the headers for
the given skylink. These headers are identical to the ones that would be
returned if the request had been a GET request.

### Path Parameters
See [/skynet/skylink/skylink](#skynetskylinkskylink-get)

### Query String Parameters
See [/skynet/skylink/skylink](#skynetskylinkskylink-get)

### Response Header
See [/skynet/skylink/skylink](#skynetskylinkskylink-get)

### Response Body

This request has an empty response body.

## /skynet/skylink/*skylink* [GET]
> curl example  

> Stream the whole file.  

```bash
# entire file
curl -A "Sia-Agent" "localhost:9980/skynet/skylink/CABAB_1Dt0FJsxqsu_J4TodNCbCGvtFf1Uys_3EgzOlTcg"

# directory
curl -A "Sia-Agent" "localhost:9980/skynet/skylink/CABAB_1Dt0FJsxqsu_J4TodNCbCGvtFf1Uys_3EgzOlTcg/folder"

# sub file
curl -A "Sia-Agent" "localhost:9980/skynet/skylink/CABAB_1Dt0FJsxqsu_J4TodNCbCGvtFf1Uys_3EgzOlTcg/folder/file.txt"
```  

downloads a skylink using http streaming. This call blocks until the data is
received. There is a 30s default timeout applied to downloading a skylink. If
the data cannot be found within this 30s time constraint, a 404 will be
returned. This timeout is configurable through the query string parameters.

In order to make sure skapps function correctly when they rely on relative paths
within the same skyfile, we need the skylink to be followed by a trailing slash.
If that is not the case the API responds with a redirect to the same skylink,
adding that trailing slash. This redirect only happens if the skyfile holds a 
skapp.

### Path Parameters 
### Required
**skylink** | string  
The skylink that should be downloaded. The skylink can contain an optional path.
This path can specify a directory or a particular file. If specified, only that
file or directory will be returned.

### Query String Parameters
### OPTIONAL

**attachment** | bool  
If 'attachment' is set to true, the Content-Disposition http header will be set
to 'attachment' instead of 'inline'. This will cause web browsers to download
the file as though it is an attachment instead of rendering it.

**format** | string  
If 'format' is set, the skylink can point to a directory and it will return the
data inside that directory. Format will decide the format in which it is
returned. Currently, we support the following values: 'concat' will return the
concatenated data of all subfiles in that directory, 'zip' will return a zip
archive, 'tar' will return a tar archive of all subfiles in that directory, and
'targz' will return a gzipped tar archive of all subfiles in that directory. If
the format is not specified, and the skylink points at a directory, we default
to the zip format and the contents will be downloaded as a zip archive.

**timeout** | int  
If 'timeout' is set, the download will fail if the Skyfile cannot be retrieved 
before it expires. Note that this timeout does not cover the actual download 
time, but rather covers the TTFB. Timeout is specified in seconds, a timeout 
value of 0 will be ignored. If no timeout is given, the default will be used,
which is a 30 second timeout. The maximum allowed timeout is 900s (15 minutes).

### Response Header

**Skynet-File-Metadata** | SkyfileMetadata

The header field "Skynet-FileMetadata" will be set such that it has an encoded
json object which matches the modules.SkyfileMetadata struct. If a path was
supplied, this metadata will be relative to the given path.

> Skynet-File-Metadata Response Header Example 

```go
{
"mode":     640,      // os.FileMode
"filename": "folder", // string
"subfiles": [         // []SkyfileSubfileMetadata | null
  {
  "mode":         640,                // os.FileMode
  "filename":     "folder/file1.txt", // string
  "contenttype":  "text/plain",       // string
  "offset":       0,                  // uint64
  "len":          6                   // uint64
  }
]
}
```

### Response Body

The response body is the raw data for the file.

## /skynet/skyfile/*siapath* [POST]
> curl example  

```go
// This command uploads the file 'myImage.png' to the Sia folder
// 'var/skynet/images/myImage.png'. Users who download the file will see the name
// 'image.png'.
curl -A "Sia-Agent" -u "":<apipassword> "localhost:9980/skynet/skyfile/images/myImage.png?filename=image.png" --data-binary @myImage.png
```

uploads a file to the network using a stream. If the upload stream POST call
fails or quits before the file is fully uploaded, the file can be repaired by a
subsequent call to the upload stream endpoint using the `repair` flag.

### Path Parameters
### REQUIRED
**siapath** | string  
Location where the file will reside in the renter on the network. The path must
be non-empty, may not include any path traversal strings ("./", "../"), and may
not begin with a forward-slash character. If the 'root' flag is not set, the
path will be prefixed with 'var/skynet/', placing the skyfile into the Sia
system's default skynet folder.

### Query String Parameters
### OPTIONAL
**basechunkredundancy** | uint8  
The amount of redundancy to use when uploading the base chunk. The base chunk is
the first chunk of the file, and is always uploaded using 1-of-N redundancy.

**convertpath** string  
The siapath of an existing siafile that should be converted to a skylink. A new
skyfile will be created. Both the new skyfile and the existing siafile are
required to be maintained on the network in order for the skylink to remain
active. This field is mutually exclusive with uploading streaming.

**defaultpath** string  
The path to the default file whose content is to be returned when the skyfile is 
accessed at the root path. The `defaultpath` must point to a file in the root
directory of the skyfile (except for skyfiles with a single file in them). If
the `defaultpath` parameter is not provided, it will default to `index.html` 
for directories that have that file, or it will default to the only file in the 
directory, if a single file directory is uploaded. This behaviour can be 
disabled using the `disabledefaultpath` parameter. The two parameters are 
mutually exclusive and only one can be specified. Neither one is applicable to 
skyfiles without subfiles.

**disabledefaultpath** bool  
The `disabledefaultpath` allows to disable the default path behaviour. If this
parameter is set to `true`, there will be no automatic default to `index.html`,
nor to the single file in directory upload. This parameter is mutually exclusive
with `defaultpath` and specifying both will result in an error. Neither one is 
applicable to skyfiles without subfiles.

**filename** | string  
The name of the file. This name will be encoded into the skyfile metadata, and
will be a part of the skylink. If the name changes, the skylink will change as
well. The name must be non-empty, may not include any path traversal strings
("./", "../"), and may not begin with a forward-slash character.

**dryrun** | bool  
If dryrun is set to true, the request will return the Skylink of the file
without uploading the actual file to the Sia network.

**force** | bool  
If there is already a file that exists at the provided siapath, setting this
flag will cause the new file to overwrite/delete the existing file. If this flag
is not set, an error will be returned preventing the user from destroying
existing data.

**mode** | uint32  
The file mode / permissions of the file. Users who download this file will be
presented a file with this mode. If no mode is set, the default of 0644 will be
used.

**root** | bool  
Whether or not to treat the siapath as being relative to the root directory. If
this field is not set, the siapath will be interpreted as relative to
'var/skynet'.


**skykeyname** | string  
The name of the skykey that will be used to encrypt this skyfile. Only the
name or the ID of the skykey should be specified.

**OR**

**skykeyid** | string  
The ID of the skykey that will be used to encrypt this skyfile. Only the
name or the ID of the skykey should be specified.


### Http Headers
### OPTIONAL
**Content-Disposition** | string  
If the filename is set in the Content-Disposition field, that filename will be
used as the filename of the object being uploaded. Note that this header is only
taken into consideration when using a multipart form upload.

For more details on setting Content-Disposition:
https://developer.mozilla.org/en-US/docs/Web/HTTP/Headers/Content-Disposition

**Skynet-Disable-Force** | bool  
This request header allows overruling the behaviour of the `force` parameter
that can be passed in through the query string parameters. This header is useful
for Skynet portal operators that would like to have some control over the
requests that are being passed to siad. To avoid having to parse query string
parameters and overrule them that way, this header can be set to disable the
force flag and disallow overwriting the file at the given siapath.

### JSON Response
> JSON Response Example

```go
{
"skylink":    "CABAB_1Dt0FJsxqsu_J4TodNCbCGvtFf1Uys_3EgzOlTcg" // string
"merkleroot": "QAf9Q7dBSbMarLvyeE6HTQmwhr7RX9VMrP9xIMzpU3I" // hash
"bitfield":   2048 // int
}
```
**skylink** | string  
This is the skylink that can be used with the `/skynet/skylink` GET endpoint to
retrieve the file that has been uploaded.

**merkleroot** | hash  
This is the hash that is encoded into the skylink.

**bitfield** | int  
This is the bitfield that gets encoded into the skylink. The bitfield contains a
version, an offset and a length in a heavily compressed and optimized format.


## /skynet/stats [GET]
> curl example

```go
curl -A "Sia-Agent" "localhost:9980/skynet/stats"
```

returns statistical information about Skynet, e.g. number of files uploaded

### JSON Response
```json
{
  "uptime": 1234, // int
  "uploadstats": {
    "numfiles": 2,         // int
    "totalsize": 44527895  // int
  },
  "versioninfo": {
    "version":     "1.4.4-master", // string
    "gitrevision": "cd5a83712"     // string
  },
  "performancestats": {
  }
}
```

**uptime** | int  
The amount of time in seconds that siad has been running.

**uploadstats** | object  
Uploadstats is an object with statistics about the data uploaded to Skynet.

**numfiles** | int  
Numfiles is the total number of files uploaded to Skynet.

**totalsize** | int  
Totalsize is the total amount of data in bytes uploaded to Skynet.

**versioninfo** | object  
Versioninfo is an object that contains the node's version information.

**version** | string  
Version is the siad version the node is running.

**gitrevision** | string  
Gitrevision refers to the commit hash used to build siad.

**performancestats** | object - api.SkynetPerformanceStats  
PerformanceStats is an object that contains a breakdown of performance metrics
for the skynet endpoints. Things are broken down into containers based on the
type of action performed. For example, there is a container for downloads less
than 64kb in size.

Within each container, there is a bucket of half lives. Every time a data point
is added to a container, it is put in to every bucket, counting up the total
number of requests. The buckets decay at the stated half life, which means they
give a good representation of how much activity there has been over twice their
halflife. So for the one minute bucket, the total number of datapoints in the
bucket is a good representation of how many things have happened in the past two
minutes.

Within each bucket, there are several fields. For example, the n60ms field
represents the number of requests that finished in under 60ms. There is an NErr
field which gets incremented if there is a failure that can be attributed to
siad.

Every download request will go into the TimeToFirstByte container, as well as
the appropriate download container based on the size of the download. Within the
chosen containers, every bucket will have the same field incremented. The field
that gets incremented is the one that corresponds to the amount of time the
request took.

The performance stats fields are not protected by a compatibility promise, and
may change over time.


## /skynet/addskykey [POST]
> curl example

```go
curl -A "Sia-Agent"  -u "":<apipassword> --data "skykey=BAAAAAAAAABrZXkxAAAAAAAAAAQgAAAAAAAAADiObVg49-0juJ8udAx4qMW-TEHgDxfjA0fjJSNBuJ4a" "localhost:9980/skynet/addskykey"
```

Stores the given skykey with the skykey manager.

### Path Parameters
### REQUIRED
**skykey** | string  
base-64 encoded skykey

### Response

standard success or error response. See [standard
responses](#standard-responses).

## /skynet/skykeys [GET]
> curl example

```go
curl -A "Sia-Agent"  -u "":<apipassword> --data "localhost:9980/skynet/skykeys"
```

Returns a list of all Skykeys.

### JSON Response

> JSON Response Example

```go
{
  "skykeys": [
  {
    "skykey": "skykey:AUI0eAOXWXHwW6KOLyI5O1OYduVvHxAA8qUR_fJ8Kluasb-ykPlHBEjDczrL21hmjhH0zAoQ3-Qq?name=testskykey1",
    "name": "testskykey1",
    "id": "ai5z8cf5NWbcvPBaBn0DFQ==",
    "type": "private-id"
  },
  {
    "skykey": "skykey:AUqG0aQmgzCIlse2JxFLBGHCriZNz20IEKQu81XxYsak3rzmuVbZ2P6ZqeJHIlN5bjPqEmC67U8E?name=testskykey2",
    "name": "testskykey2",
    "id": "bi5z8cf5NWbcvPBaBn0DFQ==",
    "type": "private-id"
  },
  {
    "skykey": "skykey:AShQI8fzxoIMc52ZRkoKjOE50bXnCpiPd4zrBl_E-CkmyLgfinAJSdWkJT2QOR6XCRYYgZb63OHw?name=testskykey3",
    "name": "testskykey3",
    "id": "ci5z8cf5NWbcvPBaBn0DFQ==",
    "type": "public-id"
  }
}
```

**skykeys** | []skykeys
Array of skykeys. See the documentation for /skynet/skykey for more detailed
information.



## /skynet/createskykey [POST]
> curl example

```go
curl -A "Sia-Agent"  -u "":<apipassword> --data "name=key_to_the_castle&type=private-id" "localhost:9980/skynet/createskykey"
```

Returns a new skykey created and stored under that name.

### Path Parameters
### REQUIRED
**name** | string  
desired name of the skykey

**type** | string  
desired type of the skykey. The two supported types are "public-id" and
"private-id". Users should use "private-id" skykeys unless they have a specific
reason to use "public-id" skykeys which reveal skykey IDs and show which
skyfiles are encrypted with the same skykey.


### JSON Response
> JSON Response Example

```go
{
  "skykey": "skykey:AUI0eAOXWXHwW6KOLyI5O1OYduVvHxAA8qUR_fJ8Kluasb-ykPlHBEjDczrL21hmjhH0zAoQ3-Qq?name=testskykey1",
  "name": "key_to_the_castle",
  "id": "ai5z8cf5NWbcvPBaBn0DFQ==",
  "type": "private-id"
}
```

**skykey** | skykey  
Skykey. See the documentation for /skynet/skykey for more detailed information.


## /skynet/deleteskykey [POST]
> curl example

```go
curl -A "Sia-Agent"  -u "":<apipassword> --data "name=key_to_the_castle" "localhost:9980/skynet/deleteskykey"
```

Deletes the skykey with that name or ID.

### Path Parameters
### REQUIRED
**name** | string  
name of the skykey being deleted

or

**id** | string  
base-64 encoded ID of the skykey being deleted


### Response
standard success or error response, a successful response means the skykey was
deleted.
See [standard responses](#standard-responses).


## /skynet/skykey [GET]
> curl example

```go
curl -A "Sia-Agent"  -u "":<apipassword> --data "name=key_to_the_castle" "localhost:9980/skynet/skykey"
curl -A "Sia-Agent"  -u "":<apipassword> --data "id=gi5z8cf5NWbcvPBaBn0DFQ==" "localhost:9980/skynet/skykey"
```

Returns the base-64 encoded skykey along with its name and ID.


### Path Parameters
### REQUIRED
**name** | string  
name of the skykey being queried

or

**id** | string  
base-64 encoded ID of the skykey being queried


### JSON Response

```go
{
  "skykey": "skykey:AShQI8fzxoIMc52ZRkoKjOE50bXnCpiPd4zrBl_E-CkmyLgfinAJSdWkJT2QOR6XCRYYgZb63OHw?name=testskykey",
  "name": "testskykey",
  "id": "gi5z8cf5NWbcvPBaBn0DFQ==",
  "type": "private-id"
}
```

**skykey** | string  
base-64 encoded skykey

**name** | string  
name of the skykey

**id** | string  
base-64 encoded skykey ID

**type** | string  
human-readable skykey type. See the documentation for /skynet/createskykey for
type information.


# Transaction Pool

## /tpool/confirmed/:id [GET]
> curl example  

```go
curl -A "Sia-Agent" -u "":<apipassword> "localhost:9980/tpool/confirmed/22e8d5428abc184302697929f332fa0377ace60d405c39dd23c0327dc694fae7"
```

returns whether the requested transaction has been seen on the blockchain. Note,
however, that the block containing the transaction may later be invalidated by a
reorg.

### Path Parameters
### REQUIRED
**id** | hash  
id of the transaction being queried

### JSON Response
> JSON Response Example
 
```go
{
  "confirmed": true // boolean
}
```
**confirmed** | boolean  
indicates if a transaction is confirmed on the blockchain

## /tpool/fee [GET]
> curl example  

```go
curl -A "Sia-Agent" "localhost:9980/tpool/fee"
```

returns the minimum and maximum estimated fees expected by the transaction pool.

### JSON Response
> JSON Response Example
 
```go
{
  "minimum": "1234", // hastings / byte
  "maximum": "5678"  // hastings / byte
}
```
**minimum** | hastings / byte  
the minimum estimated fee

**maximum** | hastings / byte  
the maximum estimated fee

## /tpool/raw/:id [GET]
> curl example  

```go
curl -A "Sia-Agent" "localhost:9980/tpool/raw/22e8d5428abc184302697929f332fa0377ace60d405c39dd23c0327dc694fae7"
```

returns the ID for the requested transaction and its raw encoded parents and
transaction data.

### Path Parameters
### REQUIRED
**id** | hash  
id of the transaction being queried

### JSON Response
> JSON Response Example
 
```go
{
  // id of the transaction
  "id": "124302d30a219d52f368ecd94bae1bfb922a3e45b6c32dd7fb5891b863808788",

  // raw, base64 encoded transaction data
  "transaction": "AQAAAAAAAADBM1ca/FyURfizmSukoUQ2S0GwXMit1iNSeYgrnhXOPAAAAAAAAAAAAQAAAAAAAABlZDI1NTE5AAAAAAAAAAAAIAAAAAAAAACdfzoaJ1MBY7L0fwm7O+BoQlFkkbcab5YtULa6B9aecgEAAAAAAAAAAQAAAAAAAAAMAAAAAAAAAAM7Ljyf0IA86AAAAAAAAAAAAAAAAAAAAAAAAAAAAAAAAAAAAAAAAAAAAAAAAAAAAAAAAAAAAAAAAAAAAAAAAAAAAAAAAAAAAAAAAAAAAAAAAAAAAAEAAAAAAAAACgAAAAAAAACe0ZTbGbI4wAAAAAAAAAAAAAABAAAAAAAAAMEzVxr8XJRF+LOZK6ShRDZLQbBcyK3WI1J5iCueFc48AAAAAAAAAAAAAAAAAAAAAAEAAAAAAAAAAAAAAAAAAAAAAAAAAAAAAAAAAAAAAAAAAAAAAAAAAAAAAAAAAAAAAAAAAAAAAAAAAAAAAAAAAAAAAAAAAAAAAAAAAAAAAAAAAEAAAAAAAAAA+z4P1wc98IqKxykTSJxiVT+BVbWezIBnIBO1gRRlLq2x/A+jIc6G7/BA5YNJRbdnqPHrzsZvkCv4TKYd/XzwBA==",
  "parents": "AQAAAAAAAAABAAAAAAAAAJYYmFUdXXfLQ2p6EpF+tcqM9M4Pw5SLSFHdYwjMDFCjAAAAAAAAAAABAAAAAAAAAGVkMjU1MTkAAAAAAAAAAAAgAAAAAAAAAAHONvdzzjHfHBx6psAN8Z1rEVgqKPZ+K6Bsqp3FbrfjAQAAAAAAAAACAAAAAAAAAAwAAAAAAAAAAzvNDjSrme8gwAAA4w8ODnW8DxbOV/JribivvTtjJ4iHVOug0SXJc31BdSINAAAAAAAAAAPGHY4699vggx5AAAC2qBhm5vwPaBsmwAVPho/1Pd8ecce/+BGv4UimnEPzPQAAAAAAAAAAAAAAAAAAAAAAAAAAAAAAAAAAAAAAAAAAAAAAAAAAAAAAAAAAAAAAAAAAAAAAAAAAAQAAAAAAAACWGJhVHV13y0NqehKRfrXKjPTOD8OUi0hR3WMIzAxQowAAAAAAAAAAAAAAAAAAAAABAAAAAAAAAAAAAAAAAAAAAAAAAAAAAAAAAAAAAAAAAAAAAAAAAAAAAAAAAAAAAAAAAAAAAAAAAAAAAAAAAAAAAAAAAAAAAAAAAAAAAAAAAABAAAAAAAAAABnt64wN1qxym/CfiMgOx5fg/imVIEhY+4IiiM7gwvSx8qtqKniOx50ekrGv8B+gTKDXpmm2iJibWTI9QLZHWAY=",
}
```
**id** | string  
id of the transaction.  

**transaction** | string  
raw, base64 encoded transaction data  

## /tpool/raw [POST]
> curl example  

```go
curl -A "Sia-Agent" --data "<raw-encoded-tset>" "localhost:9980/tpool/raw"
```

submits a raw transaction to the transaction pool, broadcasting it to the
transaction pool's peers.  

### Query String Parameters
### REQUIRED
**parents** | string  
JSON- or base64-encoded transaction parents

**transaction** | string  
JSON- or base64-encoded transaction

### Response

standard success or error response. See [standard
responses](#standard-responses).

## /tpool/transactions [GET]
> curl example  

```go
curl -A "Sia-Agent" "localhost:9980/tpool/transactions"
```

returns the transactions of the transaction pool.

### JSON Response
> JSON Response Example
 
```go
{
  "transactions": [     
    {
      "siacoininputs":  [ // []SiacoinInput
        {
          "parentid": "b44db5d70f50b5c81b81d049fbdf9af27b4468f877d26c23a04c1093a7c4b541",
          "unlockconditions": {
            "publickeys": [
               {
                "algorithm": "ed25519",
                "key": "EKjiRsUyMOLER+8u3uXxemOEKMxRc2TxCh0QkcSCVHY="
               }
              ],
            "signaturesrequired": 1,
            "timelock": 0
          }
        },
      ]      
      "siacoinoutputs": []        // []SiacoinOutput        
      "filecontracts":  []        // []FileContract
      "filecontractrevisions": [] // []FileContractRevision 
      "storageproofs":  []        // []StorageProof         
      "siafundinputs":  []        // []SiafundInput
      "siafundoutputs": []        // []SiafundOutput      
      "minerfees": [              // []Currency   
        "61440000000000000000000"
      ],          
      "arbitrarydata": [          // [][]byte
        "RkNJZGVudGlmaWVyAAAAACYzhrmGh2OL2Y9eBn5UYIFxCi4HKFvtR43pEgaBpkDqEa3LrQlWGyk+a0tBXi4nkIIaISIfTJMZs3sBgi0PFl4NyGOgqYppVQGaYnPuaRZKONJWE2jYZUu/iY3xLvpYIciu5JVlRIStwfGepaPWW4jLe4tf3AabKINgFk6p52m6"
      ],
      "transactionsignatures": [ // []TransactionSignature
                    {
                        "coveredfields": {
                            "arbitrarydata": [],
                            "filecontractrevisions": [],
                            "filecontracts": [],
                            "minerfees": [],
                            "siacoininputs": [],
                            "siacoinoutputs": [],
                            "siafundinputs": [],
                            "siafundoutputs": [],
                            "storageproofs": [],
                            "transactionsignatures": [],
                            "wholetransaction": true
                        },
                        "parentid": "b44db5d70f50b5c81b81d049fbdf9af27b4468f877d26c23a04c1093a7c4b541",
                        "publickeyindex": 0,
                        "signature": "QAVQSrcTv2xBHjWiTuuxVgWtUYECEZNbud41u7wgFIGcsKuBnbtT2yaH/GMw00/aMCpZ70qqBpQwQ/akAn/pAA==",
                        "timelock": 0
                    },
    }
  ]
}
```
See [/wallet/transaction/:id](#wallettransactionid-get) for description of
transaction fields.

# Wallet

## /wallet [GET]
> curl example  

```go
curl -A "Sia-Agent" "localhost:9980/wallet"
```

Returns basic information about the wallet, such as whether the wallet is locked
or unlocked.

### JSON Response
> JSON Response Example

```go
{
  "encrypted":  true,   // boolean
  "unlocked":   true,   // boolean
  "rescanning": false,  // boolean

  "confirmedsiacoinbalance":     "123456", // hastings, big int
  "unconfirmedoutgoingsiacoins": "0",      // hastings, big int
  "unconfirmedincomingsiacoins": "789",    // hastings, big int

  "siafundbalance":      "1",    // siafunds, big int
  "siacoinclaimbalance": "9001", // hastings, big int

  "dustthreshold": "1234", // hastings / byte, big int
}
```
**encrypted** | boolean  
Indicates whether the wallet has been encrypted or not. If the wallet has not
been encrypted, then no data has been generated at all, and the first time the
wallet is unlocked, the password given will be used as the password for
encrypting all of the data. 'encrypted' will only be set to false if the wallet
has never been unlocked before (the unlocked wallet is still encryped - but the
encryption key is in memory).  

**unlocked** | boolean  
Indicates whether the wallet is currently locked or unlocked. Some calls become
unavailable when the wallet is locked.  

**rescanning** | boolean  
Indicates whether the wallet is currently rescanning the blockchain. This will
be true for the duration of calls to /unlock, /seeds, /init/seed, and
/sweep/seed.  

**confirmedsiacoinbalance** | hastings, big int  
Number of siacoins, in hastings, available to the wallet as of the most recent
block in the blockchain.  

**unconfirmedoutgoingsiacoins** | hastings, big int  
Number of siacoins, in hastings, that are leaving the wallet according to the
set of unconfirmed transactions. Often this number appears inflated, because
outputs are frequently larger than the number of coins being sent, and there is
a refund. These coins are counted as outgoing, and the refund is counted as
incoming. The difference in balance can be calculated using
'unconfirmedincomingsiacoins' - 'unconfirmedoutgoingsiacoins'  

**unconfirmedincomingsiacoins** | hastings, big int  
Number of siacoins, in hastings, are entering the wallet according to the set of
unconfirmed transactions. This number is often inflated by outgoing siacoins,
because outputs are frequently larger than the amount being sent. The refund
will be included in the unconfirmed incoming siacoins balance.  

**siafundbalance** | big int  
Number of siafunds available to the wallet as of the most recent block in the
blockchain.  

**siacoinclaimbalance** | hastings, big int  
Number of siacoins, in hastings, that can be claimed from the siafunds as of the
most recent block. Because the claim balance increases every time a file
contract is created, it is possible that the balance will increase before any
claim transaction is confirmed.  

**dustthreshold** | hastings / byte, big int  
Number of siacoins, in hastings per byte, below which a transaction output
cannot be used because the wallet considers it a dust output.  

## /wallet/033x [POST]
> curl example  

```go
curl -A "Sia-Agent" -u "":<apipassword> --data "source=/home/legacy-wallet&encryptionpassword=mypassword" "localhost:9980/wallet/033x"
```

Loads a v0.3.3.x wallet into the current wallet, harvesting all of the secret
keys. All spendable addresses in the loaded wallet will become spendable from
the current wallet.

### Query String Parameters
### REQUIRED
**source**  
Path on disk to the v0.3.3.x wallet to be loaded.  

**encryptionpassword**  
Encryption key of the wallet.  

### Response

standard success or error response. See [standard
responses](#standard-responses).

## /wallet/address [GET]
> curl example  

```go
curl -A "Sia-Agent" -u "":<apipassword> "localhost:9980/wallet/address"
```

Gets a new address from the wallet generated by the primary seed. An error will
be returned if the wallet is locked.

### JSON Response
> JSON Response Example
 
```go
{
  "address": "1234567890abcdef0123456789abcdef0123456789abcdef0123456789abcdef0123456789ab"
}
```
**address** | hash  
Wallet address that can receive siacoins or siafunds. Addresses are 76 character
long hex strings.  

## /wallet/addresses [GET]
> curl example  

```go
curl -A "Sia-Agent" "localhost:9980/wallet/addresses"
```

Fetches the list of addresses from the wallet. If the wallet has not been
created or unlocked, no addresses will be returned. After the wallet is
unlocked, this call will continue to return its addresses even after the wallet
is locked again.

### JSON Response
> JSON Response Example
 
```go
{
  "addresses": [ // []hash
    "1234567890abcdef0123456789abcdef0123456789abcdef0123456789abcdef0123456789ab",
    "aaaaaaaaaaaaaaaaaaaaaaaaaaaaaaaaaaaaaaaaaaaaaaaaaaaaaaaaaaaaaaaaaaaaaaaaaaaa",
    "bbbbbbbbbbbbbbbbbbbbbbbbbbbbbbbbbbbbbbbbbbbbbbbbbbbbbbbbbbbbbbbbbbbbbbbbbbbb"
  ]
}
```
**addresses** | hashes  
Array of wallet addresses owned by the wallet.  

## /wallet/seedaddrs [GET]
> curl example  

```go
curl -A "Sia-Agent" "localhost:9980/wallet/seedaddrs"
```

Fetches addresses generated by the wallet in reverse order. The last address
generated by the wallet will be the first returned. This also means that
addresses which weren't generated using the wallet's seed can't be retrieved
with this endpoint.

### Query String Parameters
### OPTIONAL
**count**  
Number of addresses that should be returned. If count is not specified or if
count is bigger than the number of addresses generated by the wallet, all
addresses will be returned.

### JSON Response
> JSON Response Example

```go
{
  "addresses": [ // []hash
    "1234567890abcdef0123456789abcdef0123456789abcdef0123456789abcdef0123456789ab",
    "aaaaaaaaaaaaaaaaaaaaaaaaaaaaaaaaaaaaaaaaaaaaaaaaaaaaaaaaaaaaaaaaaaaaaaaaaaaa",
    "bbbbbbbbbbbbbbbbbbbbbbbbbbbbbbbbbbbbbbbbbbbbbbbbbbbbbbbbbbbbbbbbbbbbbbbbbbbb"
  ]
}
```
**addresses** | hashes  
Array of wallet addresses previously generated by the wallet.

## /wallet/backup [GET]
> curl example  

```go
curl -A "Sia-Agent" -u "":<apipassword> "localhost:9980/wallet/backup?destination=/home/wallet-settings.backup"
```

Creates a backup of the wallet settings file. Though this can easily be done
manually, the settings file is often in an unknown or difficult to find
location. The /wallet/backup call can spare users the trouble of needing to find
their wallet file.

### Query String Parameters
### REQUIRED
**destination**  
Path to the location on disk where the backup file will be saved.  

### Response

standard success or error response. See [standard
responses](#standard-responses).

## /wallet/changepassword [POST]
> curl example  

```go
curl -A "Sia-Agent" -u "":<apipassword> -X POST "localhost:9980/wallet/changepassword?encryptionpassword=<currentpassword>&newpassword=<newpassword>"
```

Changes the wallet's encryption key.  

### Query String Parameters
### REQUIRED
**encryptionpassword** | string  
encryptionpassword is the wallet's current encryption password or primary seed.


**newpassword** | string  
newpassword is the new password for the wallet.  

### Response

standard success or error response. See [standard
responses](#standard-responses).

## /wallet/init [POST]
> curl example  

```go
curl -A "Sia-Agent" -u "":<apipassword> --data "encryptionpassword=<password>&force=false" "localhost:9980/wallet/init"
```

Initializes the wallet. After the wallet has been initialized once, it does not
need to be initialized again, and future calls to /wallet/init will return an
error. The encryption password is provided by the api call. If the password is
blank, then the password will be set to the same as the seed.

### Query String Parameters
### OPTIONAL WALLET PARAMETERS
**encryptionpassword** | string  
Password that will be used to encrypt the wallet. All subsequent calls should
use this password. If left blank, the seed that gets returned will also be the
encryption password.  

**dictionary** | string  
Name of the dictionary that should be used when encoding the seed. 'english' is
the most common choice when picking a dictionary.  

**force** | boolean  
When set to true /wallet/init will Reset the wallet if one exists instead of
returning an error. This allows API callers to reinitialize a new wallet.

### JSON Response
> JSON Response Example
 
```go
{
  "primaryseed": "hello world hello world hello world hello world hello world hello world hello world hello world hello world hello world hello world hello world hello world hello world hello"
}
```
**primaryseed**  
Wallet seed used to generate addresses that the wallet is able to spend.  

## /wallet/init/seed [POST]
> curl example  

```go
curl -A "Sia-Agent" -u "":<apipassword> --data "seed=<seed>&encryptionpassword=<password>&force=false" "localhost:9980/wallet/init/seed"
```

Initializes the wallet using a preexisting seed. After the wallet has been
initialized once, it does not need to be initialized again, and future calls to
/wallet/init/seed will return an error. The encryption password is provided by
the api call. If the password is blank, then the password will be set to the
same as the seed. Note that loading a preexisting seed requires scanning the
blockchain to determine how many keys have been generated from the seed. For
this reason, /wallet/init/seed can only be called if the blockchain is synced.

### Query String Parameters
### REQUIRED WALLET PARAMETERS
**seed** | string  
Dictionary-encoded phrase that corresponds to the seed being used to initialize
the wallet.  

### OPTIONAL
[Optional Wallet Parameters](#optional-wallet-parameters)

### Response

standard success or error response. See [standard
responses](#standard-responses).

## /wallet/seed [POST]
> curl example  

```go
curl -A "Sia-Agent" -u "":<apipassword> --data "seed=<seed>" "localhost:9980/wallet/seed"
```

Gives the wallet a seed to track when looking for incoming transactions. The
wallet will be able to spend outputs related to addresses created by the seed.
The seed is added as an auxiliary seed, and does not replace the primary seed.
Only the primary seed will be used for generating new addresses.

### Query String Parameters
### REQUIRED
[Required Wallet Parameters](#required-wallet-parameters)

### OPTIONAL | string
[Optional Wallet Parameters](#optional-wallet-parameters)

### Response

standard success or error response. See [standard
responses](#standard-responses).

## /wallet/seeds [GET]
> curl example  

```go
curl -A "Sia-Agent" -u "":<apipassword> "localhost:9980/wallet/seeds"
```

Returns the list of seeds in use by the wallet. The primary seed is the only
seed that gets used to generate new addresses. This call is unavailable when the
wallet is locked.

### Query String Parameters
### REQUIRED
**dictionary** | string  
Name of the dictionary that should be used when encoding the seed. 'english' is
the most common choice when picking a dictionary.  

### JSON Response
> JSON Response Example

```go
{
  "primaryseed":        "hello world hello world hello world hello world hello world hello world hello world hello world hello world hello world hello world hello world hello world hello world hello",
  "addressesremaining": 2500,
  "allseeds":           [
    "hello world hello world hello world hello world hello world hello world hello world hello world hello world hello world hello world hello world hello world hello world hello",
    "foo bar foo bar foo bar foo bar foo bar foo bar foo bar foo bar foo bar foo bar foo bar foo bar foo bar foo bar foo",
  ]
}
```
**primaryseed**  
Seed that is actively being used to generate new addresses for the wallet.  

**addressesremaining**  
Number of addresses that remain in the primary seed until exhaustion has been
reached. Once exhaustion has been reached, new addresses will continue to be
generated but they will be more difficult to recover in the event of a lost
wallet file or encryption password.  

**allseeds**  
Array of all seeds that the wallet references when scanning the blockchain for
outputs. The wallet is able to spend any output generated by any of the seeds,
however only the primary seed is being used to generate new addresses.  

## /wallet/siacoins [POST]
> curl example  

```go
curl -A "Sia-Agent" -u "":<apipassword> --data "amount=1000&destination=c134a8372bd250688b36867e6522a37bdc391a344ede72c2a79206ca1c34c84399d9ebf17773" "localhost:9980/wallet/siacoins"
```

Sends siacoins to an address or set of addresses. The outputs are arbitrarily
selected from addresses in the wallet. If 'outputs' is supplied, 'amount',
'destination' and 'feeIncluded' must be empty.

### Query String Parameters
### REQUIRED
Amount and Destination or Outputs are required

**amount** | hastings  
Number of hastings being sent. A hasting is the smallest unit in Sia. There are
10^24 hastings in a siacoin.

**destination** | address  
Address that is receiving the coins.  

**OR**

**outputs**  
JSON array of outputs. The structure of each output is: {"unlockhash":
"<destination>", "value": "<amount>"}

### OPTIONAL
**feeIncluded** | boolean  
Take the transaction fee out of the balance being submitted instead of the fee being additional.

### JSON Response
> JSON Response Example

```go
{
  "transactions": [     
    {
      "siacoininputs":  [ // []SiacoinInput
        {
          "parentid": "b44db5d70f50b5c81b81d049fbdf9af27b4468f877d26c23a04c1093a7c4b541",
          "unlockconditions": {
            "publickeys": [
               {
                "algorithm": "ed25519",
                "key": "EKjiRsUyMOLER+8u3uXxemOEKMxRc2TxCh0QkcSCVHY="
               }
              ],
            "signaturesrequired": 1,
            "timelock": 0
          }
        },
      ]      
      "siacoinoutputs": []        // []SiacoinOutput        
      "filecontracts":  []        // []FileContract
      "filecontractrevisions": [] // []FileContractRevision 
      "storageproofs":  []        // []StorageProof         
      "siafundinputs":  []        // []SiafundInput
      "siafundoutputs": []        // []SiafundOutput      
      "minerfees": [              // []Currency   
        "61440000000000000000000"
      ],          
      "arbitrarydata": [          // [][]byte
        "RkNJZGVudGlmaWVyAAAAACYzhrmGh2OL2Y9eBn5UYIFxCi4HKFvtR43pEgaBpkDqEa3LrQlWGyk+a0tBXi4nkIIaISIfTJMZs3sBgi0PFl4NyGOgqYppVQGaYnPuaRZKONJWE2jYZUu/iY3xLvpYIciu5JVlRIStwfGepaPWW4jLe4tf3AabKINgFk6p52m6"
      ],
      "transactionsignatures": [ // []TransactionSignature
                    {
                        "coveredfields": {
                            "arbitrarydata": [],
                            "filecontractrevisions": [],
                            "filecontracts": [],
                            "minerfees": [],
                            "siacoininputs": [],
                            "siacoinoutputs": [],
                            "siafundinputs": [],
                            "siafundoutputs": [],
                            "storageproofs": [],
                            "transactionsignatures": [],
                            "wholetransaction": true
                        },
                        "parentid": "b44db5d70f50b5c81b81d049fbdf9af27b4468f877d26c23a04c1093a7c4b541",
                        "publickeyindex": 0,
                        "signature": "QAVQSrcTv2xBHjWiTuuxVgWtUYECEZNbud41u7wgFIGcsKuBnbtT2yaH/GMw00/aMCpZ70qqBpQwQ/akAn/pAA==",
                        "timelock": 0
                    },
    }
  ]
  "transactionids": [
    "1234567890abcdef0123456789abcdef0123456789abcdef0123456789abcdef",
    "aaaaaaaaaaaaaaaaaaaaaaaaaaaaaaaaaaaaaaaaaaaaaaaaaaaaaaaaaaaaaaaa",
    "bbbbbbbbbbbbbbbbbbbbbbbbbbbbbbbbbbbbbbbbbbbbbbbbbbbbbbbbbbbbbbbb"
  ]
}
```
**transactions** Array of transactions that were created when sending the coins.
The last transaction contains the output headed to the 'destination'.
Transaction IDs are 64 character long hex strings.

**transactionids**  
Array of IDs of the transactions that were created when sending the coins.

## /wallet/siafunds [POST]
> curl example  

```go
curl -A "Sia-Agent" -u "":<apipassword> --data "amount=10&destination=c134a8372bd250688b36867e6522a37bdc391a344ede72c2a79206ca1c34c84399d9ebf17773" "localhost:9980/wallet/siafunds"
```

Sends siafunds to an address. The outputs are arbitrarily selected from
addresses in the wallet. Any siacoins available in the siafunds being sent (as
well as the siacoins available in any siafunds that end up in a refund address)
will become available to the wallet as siacoins after 144 confirmations. To
access all of the siacoins in the siacoin claim balance, send all of the
siafunds to an address in your control (this will give you all the siacoins,
while still letting you control the siafunds).

### Query String Parameters
### REQUIRED
**amount** | siafunds  
Number of siafunds being sent.  

**destination** | address  
Address that is receiving the funds.  

### JSON Response
> JSON Response Example
 
```go
{
  "transactions": [     
    {
      "siacoininputs":  [ // []SiacoinInput
        {
          "parentid": "b44db5d70f50b5c81b81d049fbdf9af27b4468f877d26c23a04c1093a7c4b541",
          "unlockconditions": {
            "publickeys": [
               {
                "algorithm": "ed25519",
                "key": "EKjiRsUyMOLER+8u3uXxemOEKMxRc2TxCh0QkcSCVHY="
               }
              ],
            "signaturesrequired": 1,
            "timelock": 0
          }
        },
      ]      
      "siacoinoutputs": []        // []SiacoinOutput        
      "filecontracts":  []        // []FileContract
      "filecontractrevisions": [] // []FileContractRevision 
      "storageproofs":  []        // []StorageProof         
      "siafundinputs":  []        // []SiafundInput
      "siafundoutputs": []        // []SiafundOutput      
      "minerfees": [              // []Currency   
        "61440000000000000000000"
      ],          
      "arbitrarydata": [          // [][]byte
        "RkNJZGVudGlmaWVyAAAAACYzhrmGh2OL2Y9eBn5UYIFxCi4HKFvtR43pEgaBpkDqEa3LrQlWGyk+a0tBXi4nkIIaISIfTJMZs3sBgi0PFl4NyGOgqYppVQGaYnPuaRZKONJWE2jYZUu/iY3xLvpYIciu5JVlRIStwfGepaPWW4jLe4tf3AabKINgFk6p52m6"
      ],
      "transactionsignatures": [ // []TransactionSignature
                    {
                        "coveredfields": {
                            "arbitrarydata": [],
                            "filecontractrevisions": [],
                            "filecontracts": [],
                            "minerfees": [],
                            "siacoininputs": [],
                            "siacoinoutputs": [],
                            "siafundinputs": [],
                            "siafundoutputs": [],
                            "storageproofs": [],
                            "transactionsignatures": [],
                            "wholetransaction": true
                        },
                        "parentid": "b44db5d70f50b5c81b81d049fbdf9af27b4468f877d26c23a04c1093a7c4b541",
                        "publickeyindex": 0,
                        "signature": "QAVQSrcTv2xBHjWiTuuxVgWtUYECEZNbud41u7wgFIGcsKuBnbtT2yaH/GMw00/aMCpZ70qqBpQwQ/akAn/pAA==",
                        "timelock": 0
                    },
    }
  ]
  "transactionids": [
    "1234567890abcdef0123456789abcdef0123456789abcdef0123456789abcdef",
    "aaaaaaaaaaaaaaaaaaaaaaaaaaaaaaaaaaaaaaaaaaaaaaaaaaaaaaaaaaaaaaaa",
    "bbbbbbbbbbbbbbbbbbbbbbbbbbbbbbbbbbbbbbbbbbbbbbbbbbbbbbbbbbbbbbbb"
  ]
}
```
**transactionids**  
Array of transactions that were created when sending the funds. The last
transaction contains the output headed to the 'destination'. Transaction IDs are
64 character long hex strings.  

**transactionids**  
Array of IDs of the transactions that were created when sending the coins.

## /wallet/siagkey [POST]
> curl example  

```go
curl -A "Sia-Agent" -u "":<apipassword> --data "encryptionpassword=<password>&keyfiles=/file1,/home/file2" "localhost:9980/wallet/siagkey"
```

Loads a key into the wallet that was generated by siag. Most siafunds are
currently in addresses created by siag.

### Query String Parameters
### REQUIRED
**encryptionpassword**  
Key that is used to encrypt the siag key when it is imported to the wallet.  

**keyfiles**  
List of filepaths that point to the keyfiles that make up the siag key. There
should be at least one keyfile per required signature. The filenames need to be
comma separated (no spaces), which means filepaths that contain a comma are not
allowed.  

### Response

standard success or error response. See [standard
responses](#standard-responses).

## /wallet/sign [POST]
> curl example  

```go
curl -A "Sia-Agent" -u "":<apipassword> --data "<requestbody>" "localhost:9980/wallet/sign"
```

Signs a transaction. The wallet will attempt to sign each input specified. The
transaction's TransactionSignatures should be complete except for the Signature
field. If `tosign` is provided, the wallet will attempt to fill in signatures
for each TransactionSignature specified. If `tosign` is not provided, the wallet
will add signatures for every TransactionSignature that it has keys for.

### Request Body
> Request Body Example

```go
{
  // Unsigned transaction
  "transaction": {
    "siacoininputs": [
      {
        "parentid": "af1a88781c362573943cda006690576b150537c1ae142a364dbfc7f04ab99584",
        "unlockconditions": {
          "timelock": 0,
          "publickeys": [ "ed25519:8b845bf4871bcdf4ff80478939e508f43a2d4b2f68e94e8b2e3d1ea9b5f33ef1" ],
          "signaturesrequired": 1
        }
      }
    ],
    "siacoinoutputs": [
      {
        "value": "5000000000000000000000000",
        "unlockhash": "17d25299caeccaa7d1598751f239dd47570d148bb08658e596112d917dfa6bc8400b44f239bb"
      },
      {
        "value": "299990000000000000000000000000",
        "unlockhash": "b4bf662170622944a7c838c7e75665a9a4cf76c4cebd97d0e5dcecaefad1c8df312f90070966"
      }
    ],
    "minerfees": [ "1000000000000000000000000" ],
    "transactionsignatures": [
      {
        "parentid": "af1a88781c362573943cda006690576b150537c1ae142a364dbfc7f04ab99584",
        "publickeyindex": 0,
        "coveredfields": {"wholetransaction": true}
      }
    ]
  },

  // Optional IDs to sign; each should correspond to a parentid in the transactionsignatures.
  "tosign": [
    "af1a88781c362573943cda006690576b150537c1ae142a364dbfc7f04ab99584"
  ]
}
```

### JSON Response
> JSON Response Example
 
```go
{
  // signed transaction
  "transaction": {
    "siacoininputs": [
      {
        "parentid": "af1a88781c362573943cda006690576b150537c1ae142a364dbfc7f04ab99584",
        "unlockconditions": {
          "timelock": 0,
          "publickeys": [ "ed25519:8b845bf4871bcdf4ff80478939e508f43a2d4b2f68e94e8b2e3d1ea9b5f33ef1" ],
          "signaturesrequired": 1
        }
      }
    ],
    "siacoinoutputs": [
      {
        "value": "5000000000000000000000000",
        "unlockhash": "17d25299caeccaa7d1598751f239dd47570d148bb08658e596112d917dfa6bc8400b44f239bb"
      },
      {
        "value": "299990000000000000000000000000",
        "unlockhash": "b4bf662170622944a7c838c7e75665a9a4cf76c4cebd97d0e5dcecaefad1c8df312f90070966"
      }
    ],
    "minerfees": [ "1000000000000000000000000" ],
    "transactionsignatures": [
      {
        "parentid": "af1a88781c362573943cda006690576b150537c1ae142a364dbfc7f04ab99584",
        "publickeyindex": 0,
        "coveredfields": {"wholetransaction": true},
        "signature": "CVkGjy4The6h+UU+O8rlZd/O3Gb1xRJdyQ2vzBFEb/5KveDKDrrieCiFoNtUaknXEQbdxlrDqMujc+x3aZbKCQ=="
      }
    ]
  }
}
```

## /wallet/sweep/seed [POST]
> curl example  

```go
curl -A "Sia-Agent" -u "":<apipassword> --data "seed=<seed>" "localhost:9980/wallet/sweep/seed"
```

Scans the blockchain for outputs belonging to a seed and send them to an address
owned by the wallet.

### Query String Parameters
### REQUIRED
**seed** | string  
Dictionary-encoded phrase that corresponds to the seed being added to the
wallet.  

### OPTIONAL
**dictionary** | string  
Name of the dictionary that should be used when decoding the seed. 'english' is
the most common choice when picking a dictionary.  

### JSON Response
> JSON  Response Example

```go
{
"coins": "123456", // hastings, big int
"funds": "1",      // siafunds, big int
}
```
**coins** | hastings, big int  
Number of siacoins, in hastings, transferred to the wallet as a result of the
sweep.  

**funds** | siafunds, big int  
Number of siafunds transferred to the wallet as a result of the sweep.  

## /wallet/lock [POST]
> curl example  

```go
curl -A "Sia-Agent" -u "":<apipassword> -X POST "localhost:9980/wallet/lock"
```

Locks the wallet, wiping all secret keys. After being locked, the keys are
encrypted. Queries for the seed, to send siafunds, and related queries become
unavailable. Queries concerning transaction history and balance are still
available.

### Response

standard success or error response. See [standard
responses](#standard-responses).

## /wallet/transaction/:*id* [GET]
> curl example  

```go
curl -A "Sia-Agent" "localhost:9980/wallet/transaction/22e8d5428abc184302697929f332fa0377ace60d405c39dd23c0327dc694fae7"
```

Gets the transaction associated with a specific transaction id.

### Path Parameters
### REQUIRED
**id** | hash  
ID of the transaction being requested.  

### JSON Response
> JSON Response Example

```go
{
  "transaction": {
    "transaction": {
      // See types.Transaction in https://gitlab.com/NebulousLabs/Sia/blob/master/types/transactions.go
    },
    "transactionid":         "1234567890abcdef0123456789abcdef0123456789abcdef0123456789abcdef",
    "confirmationheight":    50000,
    "confirmationtimestamp": 1257894000,
    "inputs": [
      {
        "parentid":       "1234567890abcdef0123456789abcdef0123456789abcdef0123456789abcdef",
        "fundtype":       "siacoin input",
        "walletaddress":  false,
        "relatedaddress": "1234567890abcdef0123456789abcdef0123456789abcdef0123456789abcdef0123456789ab",
        "value":          "1234", // hastings or siafunds, depending on fundtype, big int
      }
    ],
    "outputs": [
      {
        "id":             "1234567890abcdef0123456789abcdef0123456789abcdef0123456789abcdef",
        "fundtype":       "siacoin output",
        "maturityheight": 50000,
        "walletaddress":  false,
        "relatedaddress": "aaaaaaaaaaaaaaaaaaaaaaaaaaaaaaaaaaaaaaaaaaaaaaaaaaaaaaaaaaaaaaaaaaaaaaaaaaaa",
        "value":          "1234", // hastings or siafunds, depending on fundtype, big int
      }
    ]
  }
}
```
**transaction**  
Raw transaction. The rest of the fields in the response are determined from this
raw transaction. It is left undocumented here as the processed transaction (the
rest of the fields in this object) are usually what is desired.

See types.Transaction in
https://gitlab.com/NebulousLabs/Sia/blob/master/types/transactions.go  

**transactionid**  
ID of the transaction from which the wallet transaction was derived.  

**confirmationheight**  
Block height at which the transaction was confirmed. If the transaction is
unconfirmed the height will be the max value of an unsigned 64-bit integer.  

**confirmationtimestamp**  
Time, in unix time, at which a transaction was confirmed. If the transaction is
unconfirmed the timestamp will be the max value of an unsigned 64-bit integer.  

**inputs**  
Array of processed inputs detailing the inputs to the transaction.  

**parentid**  
The id of the output being spent.  

**fundtype**  
Type of fund represented by the input. Possible values are 'siacoin input' and
'siafund input'.  

**walletaddress** | boolean  
true if the address is owned by the wallet.  

**relatedaddress**  
Address that is affected. For inputs (outgoing money), the related address is
usually not important because the wallet arbitrarily selects which addresses
will fund a transaction.  

**value** | hastings or siafunds, depending on fundtype, big int  
Amount of funds that have been moved in the input.  

**outputs**  
Array of processed outputs detailing the outputs of the transaction. Outputs
related to file contracts are excluded.  

**id**  
The id of the output that was created.  

**fundtype**  
Type of fund is represented by the output. Possible values are 'siacoin output',
'siafund output', 'claim output', and 'miner payout'. Siacoin outputs and claim
outputs both relate to siacoins.  

Siafund outputs relate to siafunds.  

Miner payouts point to siacoins that have been spent on a miner payout. Because
the destination of the miner payout is determined by the block and not the
transaction, the data 'maturityheight', 'walletaddress', and 'relatedaddress'
areleft blank.  

**maturityheight**  
Block height the output becomes available to be spent. Siacoin outputs and
siafund outputs mature immediately - their maturity height will always be the
confirmation height of the transaction. Claim outputs cannot be spent until they
have had 144 confirmations, thus the maturity height of a claim output will
always be 144 larger than the confirmation height of the transaction.  

**walletaddress** | boolean  
true if the address is owned by the wallet.  

**relatedaddress**  
Address that is affected. For outputs (incoming money), the related address
field can be used to determine who has sent money to the wallet.  

**value** | hastings or siafunds, depending on fundtype, big int  
Amount of funds that have been moved in the output.  

## /wallet/transactions [GET]
> curl example  

```go
curl -A "Sia-Agent" "localhost:9980/wallet/transactions"
```

Returns a list of transactions related to the wallet in chronological order.

### Query String Parameters
### REQUIRED
**startheight** | block height  
Height of the block where transaction history should begin.

**endheight** | block height  
Height of of the block where the transaction history should end. If 'endheight'
is greater than the current height, or if it is '-1', all transactions up to and
including the most recent block will be provided.

### JSON Response
> JSON Response Example

```go
{
  "confirmedtransactions": [
    {
      // See the documentation for '/wallet/transaction/:id' for more information.
    }
  ],
  "unconfirmedtransactions": [
    {
      // See the documentation for '/wallet/transaction/:id' for more information.
    }
  ]
}
```
**confirmedtransactions**  
All of the confirmed transactions appearing between height 'startheight' and
height 'endheight' (inclusive).  

See the documentation for '/wallet/transaction/:id' for more information.  

**unconfirmedtransactions**  
All of the unconfirmed transactions.  

See the documentation for '/wallet/transaction/:id' for more information.  

## /wallet/transactions/:addr [GET]
> curl example  

```go
curl -A "Sia-Agent" "localhost:9980/wallet/transactions/abf1ba4ad65820ce2bd5d63466b8555d0ec9bfe5f5fa920b4fef6ad98f443e2809e5ae619b74"
```

Returns all of the transactions related to a specific address.

### Path Parameters
### REQUIRED
**addr** | hash  
Unlock hash (i.e. wallet address) whose transactions are being requested.  

### JSON Response
> JSON Response Example

```go
{
  "transactions": [
    {
      // See the documentation for '/wallet/transaction/:id' for more information.
    }
  ]
}
```
**transactions**  
Array of processed transactions that relate to the supplied address.  

See the documentation for '/wallet/transaction/:id' for more information.  

## /wallet/unlock [POST]
> curl example  

```go
curl -A "Sia-Agent" -u "":<apipassword> --data "encryptionpassword=<password>" "localhost:9980/wallet/unlock"
```

Unlocks the wallet. The wallet is capable of knowing whether the correct
password was provided.

### Query String Parameters
### REQUIRED
**encryptionpassword** | string  
Password that gets used to decrypt the file. Most frequently, the encryption
password is the same as the primary wallet seed.  

### Response

standard success or error response. See [standard
responses](#standard-responses).

## /wallet/unlockconditions/:addr [GET]
> curl example  

```go
curl -A "Sia-Agent" -u "":<apipassword> "localhost:9980/wallet/unlockconditions/2d6c6d705c80f17448d458e47c3fb1a02a24e018a82d702cda35262085a3167d98cc7a2ba339"
```

Returns the unlock conditions of :addr, if they are known to the wallet.

### Path Parameters
### REQUIRED
**addr** | hash  
Unlock hash (i.e. wallet address) whose transactions are being requested.  

### JSON Response
> JSON Response Example

```go
{
  "unlockconditions": {
    "timelock": 0,
    "publickeys": [{
      "algorithm": "ed25519",
      "key": "/XUGj8PxMDkqdae6Js6ubcERxfxnXN7XPjZyANBZH1I="
    }],
    "signaturesrequired": 1
  }
}
```
**timelock**  
The minimum blockheight required.  

**signaturesrequired**  
The number of signatures required.  

**publickeys** | SiaPublicKey  
The set of keys whose signatures count towards signaturesrequired.  

## /wallet/unspent [GET]
> curl example  

```go
curl -A "Sia-Agent" -u "":<apipassword> "localhost:9980/wallet/unspent"
```

Returns a list of outputs that the wallet can spend.

### JSON Response
> JSON Response Example

```go
{
  "outputs": [
    {
      "id": "1234567890abcdef0123456789abcdef0123456789abcdef0123456789abcdef",
      "fundtype": "siacoin output",
      "confirmationheight": 50000,
      "unlockhash": "1234567890abcdef0123456789abcdef0123456789abcdef0123456789abcdef0123456789ab",
      "value": "1234", // big int
      "iswatchonly": false
    }
  ]
}
```
**outputs**  
Array of outputs that the wallet can spend.  

**id**  
The id of the output.  

**fundtype**  
Type of output, either 'siacoin output' or 'siafund output'.  

**confirmationheight**  
Height of block in which the output appeared. To calculate the number of
confirmations, subtract this number from the current block height.  

**unlockhash**  
Hash of the output's unlock conditions, commonly known as the "address".  

**value** | big int  
Amount of funds in the output; hastings for siacoin outputs, and siafunds for
siafund outputs.  

**iswatchonly** | Boolean  
Whether the output comes from a watched address or from the wallet's seed.  

## /wallet/verify/address/:addr [GET]
> curl example  

```go
curl -A "Sia-Agent" "localhost:9980/wallet/verify/address/75d9a7351022681ba3539d7e0c5699d143ab5a7747604998cace1299ab6c04c5ea2aa2e87aac"
```

Takes the address specified by :addr and returns a JSON response indicating if
the address is valid.

### Path Parameters
### REQUIRED
**addr** | hash  
Unlock hash (i.e. wallet address) whose transactions are being requested.  

### JSON Response
> JSON Response Example

```go
{
  "valid": true
}
```
**valid**  
valid indicates if the address supplied to :addr is a valid UnlockHash.  

## /wallet/verifypassword [GET]
> curl example  

```go
curl -A "Sia-Agent" "localhost:9980/wallet/verifypassword?password=<password>"
```

Takes a password and verifies if it is the password used to encrypt the wallet.

### Path Parameters
#### REQUIRED
**password** | string  
Password being checked.  

### JSON Response
> JSON Response Example

```go
{
  "valid": true,
}
```
**valid** | boolean  
valid indicates if the password supplied is the password used to encrypt the
wallet.  

## /wallet/watch [GET]
> curl example  

```go
curl -A "Sia-Agent" -u "":<apipassword> "localhost:9980/wallet/watch"
```

Returns the set of addresses that the wallet is watching. This set only includes
addresses that were explicitly requested to be watched; addresses that were
generated automatically by the wallet, or by /wallet/address, are not included.

### JSON Response
> JSON Response Example

```go
{
  "addresses": [ // []hash
    "1234567890abcdef0123456789abcdef0123456789abcdef0123456789abcdef",
    "abcdef0123456789abcdef0123456789abcd1234567890ef0123456789abcdef"
  ]
}
```
**addresses** | hashes  
The addresses currently watched by the wallet.  

## /wallet/watch [POST]
> curl example  

```go
curl -A "Sia-Agent" -u "":<apipassword> --data "<requestbody>" "localhost:9980/wallet/watch"
```

Update the set of addresses for the wallet to watch.

### Request Body
> Request Body Example

```go
{
  "addresses": [    // []hash
    "1234567890abcdef0123456789abcdef0123456789abcdef0123456789abcdef",
    "abcdef0123456789abcdef0123456789abcd1234567890ef0123456789abcdef"
  ],
  "remove": false,  // boolean
  "unused": true,   // boolean
```

**addresses** | hashes  
The addresses to add or remove from the current set.

**remove** | boolean  
If true, remove the addresses instead of adding them.

**unused** | boolean  
If true, the wallet will not rescan the blockchain. Only set this flag if the
addresses have never appeared in the blockchain.

### Response

standard success or error response. See [standard responses](#standard-responses).

# Versions<|MERGE_RESOLUTION|>--- conflicted
+++ resolved
@@ -4555,15 +4555,9 @@
       "uploadterminated":    false,                // boolean
       
       "balancetarget":       "0", // hastings
-<<<<<<< HEAD
-
-      "downloadrootjobqueuesize": 0     // int
+
       "downloadsnapshotjobqueuesize": 0 // int
       "uploadsnapshotjobqueuesize": 0   // int
-=======
-      
-      "backupjobqueuesize":       0, // int
->>>>>>> 8fe08c26
 
       "maintenanceoncooldown": false,                      // bool
       "maintenancerecenterr": "",                          // string
@@ -4682,19 +4676,11 @@
 **balancetarget** | hastings  
 The worker's Ephemeral Account target balance
 
-<<<<<<< HEAD
-**downloadrootjobqueuesize** | int  
-The size of the worker's download by root job queue
-
 **downloadsnapshotjobqueuesize** | int  
 The size of the worker's download snapshot job queue
 
 **uploadsnapshotjobqueuesize** | int  
 The size of the worker's upload snapshot job queue
-=======
-**backupjobqueuesize** | int  
-The size of the worker's backup job queue
->>>>>>> 8fe08c26
 
 **maintenanceoncooldown** | boolean  
 Indicates if the worker is on maintenance cooldown
