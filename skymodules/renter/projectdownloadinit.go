--- conflicted
+++ resolved
@@ -179,17 +179,13 @@
 		}
 
 		// Fetch the resolveTime, which is the time until the HS job is expected
-<<<<<<< HEAD
 		// to resolve.
-		resolveTime := uw.staticExpectedResolvedTime
-=======
 		// to resolve. If that time is in the past, add a penalty that assumes
 		// that there is some unusual circumstance preventing the worker from
 		// being on time and that it may be another while before the worker
 		// resolves; favor some other worker instead.
 		dynamicResolveTime := uw.staticExpectedResolvedTime
 		resolveTime := dynamicResolveTime.Time()
->>>>>>> 4067a393
 		if resolveTime.Before(time.Now()) {
 			resolveTime = time.Now().Add(2 * time.Since(resolveTime))
 		}
