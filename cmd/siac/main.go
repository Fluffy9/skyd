--- conflicted
+++ resolved
@@ -367,13 +367,8 @@
 	skynetUploadCmd.Flags().BoolVar(&skynetUploadRoot, "root", false, "Use the root folder as the base instead of the Skynet folder")
 	skynetUploadCmd.Flags().BoolVar(&skynetUploadDryRun, "dry-run", false, "Perform a dry-run of the upload, returning the skylink without actually uploading the file")
 	skynetUploadCmd.Flags().BoolVarP(&skynetUploadSilent, "silent", "s", false, "Don't report progress while uploading")
-<<<<<<< HEAD
 	skynetUploadCmd.Flags().StringVar(&skykeyID, "skykeyid", "", "Specify the skykey to be used by its key identifier.")
 	skynetUploadCmd.Flags().StringVar(&skykeyName, "skykeyname", "", "Specify the skykey to be used by name.")
-=======
-	skynetUploadCmd.Flags().StringVar(&skykeyName, "skykeyname", "", "Specify the skykey to be used by name.")
-	skynetUploadCmd.Flags().StringVar(&skykeyID, "skykeyid", "", "Specify the skykey to be used by id.")
->>>>>>> dbfebb03
 	skynetUnpinCmd.Flags().BoolVar(&skynetUnpinRoot, "root", false, "Use the root folder as the base instead of the Skynet folder")
 	skynetDownloadCmd.Flags().StringVar(&skynetDownloadPortal, "portal", "", "Use a Skynet portal to complete the download")
 	skynetLsCmd.Flags().BoolVarP(&skynetLsRecursive, "recursive", "R", false, "Recursively list skyfiles and folders")
