package renter

import (
	"context"
	"fmt"
	"math"
	"path/filepath"
	"strings"
	"testing"
	"time"

	"gitlab.com/NebulousLabs/Sia/crypto"
	"gitlab.com/NebulousLabs/Sia/modules"
	"gitlab.com/NebulousLabs/Sia/types"
	"gitlab.com/NebulousLabs/errors"
	"gitlab.com/NebulousLabs/fastrand"
	"gitlab.com/skynetlabs/skyd/build"
	"gitlab.com/skynetlabs/skyd/skymodules"
)

// TestPCWS verifies the functionality of the PCWS.
func TestPCWS(t *testing.T) {
	if testing.Short() {
		t.SkipNow()
	}

	// create a worker tester
	wt, err := newWorkerTester(t.Name())
	if err != nil {
		t.Fatal(err)
	}
	defer func() {
		err := wt.Close()
		if err != nil {
			t.Fatal(err)
		}
	}()

	t.Run("basic", func(t *testing.T) { testBasic(t, wt) })
	t.Run("multiple", func(t *testing.T) { testMultiple(t, wt) })
	t.Run("newPCWSByRoots", testNewPCWSByRoots)
	t.Run("gouging", testGouging)
}

// testBasic verifies the PCWS using a simple setup with a single host, looking
// for a single sector.
func testBasic(t *testing.T, wt *workerTester) {
	// create a random sector
	sectorData := fastrand.Bytes(int(modules.SectorSize))
	sectorRoot := crypto.MerkleRoot(sectorData)

	// create a passthrough EC and a passhtrough cipher key
	ptec := skymodules.NewPassthroughErasureCoder()
	ptck, err := crypto.NewSiaKey(crypto.TypePlain, nil)
	if err != nil {
		t.Fatal(err)
	}

	// define a helper function that waits for an update
	waitForUpdate := func(ws *pcwsWorkerState) {
		ws.mu.Lock()
		wu := ws.registerForWorkerUpdate()
		ws.mu.Unlock()
		select {
		case <-wu:
		case <-time.After(5 * time.Second):
			t.Fatal("timed out")
		}
	}

	// create PCWS
	pcws, err := wt.staticRenter.newPCWSByRoots(context.Background(), []crypto.Hash{sectorRoot}, ptec, ptck, 0)
	if err != nil {
		t.Fatal(err)
	}

	// get the current state update
	pcws.mu.Lock()
	ws := pcws.workerState
	wslt := pcws.workerStateLaunchTime
	pcws.mu.Unlock()

	// verify launch time was set
	unset := time.Time{}
	if wslt == unset {
		t.Fatal("launch time not set")
	}

	// register for worker update and wait
	waitForUpdate(ws)

	// verify resolved and unresolved workers
	ws.mu.Lock()
	resolved := ws.resolvedWorkers
	numResolved := len(ws.resolvedWorkers)
	numUnresolved := len(ws.unresolvedWorkers)
	ws.mu.Unlock()

	if numResolved != 1 || numUnresolved != 0 {
		t.Fatal("unexpected")
	}
	if len(resolved[0].pieceIndices) != 0 {
		t.Fatal("unexpected")
	}

	// add the sector to the host
	err = wt.host.AddSector(sectorRoot, sectorData)
	if err != nil {
		t.Fatal(err)
	}

	// reset the launch time - allowing us to force a state update
	pcws.mu.Lock()
	pcws.workerStateLaunchTime = unset
	pcws.mu.Unlock()
	err = pcws.managedTryUpdateWorkerState()
	if err != nil {
		t.Fatal(err)
	}

	// get the current worker state (!important)
	ws = pcws.managedWorkerState()

	// register for worker update and wait
	waitForUpdate(ws)

	// verify resolved and unresolved workers
	ws.mu.Lock()
	resolved = ws.resolvedWorkers
	ws.mu.Unlock()

	// expect we found sector at index 0
	if len(resolved) != 1 || len(resolved[0].pieceIndices) != 1 {
		t.Fatal("unexpected", len(resolved), len(resolved[0].pieceIndices))
	}
}

// testMultiple verifies the PCWS for a multiple sector lookup on multiple
// hosts.
func testMultiple(t *testing.T, wt *workerTester) {
	// create a helper function that adds a host
	numHosts := 0
	addHost := func() modules.Host {
		testdir := filepath.Join(wt.rt.dir, fmt.Sprintf("host%d", numHosts))
		host, err := wt.rt.addCustomHost(testdir, modules.ProdDependencies)
		if err != nil {
			t.Fatal(err)
		}
		numHosts++
		return host
	}

	// create a helper function that adds a random sector on a given host
	addSector := func(h modules.Host) crypto.Hash {
		// create a random sector
		sectorData := fastrand.Bytes(int(modules.SectorSize))
		sectorRoot := crypto.MerkleRoot(sectorData)

		// add the sector to the host
		err := h.AddSector(sectorRoot, sectorData)
		if err != nil {
			t.Fatal(err)
		}
		return sectorRoot
	}

	// create a helper function that waits for an update
	waitForUpdate := func(ws *pcwsWorkerState) {
		ws.mu.Lock()
		wu := ws.registerForWorkerUpdate()
		ws.mu.Unlock()
		select {
		case <-wu:
		case <-time.After(time.Minute):
			t.Fatal("timed out")
		}
	}

	// create a helper function that compares uint64 slices for equality
	isEqualTo := func(a, b []uint64) bool {
		if len(a) != len(b) {
			return false
		}
		for i, v := range a {
			if v != b[i] {
				return false
			}
		}
		return true
	}

	h1 := addHost()
	h2 := addHost()
	h3 := addHost()

	h1PK := h1.PublicKey().String()
	h2PK := h2.PublicKey().String()
	h3PK := h3.PublicKey().String()

	r1 := addSector(h1)
	r2 := addSector(h1)
	r3 := addSector(h2)
	r4 := addSector(h3)
	r5 := crypto.MerkleRoot(fastrand.Bytes(int(modules.SectorSize)))
	roots := []crypto.Hash{r1, r2, r3, r4, r5}

	// create an EC and a passhtrough cipher key
	ec, err := skymodules.NewRSCode(1, 4)
	if err != nil {
		t.Fatal(err)
	}
	ptck, err := crypto.NewSiaKey(crypto.TypePlain, nil)
	if err != nil {
		t.Fatal(err)
	}

	// wait until the renter has a worker for all hosts
	err = build.Retry(600, 100*time.Millisecond, func() error {
		ws, err := wt.staticRenter.WorkerPoolStatus()
		if err != nil {
			t.Fatal(err)
		}
		if ws.NumWorkers < 3 {
			_, err = wt.rt.miner.AddBlock()
			if err != nil {
				t.Fatal(err)
			}

			return errors.New("workers not ready yet")
		}
		return nil
	})
	if err != nil {
		t.Fatal(err)
	}

	// wait until we're certain all workers are fit for duty
	err = build.Retry(100, 100*time.Millisecond, func() error {
		ws, err := wt.staticRenter.WorkerPoolStatus()
		if err != nil {
			t.Fatal(err)
		}
		for _, w := range ws.Workers {
			if w.AccountStatus.AvailableBalance.IsZero() ||
				!w.PriceTableStatus.Active ||
				w.MaintenanceOnCooldown {
				return errors.New("worker is not ready yet")
			}
		}
		return nil
	})

	// create PCWS
	pcws, err := wt.staticRenter.newPCWSByRoots(context.Background(), roots, ec, ptck, 0)
	if err != nil {
		t.Fatal(err)
	}
	ws := pcws.managedWorkerState()

	// wait until all workers have resolved
	numWorkers := len(ws.staticRenter.staticWorkerPool.callWorkers())
	for {
		waitForUpdate(ws)
		ws.mu.Lock()
		numResolved := len(ws.resolvedWorkers)
		ws.mu.Unlock()
		if numResolved == numWorkers {
			break
		}
	}

	// fetch piece indices per host
	ws.mu.Lock()
	resolved := ws.resolvedWorkers
	ws.mu.Unlock()
	for _, rw := range resolved {
		var expected []uint64
		var hostname string
		switch rw.worker.staticHostPubKeyStr {
		case h1PK:
			expected = []uint64{0, 1}
			hostname = "host1"
		case h2PK:
			expected = []uint64{2}
			hostname = "host2"
		case h3PK:
			expected = []uint64{3}
			hostname = "host3"
		default:
			hostname = "other"
			continue
		}

		if !isEqualTo(rw.pieceIndices, expected) {
			t.Error("unexpected pieces", hostname, rw.worker.staticHostPubKeyStr[64:], rw.pieceIndices, rw.err)
		}
	}
}

// testNewPCWSByRoots verifies the 'newPCWSByRoots' constructor function and its
// edge cases
func testNewPCWSByRoots(t *testing.T) {
	r := new(Renter)
	r.staticWorkerPool = new(workerPool)

	// create random roots
	var root1 crypto.Hash
	var root2 crypto.Hash
	fastrand.Read(root1[:])
	fastrand.Read(root2[:])
	roots := []crypto.Hash{root1, root2}

	// create a passthrough EC and a passhtrough cipher key
	ptec := skymodules.NewPassthroughErasureCoder()
	ptck, err := crypto.NewSiaKey(crypto.TypePlain, nil)
	if err != nil {
		t.Fatal(err)
	}

	// verify basic case
	_, err = r.newPCWSByRoots(context.Background(), roots[:1], ptec, ptck, 0)
	if err != nil {
		t.Fatal("unexpected")
	}

	// verify the case where we the amount of roots does not equal num pieces
	// defined in the erasure coder
	_, err = r.newPCWSByRoots(context.Background(), roots, ptec, ptck, 0)
	if err == nil || !strings.Contains(err.Error(), "but erasure coder specifies 1 pieces") {
		t.Fatal(err)
	}

	// verify the legacy case where 1-of-N only needs 1 root
	ec, err := skymodules.NewRSCode(1, 10)
	if err != nil {
		t.Fatal("unexpected")
	}

	// verify the amount of roots provided **does not** equal num pieces,
	// usually causing an error
	if len(roots[:1]) == ec.NumPieces() {
		t.Fatal("unexpected")
	}
	_, err = r.newPCWSByRoots(context.Background(), roots[:1], ec, ptck, 0)
	if err != nil {
		t.Fatal("unexpected")
	}

	// verify passing nil for the master key returns an error
	_, err = r.newPCWSByRoots(context.Background(), roots[:1], ptec, nil, 0)
	if err == nil {
		t.Fatal("unexpected")
	}
}

// testGouging checks that the gouging check is triggering at the right
// times.
func testGouging(t *testing.T) {
	// Create some defaults to get some intuitive ideas for gouging.
	//
	// 100 workers and 1e9 expected download means ~2e6 HasSector queries will
	// be performed.
	pt := modules.RPCPriceTable{
		InitBaseCost:          types.NewCurrency64(1e3),
		DownloadBandwidthCost: types.NewCurrency64(1e3),
		UploadBandwidthCost:   types.NewCurrency64(1e3),
		HasSectorBaseCost:     types.NewCurrency64(1e6),
	}
	allowance := skymodules.Allowance{
		MaxDownloadBandwidthPrice: types.NewCurrency64(2e3),
		MaxUploadBandwidthPrice:   types.NewCurrency64(2e3),

		Funds: types.NewCurrency64(1e18),

		ExpectedDownload: 1e9, // 1 GiB
	}
	numWorkers := 100
	numRoots := 30

	// Check that the gouging passes for normal values.
	err := checkPCWSGouging(pt, allowance, numWorkers, numRoots)
	if err != nil {
		t.Error(err)
	}

	// Check with high init base cost.
	pt.InitBaseCost = types.NewCurrency64(1e12)
	err = checkPCWSGouging(pt, allowance, numWorkers, numRoots)
	if err == nil {
		t.Error("bad")
	}
	pt.InitBaseCost = types.NewCurrency64(1e3)

	// Check with high upload bandwidth cost.
	pt.UploadBandwidthCost = types.NewCurrency64(1e12)
	err = checkPCWSGouging(pt, allowance, numWorkers, numRoots)
	if err == nil {
		t.Error("bad")
	}
	pt.UploadBandwidthCost = types.NewCurrency64(1e3)

	// Check with high download bandwidth cost.
	pt.DownloadBandwidthCost = types.NewCurrency64(1e12)
	err = checkPCWSGouging(pt, allowance, numWorkers, numRoots)
	if err == nil {
		t.Error("bad")
	}
	pt.DownloadBandwidthCost = types.NewCurrency64(1e3)

	// Check with high HasSector cost.
	pt.HasSectorBaseCost = types.NewCurrency64(1e12)
	err = checkPCWSGouging(pt, allowance, numWorkers, numRoots)
	if err == nil {
		t.Error("bad")
	}
	pt.HasSectorBaseCost = types.NewCurrency64(1e6)

	// Check with low MaxDownloadBandwidthPrice.
	allowance.MaxDownloadBandwidthPrice = types.NewCurrency64(100)
	err = checkPCWSGouging(pt, allowance, numWorkers, numRoots)
	if err == nil {
		t.Error("bad")
	}
	allowance.MaxDownloadBandwidthPrice = types.NewCurrency64(2e3)

	// Check with low MaxUploadBandwidthPrice.
	allowance.MaxUploadBandwidthPrice = types.NewCurrency64(100)
	err = checkPCWSGouging(pt, allowance, numWorkers, numRoots)
	if err == nil {
		t.Error("bad")
	}
	allowance.MaxUploadBandwidthPrice = types.NewCurrency64(2e3)

	// Check with reduced funds.
	allowance.Funds = types.NewCurrency64(1e15)
	err = checkPCWSGouging(pt, allowance, numWorkers, numRoots)
	if err == nil {
		t.Error("bad")
	}
	allowance.Funds = types.NewCurrency64(1e18)

	// Check with increased expected download.
	allowance.ExpectedDownload = 1e12
	err = checkPCWSGouging(pt, allowance, numWorkers, numRoots)
	if err == nil {
		t.Error("bad")
	}
	allowance.ExpectedDownload = 1e9

	// Check that the base allowanace still passes. (ensures values have been
	// reset correctly)
	err = checkPCWSGouging(pt, allowance, numWorkers, numRoots)
	if err != nil {
		t.Error(err)
	}
}

// TestProjectChunkWorsetSet_managedLaunchWorker probes the
// 'managedLaunchWorker' function on the PCWS.
func TestProjectChunkWorsetSet_managedLaunchWorker(t *testing.T) {
	t.Parallel()

	// create EC + key
	ec := skymodules.NewPassthroughErasureCoder()
	ck, err := crypto.NewSiaKey(crypto.TypePlain, nil)
	if err != nil {
		t.Fatal(err)
	}

	// create renter
	renter := new(Renter)
	renter.staticWorkerPool = new(workerPool)

	// create PCWS
	pcws := &projectChunkWorkerSet{
		staticChunkIndex:   0,
		staticErasureCoder: ec,
		staticMasterKey:    ck,
		staticPieceRoots:   []crypto.Hash{},

		staticCtx:    context.Background(),
		staticRenter: renter,
	}

	// create PCWS worker state
	ws := &pcwsWorkerState{
		unresolvedWorkers: make(map[string]*pcwsUnresolvedWorker),
		staticRenter:      pcws.staticRenter,
	}

	// mock the worker
	w := new(worker)
	w.newCache()
	w.newPriceTable()
	w.newMaintenanceState()
	w.initJobHasSectorQueue()

	// give it a name and set an initial estimate on the HS queue
	w.staticJobHasSectorQueue.weightedJobTime = float64(123 * time.Second)
	w.staticHostPubKeyStr = "myworker"

	// ensure PT is valid
	w.staticPriceTable().staticExpiryTime = time.Now().Add(time.Hour)

	// launch the worker - shouldn't work
	responseChan := make(chan *jobHasSectorResponse, 0)
	err = pcws.managedLaunchWorker(w, responseChan, ws)
<<<<<<< HEAD
=======
	if !errors.Contains(err, errEstimateAboveMax) {
		t.Fatal(err)
	}

	// verify the worker didn't launch.
	uw, exists := ws.unresolvedWorkers["myworker"]
	if exists {
		t.Log(ws.unresolvedWorkers)
		t.Fatal("unexpected")
	}

	// launch the worker
	w.staticJobHasSectorQueue.weightedJobTime = float64(pcwsHasSectorTimeout)
	responseChan = make(chan *jobHasSectorResponse, 0)
	err = pcws.managedLaunchWorker(w, responseChan, ws)
>>>>>>> 8975cd4d
	if err != nil {
		t.Fatal(err)
	}

	// verify the worker launched successfully
	uw, exists = ws.unresolvedWorkers["myworker"]
	if !exists {
		t.Log(ws.unresolvedWorkers)
		t.Fatal("unexpected")
	}

	// verify the expected dur matches the initial queue estimate
	expectedDur := time.Until(uw.staticExpectedResolvedTime)
	expectedDurInS := math.Round(expectedDur.Seconds())
	if expectedDurInS != pcwsHasSectorTimeout.Seconds() {
		t.Log(expectedDurInS)
		t.Fatal("unexpected")
	}

	// tweak the maintenancestate, putting it on a cooldown
	minuteFromNow := time.Now().Add(time.Minute)
	w.staticMaintenanceState.cooldownUntil = minuteFromNow
	err = pcws.managedLaunchWorker(w, responseChan, ws)
	if err != nil {
		t.Fatal(err)
	}

	// verify the cooldown is being reflected in the estimate
	uw = ws.unresolvedWorkers["myworker"]
	expectedDur = time.Until(uw.staticExpectedResolvedTime)
	expectedDurInS = math.Round(expectedDur.Seconds())
	if expectedDurInS != pcwsHasSectorTimeout.Seconds()+60 {
		t.Log(expectedDurInS)
		t.Fatal("unexpected")
	}
}<|MERGE_RESOLUTION|>--- conflicted
+++ resolved
@@ -505,8 +505,6 @@
 	// launch the worker - shouldn't work
 	responseChan := make(chan *jobHasSectorResponse, 0)
 	err = pcws.managedLaunchWorker(w, responseChan, ws)
-<<<<<<< HEAD
-=======
 	if !errors.Contains(err, errEstimateAboveMax) {
 		t.Fatal(err)
 	}
@@ -522,7 +520,6 @@
 	w.staticJobHasSectorQueue.weightedJobTime = float64(pcwsHasSectorTimeout)
 	responseChan = make(chan *jobHasSectorResponse, 0)
 	err = pcws.managedLaunchWorker(w, responseChan, ws)
->>>>>>> 8975cd4d
 	if err != nil {
 		t.Fatal(err)
 	}
