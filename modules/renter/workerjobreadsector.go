package renter

import (
	"context"
	"time"

	"gitlab.com/NebulousLabs/Sia/crypto"
	"gitlab.com/NebulousLabs/Sia/modules"
	"gitlab.com/NebulousLabs/errors"
)

type (
	// jobReadSector contains information about a hasSector query.
	jobReadSector struct {
		jobRead

		staticOffset uint64
	}
)

// callExecute executes the jobReadSector.
func (j *jobReadSector) callExecute() {
	// Track how long the job takes.
	start := time.Now()
	data, err := j.managedReadSector()
	jobTime := time.Since(start)

	// Finish the execution.
	j.jobRead.managedFinishExecute(data, err, jobTime)
}

// managedReadSector returns the sector data for given root.
func (j *jobReadSector) managedReadSector() ([]byte, error) {
	// create the program
	w := j.staticQueue.staticWorker()
	pt := w.staticPriceTable().staticPriceTable
	pb := modules.NewProgramBuilder(&pt, 0) // 0 duration since ReadSector doesn't depend on it.
	pb.AddReadSectorInstruction(j.staticLength, j.staticOffset, j.staticSector, true)
	program, programData := pb.Program()
	cost, _, _ := pb.Cost(true)

	// take into account bandwidth costs
	ulBandwidth, dlBandwidth := j.callExpectedBandwidth()
	bandwidthCost := modules.MDMBandwidthCost(pt, ulBandwidth, dlBandwidth)
	cost = cost.Add(bandwidthCost)

	responses, err := j.jobRead.managedRead(w, program, programData, cost)
	if err != nil {
		return nil, errors.AddContext(err, "jobReadSector: failed to execute managedRead")
	}
	data := responses[0].Output
	proof := responses[0].Proof

	// verify proof
	proofStart := int(j.staticOffset) / crypto.SegmentSize
	proofEnd := int(j.staticOffset+j.staticLength) / crypto.SegmentSize
	if !crypto.VerifyRangeProof(data, proof, proofStart, proofEnd, j.staticSector) {
		return nil, errors.New("proof verification failed")
	}
	return data, nil
}

// ReadSector is a helper method to run a ReadSector job on a worker.
func (w *worker) ReadSector(ctx context.Context, root crypto.Hash, offset, length uint64) ([]byte, error) {
	readSectorRespChan := make(chan *jobReadResponse)
	jro := &jobReadSector{
		jobRead: jobRead{
			staticLength:       length,
<<<<<<< HEAD
			staticResponseChan: readSectorRespChan,
			staticSector:       root,

			jobGeneric: newJobGeneric(w.staticJobReadQueue, ctx.Done()),
=======
			jobGeneric:         newJobGeneric(ctx, w.staticJobReadQueue),
>>>>>>> a06da138
		},
		staticOffset: offset,
	}

	// Add the job to the queue.
	if !w.staticJobReadQueue.callAdd(jro) {
		return nil, errors.New("worker unavailable")
	}

	// Wait for the response.
	var resp *jobReadResponse
	select {
	case <-ctx.Done():
		return nil, errors.New("Read interrupted")
	case resp = <-readSectorRespChan:
	}
	return resp.staticData, resp.staticErr
}

// readSectorJobExpectedBandwidth is a helper function that returns the expected
// bandwidth consumption of a read sector job. This helper function takes a
// length parameter and is used to get the expected bandwidth without having to
// instantiate a job.
func readSectorJobExpectedBandwidth(length uint64) (ul, dl uint64) {
	ul = 1 << 15                              // 32 KiB
	dl = uint64(float64(length)*1.01) + 1<<14 // (readSize * 1.01 + 16 KiB)
	return
}<|MERGE_RESOLUTION|>--- conflicted
+++ resolved
@@ -66,14 +66,10 @@
 	jro := &jobReadSector{
 		jobRead: jobRead{
 			staticLength:       length,
-<<<<<<< HEAD
 			staticResponseChan: readSectorRespChan,
 			staticSector:       root,
 
-			jobGeneric: newJobGeneric(w.staticJobReadQueue, ctx.Done()),
-=======
 			jobGeneric:         newJobGeneric(ctx, w.staticJobReadQueue),
->>>>>>> a06da138
 		},
 		staticOffset: offset,
 	}
