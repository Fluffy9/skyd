package renter

import (
	"bytes"
	"io"
	"sync"
	"time"

	"gitlab.com/NebulousLabs/errors"

	"gitlab.com/NebulousLabs/Sia/modules"
	"gitlab.com/NebulousLabs/Sia/modules/renter/siafile"
)

type (
	// streamer is a modules.Streamer that can be used to stream downloads from
	// the sia network.
	streamer struct {
		// Reader variables. The snapshot is a snapshot of the file as it
		// existed when it was opened, something that we do to give the streamer
		// a consistent view of the file even if the file is being actively
		// updated. Having this snapshot also isolates the reader from events
		// such as name changes and deletions.
		//
		// We also keep the full file entry as it allows us to update metadata
		// items in the file such as the access time.
		staticFile *siafile.Snapshot
		offset     int64
		r          *Renter

		// The cache itself is a []byte that is managed by threadedFillCache. The
		// 'cacheOffset' indicates the starting location of the cache within the
		// file, and all of the data in the []byte will be the actual file data
		// that follows that offset. If the cache is empty, the length will be
		// 0.
		//
		// Because the cache gets filled asynchronously, errors need to be
		// recorded and then delivered to the user later. The errors get stored
		// in readErr.
		//
		// cacheReady is a rotating channel which is used to signal to threads
		// that the cache has been updated. When a Read call is made, the first
		// action required is to grab a lock and then check if the cache has the
		// requested data. If not, while still holding the lock the Read thread
		// will grab a copy of cacheReady, and then release the lock. When the
		// threadedFillCache thread has finished updating the cache, the thread
		// will grab the lock and then the cacheReady channel will be closed and
		// replaced with a new channel. This allows any number of Read threads
		// to simultaneously block while waiting for cacheReady to be closed,
		// and once cacheReady is closed they know to check the cache again.
		//
		// Multiple asynchronous calls to fill the cache may be sent out at
		// once. To prevent race conditions, the 'cacheActive' channel is used
		// to ensure that only one instance of 'threadedFillCache' is running at
		// a time. If another instance of 'threadedFillCache' is active, the new
		// call will immediately return.
		cache                   []byte
		activateCache           chan struct{}
		cacheOffset             int64
		cacheReady              chan struct{}
		staticDisableLocalFetch bool
		readErr                 error
		targetCacheSize         int64

		// Mutex to protect the offset variable, and all of the cacheing
		// variables.
		mu sync.Mutex
	}
)

// managedFillCache will determine whether or not the cache of the streamer
// needs to be filled, and if it does it will add data to the streamer.
func (s *streamer) managedFillCache() bool {
	// Before creating a download request to fill out the cache, check whether
	// the cache is actually in need of being filled. The cache will only fill
	// if the current reader approaching the point of running out of data.
	s.mu.Lock()
	partialDownloadsSupported := s.staticFile.ErasureCode().SupportsPartialEncoding()
	chunkSize := s.staticFile.ChunkSize()
	cacheOffset := int64(s.cacheOffset)
	streamOffset := s.offset
	cacheLen := int64(len(s.cache))
	streamReadErr := s.readErr
	fileSize := int64(s.staticFile.Size())
	targetCacheSize := s.targetCacheSize
	s.mu.Unlock()
	// If there has been a read error in the stream, abort.
	if streamReadErr != nil {
		return false
	}
	// Check whether the cache has reached the end of the file and also the
	// streamOffset is contained within the cache. If so, no updates are needed.
	if cacheOffset <= streamOffset && cacheOffset+cacheLen == fileSize {
		return false
	}
	// If partial downloads are supported and the stream offset is in the first
	// half of the cache, then no fetching is required.
	//
	// An extra check that there is any data in the cache needs to be made so
	// that the cache fill function runs immediately after initialization.
	if partialDownloadsSupported && cacheOffset <= streamOffset && streamOffset-cacheOffset < cacheLen/2 {
		return false
	}
	// If partial downloads are not supported, the full chunk containing the
	// current offset should be the cache. If the cache is the full chunk that
	// contains current offset, then nothing needs to be done as the cache is
	// already prepared.
	//
	// This should be functionally nearly identical to the previous cache that
	// we were using which has since been disabled.
	if !partialDownloadsSupported && cacheOffset <= streamOffset && streamOffset < cacheOffset+cacheLen && cacheLen > 0 {
		return false
	}

	// Defer a function to rotate out the cacheReady channel, to notify all
	// calls blocking for more cache that more data is now available.
	defer func() {
		s.mu.Lock()
		close(s.cacheReady)
		s.cacheReady = make(chan struct{})
		s.mu.Unlock()
	}()

	// Determine what data needs to be fetched.
	//
	// If there is no support for partial downloads, a whole chunk needs to be
	// fetched, and the cache will be set equal to the chunk that currently
	// contains the stream offset. This is because that amount of data will need
	// to be fetched anyway, so we may as well use the full amount of data in
	// the cache.
	//
	// If there is support for partial downloads but the stream offset is not
	// contained within the existing cache, we need to fully replace the cache.
	// At initialization, this will be the case (cacheLen of 0 cannot contain
	// the stream offset byte within it, because it contains no bytes at all),
	// so a check for 0-size cache is made. The full cache replacement will
	// consist of a partial download the size of the cache starting from the
	// stream offset.
	//
	// The final case is that the stream offset is contained within the current
	// cache, but the stream offset is not the first byte of the cache. This
	// means that we need to drop all of the bytes prior to the stream offset
	// and then more bytes so that the cache remains the same size.
	var fetchOffset, fetchLen int64
	if !partialDownloadsSupported {
		// Request a full chunk of data.
		chunkIndex, _ := s.staticFile.ChunkIndexByOffset(uint64(streamOffset))
		fetchOffset = int64(chunkIndex * chunkSize)
		fetchLen = int64(chunkSize)
	} else if streamOffset < cacheOffset || streamOffset >= cacheOffset+cacheLen {
		// Grab enough data to fill the cache entirely starting from the current
		// stream offset.
		fetchOffset = streamOffset
		fetchLen = targetCacheSize
	} else {
		// Set the fetch offset to the end of the current cache, and set the
		// length equal to the number of bytes that the streamOffset has already
		// consumed, so that the cache remains the same size after we drop all
		// of the consumed bytes and extend the cache with new data.
		fetchOffset = cacheOffset + cacheLen
		fetchLen = targetCacheSize - (streamOffset - cacheOffset)
	}

	// Finally, check if the fetchOffset and fetchLen goes beyond the boundaries
	// of the file. If so, the fetchLen will be truncated so that the cache only
	// goes up to the end of the file.
	if fetchOffset+fetchLen > fileSize {
		fetchLen = fileSize - fetchOffset
	}

	// Perform the actual download.
	buffer := bytes.NewBuffer([]byte{})
	ddw := newDownloadDestinationWriter(buffer)
	d, err := s.r.managedNewDownload(downloadParams{
		destination:       ddw,
		destinationType:   destinationTypeSeekStream,
		destinationString: "httpresponse",
		disableLocalFetch: s.staticDisableLocalFetch,
		file:              s.staticFile,

		latencyTarget: 50 * time.Millisecond, // TODO: low default until full latency support is added.
		length:        uint64(fetchLen),
		needsMemory:   true,
		offset:        uint64(fetchOffset),
		overdrive:     5,    // TODO: high default until full overdrive support is added.
		priority:      1000, // TODO: high default until full priority support is added.
	})
	if err != nil {
		closeErr := ddw.Close()
		s.mu.Lock()
		readErr := errors.Compose(s.readErr, err, closeErr)
		s.readErr = readErr
		s.mu.Unlock()
		s.r.log.Println("Error downloading for stream file:", readErr)
		return false
	}
	// Register some cleanup for when the download is done.
	d.OnComplete(func(_ error) error {
		// close the destination buffer to avoid deadlocks.
		return ddw.Close()
	})
	// Start the download.
	if err := d.Start(); err != nil {
		return false
	}
	// Block until the download has completed.
	select {
	case <-d.completeChan:
		err := d.Err()
		if err != nil {
			completeErr := errors.AddContext(err, "download failed")
			s.mu.Lock()
			readErr := errors.Compose(s.readErr, completeErr)
			s.readErr = readErr
			s.mu.Unlock()
			s.r.log.Println("Error during stream download:", readErr)
			return false
		}
	case <-s.r.tg.StopChan():
		stopErr := errors.New("download interrupted by shutdown")
		s.mu.Lock()
		readErr := errors.Compose(s.readErr, stopErr)
		s.readErr = readErr
		s.mu.Unlock()
		s.r.log.Debugln(stopErr)
		return false
	}

	// Update the cache.
	s.mu.Lock()
	defer s.mu.Unlock()

	// Before updating the cache, check if the stream has caught up in the
	// current cache. If the stream has caught up, the cache is not filling fast
	// enough and the target cache size should be increased.
	//
	// streamOffsetInTail checks if the stream offset is in the final quarter of
	// the cache. If it is, we consider the cache to be not filling fast enough,
	// and we extend the size of the cache.
	//
	// A final check for cacheExists is performed, because if there currently is
	// no cache at all, this must be the first fetch, and there is no reason to
	// extend the cache size.
	cacheLen = int64(len(s.cache))
	streamOffsetInCache := s.cacheOffset <= s.offset && s.offset <= s.cacheOffset+cacheLen // NOTE: it's '<=' so that we also count being 1 byte beyond the cache
	streamOffsetInTail := streamOffsetInCache && s.offset >= s.cacheOffset+(cacheLen/4)+(cacheLen/2)
	targetCacheUnderLimit := s.targetCacheSize < maxStreamerCacheSize
	cacheExists := cacheLen > 0
	if cacheExists && partialDownloadsSupported && targetCacheUnderLimit && streamOffsetInTail {
		if s.targetCacheSize*2 > maxStreamerCacheSize {
			s.targetCacheSize = maxStreamerCacheSize
		} else {
			s.targetCacheSize *= 2
		}
	}

	// Update the cache based on whether the entire cache needs to be replaced
	// or whether only some of the cache is being replaced. The whole cache
	// needs to be replaced in the even that partial downloads are not
	// supported, and also in the event that the stream offset is complete
	// outside the previous cache.
	if !partialDownloadsSupported || streamOffset >= cacheOffset+cacheLen || streamOffset < cacheOffset {
		s.cache = buffer.Bytes()
		s.cacheOffset = fetchOffset
	} else {
		s.cache = s.cache[streamOffset-cacheOffset:]
		s.cache = append(s.cache, buffer.Bytes()...)
		s.cacheOffset = streamOffset
	}

	// Return true, indicating that this function should be called again,
	// because there may be more cache that has been requested or used since the
	// previous request.
	return true
}

// threadedFillCache is a background thread that keeps the cache full as data is
// read out of the cache. The Read and Seek functions have access to a channel
// that they can use to signal that the cache should be refilled. To ensure that
// the cache is always being filled, 'managedFillCache' will return a value
// indicating whether it should be called again after completion based on
// whether the cache was emptied further since the previous call.
func (s *streamer) threadedFillCache() {
	// Add this thread to the renter's threadgroup.
	err := s.r.tg.Add()
	if err != nil {
		s.r.log.Debugln("threadedFillCache terminating early because renter has stopped")
	}
	defer s.r.tg.Done()

	// Kick things off by filling the cache for the first time.
	fetchMore := s.managedFillCache()
	for fetchMore {
		fetchMore = s.managedFillCache()
	}

	for {
		// Block until receiving notice that the cache needs to be updated,
		// shutting down if a shutdown signal is received.
		select {
		case <-s.activateCache:
		case <-s.r.tg.StopChan():
			return
		}

		// Update the cache. Sometimes the cache will know that it is already
		// out of date by the time it is returning, in those cases call the
		// function again.
		fetchMore = s.managedFillCache()
		for fetchMore {
			fetchMore = s.managedFillCache()
		}
	}
}

// Close closes the streamer.
func (s *streamer) Close() error {
	return nil
}

// Read will check the stream cache for the data that is being requested. If the
// data is fully or partially there, Read will return what data is available
// without error. If the data is not there, Read will issue a call to fill the
// cache and then block until the data is at least partially available.
func (s *streamer) Read(p []byte) (int, error) {
	// Wait in a loop until the requested data is available, or until an error
	// is recovered. The loop needs to release the lock between iterations, but
	// the lock that it grabs needs to be held after the loops termination if
	// the right conditions are met, resulting in an ugly/complex locking
	// strategy.
	for {
		// Grab the lock and check that the cache has data which we want. If the
		// cache does have data that we want, we will keep the lock and exit the
		// loop. If there's an error, we will drop the lock and return the
		// error. If the cache does not have the data we want but there is no
		// error, we will drop the lock and spin up a thread to fill the cache,
		// and then block until the cache has been updated.
		s.mu.Lock()
		// Get the file's size and check for EOF.
		fileSize := int64(s.staticFile.Size())
		if s.offset >= fileSize {
			s.mu.Unlock()
			return 0, io.EOF
		}

		// If there is a cache error, drop the lock and return. This check
		// should happen before anything else.
		if s.readErr != nil {
			err := s.readErr
			s.mu.Unlock()
			return 0, err
		}

		// Do a check that the cache size is at least twice as large as the read
		// size, to ensure that data is being fetched sufficiently far in
		// advance.
		twiceReadLen := int64(len(p) * 2)
		if s.targetCacheSize < twiceReadLen {
			if twiceReadLen > maxStreamerCacheSize {
				s.targetCacheSize = maxStreamerCacheSize
			} else {
				s.targetCacheSize = twiceReadLen
			}
		}

		// Check if the cache contains data that we are interested in. If so,
		// break out of the cache-fetch loop while still holding the lock.
		if s.cacheOffset <= s.offset && s.offset < s.cacheOffset+int64(len(s.cache)) {
			break
		}

		// There is no error, but the data that we want is also unavailable.
		// Grab the cacheReady channel to detect when the cache has been
		// updated, and then drop the lock and block until there has been a
		// cache update.
		//
		// Notably, it should not be necessary to spin up a new cache thread.
		// There are four conditions which may cause the stream offset to be
		// located outside of the existing cache, and all conditions will result
		// with a thread being spun up regardless. The first condition is
		// initialization, where no cache exists. A fill cache thread is spun up
		// upon initialization. The second condition is after a Seek, which may
		// move the offset outside of the current cache. The call to Seek also
		// spins up a cache filling thread. The third condition is after a read,
		// which adjusts the stream offset. A new cache fill thread gets spun up
		// in this case as well, immediately after the stream offset is
		// adjusted. Finally, there is the case where a cache fill thread was
		// spun up, but then immediately spun down due to another cache fill
		// thread already running. But this case is handled as well, because a
		// cache fill thread will spin up another cache fill thread when it
		// finishes specifically to cover this case.
		cacheReady := s.cacheReady
		s.mu.Unlock()
		<-cacheReady

		// Upon iterating, the lock is not held, so the call to grab the lock at
		// the top of the function should not cause a deadlock.
	}
	// This code should only be reachable if the lock is still being held and
	// there is also data in the cache for us. Defer releasing the lock.
	defer s.mu.Unlock()

	dataStart := int(s.offset - s.cacheOffset)
	dataEnd := dataStart + len(p)
	// If the read request extends beyond the cache, truncate it to include
	// only up to where the cache ends.
	if dataEnd > len(s.cache) {
		dataEnd = len(s.cache)
	}
	copy(p, s.cache[dataStart:dataEnd])
	s.offset += int64(dataEnd - dataStart)

	// Now that data has been consumed, request more data.
	select {
	case s.activateCache <- struct{}{}:
	default:
	}

	return dataEnd - dataStart, nil
}

// Seek sets the offset for the next Read to offset, interpreted
// according to whence: SeekStart means relative to the start of the file,
// SeekCurrent means relative to the current offset, and SeekEnd means relative
// to the end. Seek returns the new offset relative to the start of the file
// and an error, if any.
func (s *streamer) Seek(offset int64, whence int) (int64, error) {
	s.mu.Lock()
	defer s.mu.Unlock()

	var newOffset int64
	switch whence {
	case io.SeekStart:
		newOffset = 0
	case io.SeekCurrent:
		newOffset = s.offset
	case io.SeekEnd:
		newOffset = int64(s.staticFile.Size())
	}
	newOffset += offset
	if newOffset < 0 {
		return s.offset, errors.New("cannot seek to negative offset")
	}

	// Reset the target cache size upon seek to be the default again. This is in
	// place because some programs will rapidly consume the cache to build up
	// their own buffer. This can result in the cache growing very large, which
	// hurts seek times. By resetting the cache size upon seek, we ensure that
	// the user gets a consistent experience when seeking. In a perfect world,
	// we'd have an easy way to measure the bitrate of the file being streamed,
	// so that we could set a target cache size according to that, but at the
	// moment we don't have an easy way to get that information.
	s.targetCacheSize = initialStreamerCacheSize

	// Update the offset of the stream and immediately send a thread to update
	// the cache.
	s.offset = newOffset

	// Now that data has been consumed, request more data.
	select {
	case s.activateCache <- struct{}{}:
	default:
	}

	return newOffset, nil
}

// Streamer creates a modules.Streamer that can be used to stream downloads from
// the sia network.
func (r *Renter) Streamer(siaPath modules.SiaPath, disableLocalFetch bool) (string, modules.Streamer, error) {
	if err := r.tg.Add(); err != nil {
		return "", nil, err
	}
	defer r.tg.Done()
	// Lookup the file associated with the nickname.
	entry, err := r.staticFileSystem.OpenSiaFile(siaPath)
	if err != nil {
		return "", nil, err
	}
	defer entry.Close()

	// Create the streamer
	snap, err := entry.Snapshot(siaPath)
	if err != nil {
		return "", nil, err
	}
<<<<<<< HEAD
	s := r.managedStreamer(snap)
	return siaPath.String(), s, nil
=======
	s := r.managedStreamer(snap, disableLocalFetch)
	return r.staticFileSet.SiaPath(entry).String(), s, nil
>>>>>>> 1c5462b4
}

// managedStreamer creates a streamer from a siafile snapshot and starts filling
// its cache.
func (r *Renter) managedStreamer(snapshot *siafile.Snapshot, disableLocalFetch bool) modules.Streamer {
	s := &streamer{
		staticFile: snapshot,
		r:          r,

		activateCache:           make(chan struct{}),
		cacheReady:              make(chan struct{}),
		staticDisableLocalFetch: disableLocalFetch,
		targetCacheSize:         initialStreamerCacheSize,
	}
	go s.threadedFillCache()
	return s
}<|MERGE_RESOLUTION|>--- conflicted
+++ resolved
@@ -484,13 +484,8 @@
 	if err != nil {
 		return "", nil, err
 	}
-<<<<<<< HEAD
-	s := r.managedStreamer(snap)
+	s := r.managedStreamer(snap, disableLocalFetch)
 	return siaPath.String(), s, nil
-=======
-	s := r.managedStreamer(snap, disableLocalFetch)
-	return r.staticFileSet.SiaPath(entry).String(), s, nil
->>>>>>> 1c5462b4
 }
 
 // managedStreamer creates a streamer from a siafile snapshot and starts filling
