package renter

import (
	"archive/tar"
	"bufio"
	"bytes"
	"compress/gzip"
	"encoding/hex"
	"encoding/json"
	"fmt"
	"io"
	"io/ioutil"
	"mime/multipart"
	"net/http"
	"net/url"
	"os"
	"path/filepath"
	"reflect"
	"strconv"
	"strings"
	"testing"
	"time"

	"gitlab.com/NebulousLabs/Sia/build"
	"gitlab.com/NebulousLabs/Sia/crypto"
	"gitlab.com/NebulousLabs/Sia/modules"
	"gitlab.com/NebulousLabs/Sia/modules/host/registry"
	"gitlab.com/NebulousLabs/Sia/modules/renter"
	"gitlab.com/NebulousLabs/Sia/modules/renter/filesystem"
	"gitlab.com/NebulousLabs/Sia/node"
	"gitlab.com/NebulousLabs/Sia/node/api"
	"gitlab.com/NebulousLabs/Sia/node/api/client"
	"gitlab.com/NebulousLabs/Sia/persist"
	"gitlab.com/NebulousLabs/Sia/siatest"
	"gitlab.com/NebulousLabs/Sia/siatest/dependencies"
	"gitlab.com/NebulousLabs/Sia/skykey"
	"gitlab.com/NebulousLabs/Sia/types"
	"gitlab.com/NebulousLabs/errors"
	"gitlab.com/NebulousLabs/fastrand"
)

// TestSkynetSuite verifies the functionality of Skynet, a decentralized CDN and
// sharing platform.
func TestSkynetSuite(t *testing.T) {
	if testing.Short() {
		t.SkipNow()
	}
	t.Parallel()

	// Create a testgroup.
	groupParams := siatest.GroupParams{
		Hosts:   3,
		Miners:  1,
		Portals: 1,
	}
	groupDir := renterTestDir(t.Name())

	// Specify subtests to run
	subTests := []siatest.SubTest{
		{Name: "Basic", Test: testSkynetBasic},
		{Name: "ConvertSiaFile", Test: testConvertSiaFile},
		{Name: "LargeMetadata", Test: testSkynetLargeMetadata},
		{Name: "MultipartUpload", Test: testSkynetMultipartUpload},
		{Name: "InvalidFilename", Test: testSkynetInvalidFilename},
		{Name: "SubDirDownload", Test: testSkynetSubDirDownload},
		{Name: "DisableForce", Test: testSkynetDisableForce},
		{Name: "Stats", Test: testSkynetStats},
		{Name: "Portals", Test: testSkynetPortals},
		{Name: "HeadRequest", Test: testSkynetHeadRequest},
		{Name: "NoMetadata", Test: testSkynetNoMetadata},
		{Name: "IncludeLayout", Test: testSkynetIncludeLayout},
		{Name: "RequestTimeout", Test: testSkynetRequestTimeout},
		{Name: "DryRunUpload", Test: testSkynetDryRunUpload},
		{Name: "RegressionTimeoutPanic", Test: testRegressionTimeoutPanic},
		{Name: "RenameSiaPath", Test: testRenameSiaPath},
		{Name: "NoWorkers", Test: testSkynetNoWorkers},
		{Name: "DefaultPath", Test: testSkynetDefaultPath},
		{Name: "DefaultPath_TableTest", Test: testSkynetDefaultPath_TableTest},
		{Name: "SingleFileNoSubfiles", Test: testSkynetSingleFileNoSubfiles},
		{Name: "DownloadFormats", Test: testSkynetDownloadFormats},
		{Name: "DownloadBaseSector", Test: testSkynetDownloadBaseSectorNoEncryption},
		{Name: "DownloadBaseSectorEncrypted", Test: testSkynetDownloadBaseSectorEncrypted},
		{Name: "FanoutRegression", Test: testSkynetFanoutRegression},
		{Name: "DownloadRangeEncrypted", Test: testSkynetDownloadRangeEncrypted},
		{Name: "MetadataMonetization", Test: testSkynetMonetizers},
	}

	// Run tests
	if err := siatest.RunSubTests(t, groupParams, groupDir, subTests); err != nil {
		t.Fatal(err)
	}
}

// testSkynetBasic provides basic end-to-end testing for uploading skyfiles and
// downloading the resulting skylinks.
func testSkynetBasic(t *testing.T, tg *siatest.TestGroup) {
	r := tg.Renters()[0]

	// Create some data to upload as a skyfile.
	data := fastrand.Bytes(100 + siatest.Fuzz())
	// Need it to be a reader.
	reader := bytes.NewReader(data)
	// Call the upload skyfile client call.
	filename := "testSmall"
	uploadSiaPath, err := modules.NewSiaPath("testSmallPath")
	if err != nil {
		t.Fatal(err)
	}
	// Quick fuzz on the force value so that sometimes it is set, sometimes it
	// is not.
	var force bool
	if fastrand.Intn(2) == 0 {
		force = true
	}
	sup := modules.SkyfileUploadParameters{
		SiaPath:             uploadSiaPath,
		Force:               force,
		Root:                false,
		BaseChunkRedundancy: 2,
		Filename:            filename,
		Mode:                0640, // Intentionally does not match any defaults.
		Reader:              reader,
	}
	skylink, rshp, err := r.SkynetSkyfilePost(sup)
	if err != nil {
		t.Fatal(err)
	}
	var realSkylink modules.Skylink
	err = realSkylink.LoadString(skylink)
	if err != nil {
		t.Fatal(err)
	}
	if rshp.MerkleRoot != realSkylink.MerkleRoot() {
		t.Fatal("mismatch")
	}
	if rshp.Bitfield != realSkylink.Bitfield() {
		t.Fatal("mismatch")
	}

	// Check the redundancy on the file.
	skynetUploadPath, err := modules.SkynetFolder.Join(uploadSiaPath.String())
	if err != nil {
		t.Fatal(err)
	}
	err = build.Retry(25, 250*time.Millisecond, func() error {
		uploadedFile, err := r.RenterFileRootGet(skynetUploadPath)
		if err != nil {
			return err
		}
		if uploadedFile.File.Redundancy != 2 {
			return fmt.Errorf("bad redundancy: %v", uploadedFile.File.Redundancy)
		}
		return nil
	})
	if err != nil {
		t.Fatal(err)
	}

	// Try to download the file behind the skylink.
	fetchedData, metadata, err := r.SkynetSkylinkGet(skylink)
	if err != nil {
		t.Fatal(err)
	}
	if !bytes.Equal(fetchedData, data) {
		t.Error("upload and download doesn't match")
		t.Log(data)
		t.Log(fetchedData)
	}
	if metadata.Mode != 0640 {
		t.Error("bad mode")
	}
	if metadata.Filename != filename {
		t.Error("bad filename")
	}

	// Try to download the file explicitly using the ReaderGet method with the
	// no formatter.
	skylinkReader, err := r.SkynetSkylinkReaderGet(skylink)
	if err != nil {
		t.Fatal(err)
	}
	readerData, err := ioutil.ReadAll(skylinkReader)
	if err != nil {
		err = errors.Compose(err, skylinkReader.Close())
		t.Fatal(err)
	}
	err = skylinkReader.Close()
	if err != nil {
		t.Fatal(err)
	}
	if !bytes.Equal(readerData, data) {
		t.Fatal("reader data doesn't match data")
	}

	// Try to download the file using the ReaderGet method with the concat
	// formatter.
	skylinkReader, err = r.SkynetSkylinkConcatReaderGet(skylink)
	if err != nil {
		t.Fatal(err)
	}
	readerData, err = ioutil.ReadAll(skylinkReader)
	if err != nil {
		err = errors.Compose(err, skylinkReader.Close())
		t.Fatal(err)
	}
	if !bytes.Equal(readerData, data) {
		t.Fatal("reader data doesn't match data")
	}
	err = skylinkReader.Close()
	if err != nil {
		t.Fatal(err)
	}

	// Try to download the file using the ReaderGet method with the zip
	// formatter.
	_, skylinkReader, err = r.SkynetSkylinkZipReaderGet(skylink)
	if err != nil {
		t.Fatal(err)
	}
	files, err := readZipArchive(skylinkReader)
	if err != nil {
		t.Fatal(err)
	}
	err = skylinkReader.Close()
	if err != nil {
		t.Fatal(err)
	}

	// verify the contents
	if len(files) != 1 {
		t.Fatal("Unexpected amount of files")
	}
	dataFile1Received, exists := files[filename]
	if !exists {
		t.Fatalf("file at path '%v' not present in zip", filename)
	}
	if !bytes.Equal(dataFile1Received, data) {
		t.Fatal("file data doesn't match expected content")
	}

	// Try to download the file using the ReaderGet method with the tar
	// formatter.
	_, skylinkReader, err = r.SkynetSkylinkTarReaderGet(skylink)
	if err != nil {
		t.Fatal(err)
	}
	tr := tar.NewReader(skylinkReader)
	header, err := tr.Next()
	if err != nil {
		t.Fatal(err)
	}
	if header.Name != filename {
		t.Fatalf("expected filename in archive to be %v but was %v", filename, header.Name)
	}
	readerData, err = ioutil.ReadAll(tr)
	if err != nil {
		err = errors.Compose(err, skylinkReader.Close())
		t.Fatal(err)
	}
	if !bytes.Equal(readerData, data) {
		t.Fatal("reader data doesn't match data")
	}
	_, err = tr.Next()
	if !errors.Contains(err, io.EOF) {
		t.Fatal("expected error to be EOF but was", err)
	}
	err = skylinkReader.Close()
	if err != nil {
		t.Fatal(err)
	}

	// Try to download the file using the ReaderGet method with the targz
	// formatter.
	_, skylinkReader, err = r.SkynetSkylinkTarGzReaderGet(skylink)
	if err != nil {
		t.Fatal(err)
	}
	gzr, err := gzip.NewReader(skylinkReader)
	if err != nil {
		t.Fatal(err)
	}
	defer func() {
		if err := gzr.Close(); err != nil {
			t.Fatal(err)
		}
	}()
	tr = tar.NewReader(gzr)
	header, err = tr.Next()
	if err != nil {
		t.Fatal(err)
	}
	if header.Name != filename {
		t.Fatalf("expected filename in archive to be %v but was %v", filename, header.Name)
	}
	readerData, err = ioutil.ReadAll(tr)
	if err != nil {
		err = errors.Compose(err, skylinkReader.Close())
		t.Fatal(err)
	}
	if !bytes.Equal(readerData, data) {
		t.Fatal("reader data doesn't match data")
	}
	_, err = tr.Next()
	if !errors.Contains(err, io.EOF) {
		t.Fatal("expected error to be EOF but was", err)
	}
	err = skylinkReader.Close()
	if err != nil {
		t.Fatal(err)
	}

	// Get the list of files in the skynet directory and see if the file is
	// present.
	rdg, err := r.RenterDirRootGet(modules.SkynetFolder)
	if err != nil {
		t.Fatal(err)
	}
	if len(rdg.Files) != 1 {
		t.Fatal("expecting a file to be in the SkynetFolder after uploading")
	}

	// Create some data to upload as a skyfile.
	rootData := fastrand.Bytes(100 + siatest.Fuzz())
	// Need it to be a reader.
	rootReader := bytes.NewReader(rootData)
	// Call the upload skyfile client call.
	rootFilename := "rootTestSmall"
	rootUploadSiaPath, err := modules.NewSiaPath("rootTestSmallPath")
	if err != nil {
		t.Fatal(err)
	}
	// Quick fuzz on the force value so that sometimes it is set, sometimes it
	// is not.
	var rootForce bool
	if fastrand.Intn(2) == 0 {
		rootForce = true
	}
	rootLup := modules.SkyfileUploadParameters{
		SiaPath:             rootUploadSiaPath,
		Force:               rootForce,
		Root:                true,
		BaseChunkRedundancy: 3,
		Filename:            rootFilename,
		Mode:                0600, // Intentionally does not match any defaults.
		Reader:              rootReader,
	}
	_, _, err = r.SkynetSkyfilePost(rootLup)
	if err != nil {
		t.Fatal(err)
	}

	// Get the list of files in the skynet directory and see if the file is
	// present.
	rootRdg, err := r.RenterDirRootGet(modules.RootSiaPath())
	if err != nil {
		t.Fatal(err)
	}
	if len(rootRdg.Files) != 1 {
		t.Fatal("expecting a file to be in the root folder after uploading")
	}
	err = build.Retry(250, 250*time.Millisecond, func() error {
		uploadedFile, err := r.RenterFileRootGet(rootUploadSiaPath)
		if err != nil {
			return err
		}
		if uploadedFile.File.Redundancy != 3 {
			return fmt.Errorf("bad redundancy: %v", uploadedFile.File.Redundancy)
		}
		return nil
	})
	if err != nil {
		t.Fatal(err)
	}

	// Upload another skyfile, this time make it an empty file
	var noData []byte
	emptySiaPath, err := modules.NewSiaPath("testEmptyPath")
	if err != nil {
		t.Fatal(err)
	}
	emptySkylink, _, err := r.SkynetSkyfilePost(modules.SkyfileUploadParameters{
		SiaPath:             emptySiaPath,
		Force:               false,
		Root:                false,
		BaseChunkRedundancy: 2,
		Filename:            "testEmpty",
		Reader:              bytes.NewReader(noData),
	})
	if err != nil {
		t.Fatal(err)
	}
	data, metadata, err = r.SkynetSkylinkGet(emptySkylink)
	if err != nil {
		t.Fatal(err)
	}
	if len(data) != 0 {
		t.Fatal("Unexpected data")
	}
	if metadata.Length != 0 {
		t.Fatal("Unexpected metadata")
	}

	// Upload another skyfile, this time ensure that the skyfile is more than
	// one sector.
	largeData := fastrand.Bytes(int(modules.SectorSize*2) + siatest.Fuzz())
	largeReader := bytes.NewReader(largeData)
	largeFilename := "testLarge"
	largeSiaPath, err := modules.NewSiaPath("testLargePath")
	if err != nil {
		t.Fatal(err)
	}
	var force2 bool
	if fastrand.Intn(2) == 0 {
		force2 = true
	}
	largeLup := modules.SkyfileUploadParameters{
		SiaPath:             largeSiaPath,
		Force:               force2,
		Root:                false,
		BaseChunkRedundancy: 2,
		Filename:            largeFilename,
		Reader:              largeReader,
	}
	largeSkylink, _, err := r.SkynetSkyfilePost(largeLup)
	if err != nil {
		t.Fatal(err)
	}
	largeFetchedData, _, err := r.SkynetSkylinkGet(largeSkylink)
	if err != nil {
		t.Fatal(err)
	}
	if !bytes.Equal(largeFetchedData, largeData) {
		t.Error("upload and download data does not match for large siafiles", len(largeFetchedData), len(largeData))
	}

	// Fetch the base sector and parse the skyfile layout
	baseSectorReader, err := r.SkynetBaseSectorGet(largeSkylink)
	if err != nil {
		t.Fatal(err)
	}
	baseSector, err := ioutil.ReadAll(baseSectorReader)
	if err != nil {
		t.Fatal(err)
	}
	var skyfileLayout modules.SkyfileLayout
	skyfileLayout.Decode(baseSector)

	// Assert the skyfile layout's data and parity pieces matches the defaults
	if int(skyfileLayout.FanoutDataPieces) != modules.RenterDefaultDataPieces {
		t.Fatal("unexpected number of data pieces")
	}
	if int(skyfileLayout.FanoutParityPieces) != modules.RenterDefaultParityPieces {
		t.Fatal("unexpected number of parity pieces")
	}

	// Check the metadata of the siafile, see that the metadata of the siafile
	// has the skylink referenced.
	largeUploadPath, err := modules.NewSiaPath("testLargePath")
	if err != nil {
		t.Fatal(err)
	}
	largeSkyfilePath, err := modules.SkynetFolder.Join(largeUploadPath.String())
	if err != nil {
		t.Fatal(err)
	}
	largeRenterFile, err := r.RenterFileRootGet(largeSkyfilePath)
	if err != nil {
		t.Fatal(err)
	}
	if len(largeRenterFile.File.Skylinks) != 1 {
		t.Fatal("expecting one skylink:", len(largeRenterFile.File.Skylinks))
	}
	if largeRenterFile.File.Skylinks[0] != largeSkylink {
		t.Error("skylinks should match")
		t.Log(largeRenterFile.File.Skylinks[0])
		t.Log(largeSkylink)
	}

	// TODO: Need to verify the mode, name, and create-time. At this time, I'm
	// not sure how we can feed those out of the API. They aren't going to be
	// the same as the siafile values, because the siafile was created
	// separately.
	//
	// Maybe this can be accomplished by tagging a flag to the API which has the
	// layout and metadata streamed as the first bytes? Maybe there is some
	// easier way.

	// Pinning test.
	//
	// Try to download the file behind the skylink.
	pinSiaPath, err := modules.NewSiaPath("testSmallPinPath")
	if err != nil {
		t.Fatal(err)
	}
	pinLUP := modules.SkyfilePinParameters{
		SiaPath:             pinSiaPath,
		Force:               force,
		Root:                false,
		BaseChunkRedundancy: 2,
	}
	err = r.SkynetSkylinkPinPost(skylink, pinLUP)
	if err != nil {
		t.Fatal(err)
	}
	// Get the list of files in the skynet directory and see if the file is
	// present.
	fullPinSiaPath, err := modules.SkynetFolder.Join(pinSiaPath.String())
	if err != nil {
		t.Fatal(err)
	}
	// See if the file is present.
	pinnedFile, err := r.RenterFileRootGet(fullPinSiaPath)
	if err != nil {
		t.Fatal(err)
	}
	if len(pinnedFile.File.Skylinks) != 1 {
		t.Fatal("expecting 1 skylink")
	}
	if pinnedFile.File.Skylinks[0] != skylink {
		t.Fatal("skylink mismatch")
	}

	// Unpinning test.
	//
	// Try deleting the file (equivalent to unpin).
	err = r.RenterFileDeleteRootPost(fullPinSiaPath)
	if err != nil {
		t.Fatal(err)
	}
	// Make sure the file is no longer present.
	_, err = r.RenterFileRootGet(fullPinSiaPath)
	if err == nil || !strings.Contains(err.Error(), filesystem.ErrNotExist.Error()) {
		t.Fatal("skyfile still present after deletion")
	}

	// Try another pin test, this time with the large skylink.
	largePinSiaPath, err := modules.NewSiaPath("testLargePinPath")
	if err != nil {
		t.Fatal(err)
	}
	largePinLUP := modules.SkyfilePinParameters{
		SiaPath:             largePinSiaPath,
		Force:               force,
		Root:                false,
		BaseChunkRedundancy: 2,
	}
	err = r.SkynetSkylinkPinPost(largeSkylink, largePinLUP)
	if err != nil {
		t.Fatal(err)
	}
	// Pin the file again but without specifying the BaseChunkRedundancy.
	// Use a different Siapath to avoid path conflict.
	largePinSiaPath, err = modules.NewSiaPath("testLargePinPath2")
	if err != nil {
		t.Fatal(err)
	}
	largePinLUP = modules.SkyfilePinParameters{
		SiaPath: largePinSiaPath,
		Force:   force,
		Root:    false,
	}
	err = r.SkynetSkylinkPinPost(largeSkylink, largePinLUP)
	if err != nil {
		t.Fatal(err)
	}
	// See if the file is present.
	fullLargePinSiaPath, err := modules.SkynetFolder.Join(largePinSiaPath.String())
	if err != nil {
		t.Fatal(err)
	}
	pinnedFile, err = r.RenterFileRootGet(fullLargePinSiaPath)
	if err != nil {
		t.Fatal(err)
	}
	if len(pinnedFile.File.Skylinks) != 1 {
		t.Fatal("expecting 1 skylink")
	}
	if pinnedFile.File.Skylinks[0] != largeSkylink {
		t.Fatal("skylink mismatch")
	}
	// Try deleting the file.
	err = r.RenterFileDeleteRootPost(fullLargePinSiaPath)
	if err != nil {
		t.Fatal(err)
	}
	// Make sure the file is no longer present.
	_, err = r.RenterFileRootGet(fullLargePinSiaPath)
	if err == nil || !strings.Contains(err.Error(), filesystem.ErrNotExist.Error()) {
		t.Fatal("skyfile still present after deletion")
	}

	// TODO: We don't actually check at all whether the presence of the new
	// skylinks is going to keep the file online. We could do that by deleting
	// the old files and then churning the hosts over, and checking that the
	// renter does a repair operation to keep everyone alive.

	// TODO: Fetch both the skyfile and the siafile that was uploaded, make sure
	// that they both have the new skylink added to their metadata.

	// TODO: Need to verify the mode, name, and create-time. At this time, I'm
	// not sure how we can feed those out of the API. They aren't going to be
	// the same as the siafile values, because the siafile was created
	// separately.
	//
	// Maybe this can be accomplished by tagging a flag to the API which has the
	// layout and metadata streamed as the first bytes? Maybe there is some
	// easier way.
}

// testConvertSiaFile tests converting a siafile to a skyfile. This test checks
// for 1-of-N redundancies and N-of-M redundancies.
func testConvertSiaFile(t *testing.T, tg *siatest.TestGroup) {
	r := tg.Renters()[0]

	// Upload a siafile that will then be converted to a skyfile.
	//
	// Set 2 as the datapieces to check for N-of-M redundancy conversions
	filesize := int(modules.SectorSize) + siatest.Fuzz()
	localFile, remoteFile, err := r.UploadNewFileBlocking(filesize, 2, 1, false)
	if err != nil {
		t.Fatal(err)
	}

	// Create Skyfile Upload Parameters
	sup := modules.SkyfileUploadParameters{
		SiaPath: modules.RandomSiaPath(),
	}

	// Try and convert to a Skyfile, this should succeed, even if the original
	// siafile is of N-of-M redundancy and not 1-N
	_, err = r.SkynetConvertSiafileToSkyfilePost(sup, remoteFile.SiaPath())
	if err != nil {
		t.Fatal("Expected conversion from Siafile to Skyfile Post to succeed.")
	}

	// Upload a new file with a 1-N redundancy by setting the datapieces to 1
	localFile, remoteFile, err = r.UploadNewFileBlocking(filesize, 1, 2, false)
	if err != nil {
		t.Fatal(err)
	}

	// Get the local and remote data for comparison
	localData, err := localFile.Data()
	if err != nil {
		t.Fatal(err)
	}
	_, remoteData, err := r.DownloadByStream(remoteFile)
	if err != nil {
		t.Fatal(err)
	}

	// Recreate Skyfile Upload Parameters
	sup = modules.SkyfileUploadParameters{
		SiaPath: modules.RandomSiaPath(),
	}

	// Convert to a Skyfile
	sshp, err := r.SkynetConvertSiafileToSkyfilePost(sup, remoteFile.SiaPath())
	if err != nil {
		t.Fatal(err)
	}
	skylink := sshp.Skylink

	// Try to download the skylink.
	fetchedData, _, err := r.SkynetSkylinkGet(skylink)
	if err != nil {
		t.Fatal(err)
	}

	// Compare the data fetched from the Skylink to the local data and the
	// previously uploaded data
	if !bytes.Equal(fetchedData, localData) {
		t.Error("converted skylink data doesn't match local data")
	}
	if !bytes.Equal(fetchedData, remoteData) {
		t.Error("converted skylink data doesn't match remote data")
	}

	// Converting with encryption is not supported. Call the convert method to
	// ensure we do not panic and we return the expected error
	//
	// Add SkyKey
	sk, err := r.SkykeyCreateKeyPost(t.Name(), skykey.TypePrivateID)
	if err != nil {
		t.Fatal(err)
	}

	// Convert file again
	sup.SkykeyName = sk.Name
	sup.Force = true

	// Convert to a Skyfile
	_, err = r.SkynetConvertSiafileToSkyfilePost(sup, remoteFile.SiaPath())
	if err == nil || !strings.Contains(err.Error(), renter.ErrEncryptionNotSupported.Error()) {
		t.Fatalf("Expected error %v, but got %v", renter.ErrEncryptionNotSupported, err)
	}
}

// testSkynetMultipartUpload tests you can perform a multipart upload. It will
// verify the upload without any subfiles, with small subfiles and with large
// subfiles. Small files are files which are smaller than one sector, and thus
// don't need a fanout. Large files are files what span multiple sectors
func testSkynetMultipartUpload(t *testing.T, tg *siatest.TestGroup) {
	r := tg.Renters()[0]
	sk, err := r.SkykeyCreateKeyPost(t.Name(), skykey.TypePrivateID)
	if err != nil {
		t.Fatal(err)
	}

	// Test no files provided
	fileName := "TestNoFileUpload"
	_, _, _, err = r.UploadNewMultipartSkyfileBlocking(fileName, nil, "", false, false)
	if err == nil || !strings.Contains(err.Error(), "could not find multipart file") {
		t.Fatal("Expected upload to fail because no files are given, err:", err)
	}

	// TEST EMPTY FILE
	fileName = "TestEmptyFileUpload"
	emptyFile := siatest.TestFile{Name: "file", Data: []byte{}}
	skylink, _, _, err := r.UploadNewMultipartSkyfileBlocking(fileName, []siatest.TestFile{emptyFile}, "", false, false)
	if err != nil {
		t.Fatal("Expected upload of empty file to succeed")
	}
	data, md, err := r.SkynetSkylinkGet(skylink)
	if err != nil {
		t.Fatal("Expected download of empty file to succeed")
	}
	if len(data) != 0 {
		t.Fatal("Unexpected data")
	}
	if md.Length != 0 {
		t.Fatal("Unexpected metadata")
	}

	// TEST SMALL SUBFILE
	//
	// Define test func
	testSmallFunc := func(files []siatest.TestFile, fileName, skykeyName string) {
		skylink, _, _, err := r.UploadNewMultipartSkyfileEncryptedBlocking(fileName, files, "", false, false, nil, skykeyName, skykey.SkykeyID{})
		if err != nil {
			t.Fatal(err)
		}
		var realSkylink modules.Skylink
		err = realSkylink.LoadString(skylink)
		if err != nil {
			t.Fatal(err)
		}

		// Try to download the file behind the skylink.
		_, fileMetadata, err := r.SkynetSkylinkConcatGet(skylink)
		if err != nil {
			t.Fatal(err)
		}

		// Check the metadata
		rootFile := files[0]
		nestedFile := files[1]
		expected := modules.SkyfileMetadata{
			Filename: fileName,
			Subfiles: map[string]modules.SkyfileSubfileMetadata{
				rootFile.Name: {
					FileMode:    os.FileMode(0644),
					Filename:    rootFile.Name,
					ContentType: "application/octet-stream",
					Offset:      0,
					Len:         uint64(len(rootFile.Data)),
				},
				nestedFile.Name: {
					FileMode:    os.FileMode(0644),
					Filename:    nestedFile.Name,
					ContentType: "text/html; charset=utf-8",
					Offset:      uint64(len(rootFile.Data)),
					Len:         uint64(len(nestedFile.Data)),
				},
			},
			Length: uint64(len(rootFile.Data) + len(nestedFile.Data)),
		}
		if !reflect.DeepEqual(expected, fileMetadata) {
			t.Log("Expected:", expected)
			t.Log("Actual:", fileMetadata)
			t.Fatal("Metadata mismatch")
		}

		// Download the second file
		nestedfile, _, err := r.SkynetSkylinkGet(fmt.Sprintf("%s/%s", skylink, nestedFile.Name))
		if err != nil {
			t.Fatal(err)
		}
		if !bytes.Equal(nestedfile, nestedFile.Data) {
			t.Fatal("Expected only second file to be downloaded")
		}
	}

	// Add a file at root level and a nested file
	rootFile := siatest.TestFile{Name: "file1", Data: []byte("File1Contents")}
	nestedFile := siatest.TestFile{Name: "nested/file2.html", Data: []byte("File2Contents")}
	files := []siatest.TestFile{rootFile, nestedFile}
	fileName = "TestFolderUpload"
	testSmallFunc(files, fileName, "")

	// Test Encryption
	fileName = "TestFolderUpload_Encrtyped"
	testSmallFunc(files, fileName, sk.Name)

	// LARGE SUBFILES
	//
	// Define test function
	largeTestFunc := func(files []siatest.TestFile, fileName, skykeyName string) {
		// Upload the skyfile
		skylink, sup, _, err := r.UploadNewMultipartSkyfileEncryptedBlocking(fileName, files, "", false, false, nil, skykeyName, skykey.SkykeyID{})
		if err != nil {
			t.Fatal(err)
		}

		// Define files
		rootFile := files[0]
		nestedFile := files[1]

		// Download the data
		largeFetchedData, _, err := r.SkynetSkylinkConcatGet(skylink)
		if err != nil {
			t.Fatal(err)
		}
		allData := append(rootFile.Data, nestedFile.Data...)
		if !bytes.Equal(largeFetchedData, allData) {
			t.Fatal("upload and download data does not match for large siafiles", len(largeFetchedData), len(allData))
		}

		// Check the metadata of the siafile, see that the metadata of the siafile
		// has the skylink referenced.
		largeSkyfilePath, err := modules.SkynetFolder.Join(sup.SiaPath.String())
		if err != nil {
			t.Fatal(err)
		}
		largeRenterFile, err := r.RenterFileRootGet(largeSkyfilePath)
		if err != nil {
			t.Fatal(err)
		}
		if len(largeRenterFile.File.Skylinks) != 1 {
			t.Fatal("expecting one skylink:", len(largeRenterFile.File.Skylinks))
		}
		if largeRenterFile.File.Skylinks[0] != skylink {
			t.Log(largeRenterFile.File.Skylinks[0])
			t.Log(skylink)
			t.Fatal("skylinks should match")
		}

		// Test the small root file download
		smallFetchedData, _, err := r.SkynetSkylinkGet(fmt.Sprintf("%s/%s", skylink, rootFile.Name))
		if err != nil {
			t.Fatal(err)
		}
		if !bytes.Equal(smallFetchedData, rootFile.Data) {
			t.Fatal("upload and download data does not match for large siafiles with subfiles", len(smallFetchedData), len(rootFile.Data))
		}

		// Test the large nested file download
		largeFetchedData, _, err = r.SkynetSkylinkGet(fmt.Sprintf("%s/%s", skylink, nestedFile.Name))
		if err != nil {
			t.Fatal(err)
		}
		if !bytes.Equal(largeFetchedData, nestedFile.Data) {
			t.Fatal("upload and download data does not match for large siafiles with subfiles", len(largeFetchedData), len(nestedFile.Data))
		}
	}

	// Add a small file at root level and a large nested file
	rootFile = siatest.TestFile{Name: "smallFile1.txt", Data: []byte("File1Contents")}
	largeData := fastrand.Bytes(2 * int(modules.SectorSize))
	nestedFile = siatest.TestFile{Name: "nested/largefile2.txt", Data: largeData}
	files = []siatest.TestFile{rootFile, nestedFile}
	fileName = "TestFolderUploadLarge"
	largeTestFunc(files, fileName, "")

	// Test Encryption
	fileName = "TestFolderUploadLarge_Encrypted"
	largeTestFunc(files, fileName, sk.Name)
}

// testSkynetStats tests the validity of the response of /skynet/stats endpoint
// by uploading some test files and verifying that the reported statistics
// change proportionally
func testSkynetStats(t *testing.T, tg *siatest.TestGroup) {
	r := tg.Renters()[0]

	// get the stats
	stats, err := r.SkynetStatsGet()
	if err != nil {
		t.Fatal(err)
	}

	// verify it contains the node's version information
	expected := build.Version
	if build.ReleaseTag != "" {
		expected += "-" + build.ReleaseTag
	}
	if stats.VersionInfo.Version != expected {
		t.Fatalf("Unexpected version return, expected '%v', actual '%v'", expected, stats.VersionInfo.Version)
	}
	if stats.VersionInfo.GitRevision != build.GitRevision {
		t.Fatalf("Unexpected git revision return, expected '%v', actual '%v'", build.GitRevision, stats.VersionInfo.GitRevision)
	}

	// Uptime should be non zero
	if stats.Uptime == 0 {
		t.Error("Uptime is zero")
	}

	// create two test files with sizes below and above the sector size
	files := make(map[string]uint64)
	files["statfile1"] = 2033
	files["statfile2"] = 2*modules.SectorSize + 123

	// upload the files and keep track of their expected impact on the stats
	var uploadedFilesSize, uploadedFilesCount uint64
	var sps []modules.SiaPath
	for name, size := range files {
		_, sup, _, err := r.UploadNewSkyfileBlocking(name, size, false)
		if err != nil {
			t.Fatal(err)
		}
		sp, err := sup.SiaPath.Rebase(modules.RootSiaPath(), modules.SkynetFolder)
		if err != nil {
			t.Fatal(err)
		}
		sps = append(sps, sp)

		uploadedFilesCount++
		if size < modules.SectorSize {
			// small files get padded up to a full sector
			uploadedFilesSize += modules.SectorSize
		} else {
			// large files have an extra sector with header data
			uploadedFilesSize += size + modules.SectorSize
		}
	}

	// Create a siafile and convert it
	size := 100
	_, rf, err := r.UploadNewFileBlocking(size, 1, 2, false)
	if err != nil {
		t.Fatal(err)
	}
	sup := modules.SkyfileUploadParameters{
		SiaPath: rf.SiaPath(),
		Mode:    modules.DefaultFilePerm,
		Force:   false,
		Root:    false,
	}
	_, err = r.SkynetConvertSiafileToSkyfilePost(sup, rf.SiaPath())
	if err != nil {
		t.Fatal(err)
	}
	// Increment the file count once for the converted file
	uploadedFilesCount++
	// Increment the file size for the basesector that is uploaded during the
	// conversion as well as the file size of the siafile.
	uploadedFilesSize += modules.SectorSize
	uploadedFilesSize += uint64(size)

	// Check that the right stats were returned.
	statsBefore := stats
	err = build.Retry(100, 100*time.Millisecond, func() error {
		statsAfter, err := r.SkynetStatsGet()
		if err != nil {
			return err
		}
		var countErr, sizeErr, perfErr error
		if uint64(statsBefore.UploadStats.NumFiles)+uploadedFilesCount != uint64(statsAfter.UploadStats.NumFiles) {
			countErr = fmt.Errorf("stats did not report the correct number of files. expected %d, found %d", uint64(statsBefore.UploadStats.NumFiles)+uploadedFilesCount, statsAfter.UploadStats.NumFiles)
		}
		if statsBefore.UploadStats.TotalSize+uploadedFilesSize != statsAfter.UploadStats.TotalSize {
			sizeErr = fmt.Errorf("stats did not report the correct size. expected %d, found %d", statsBefore.UploadStats.TotalSize+uploadedFilesSize, statsAfter.UploadStats.TotalSize)
		}
		lt := statsAfter.PerformanceStats.Upload4MB.Lifetime
		if lt.N60ms+lt.N120ms+lt.N240ms+lt.N500ms+lt.N1000ms+lt.N2000ms+lt.N5000ms+lt.N10s+lt.NLong == 0 {
			perfErr = errors.New("lifetime upload stats are not reporting any uploads")
		}
		return errors.Compose(countErr, sizeErr, perfErr)
	})
	if err != nil {
		t.Error(err)
	}

	// Delete the files.
	for _, sp := range sps {
		err = r.RenterFileDeleteRootPost(sp)
		if err != nil {
			t.Fatal(err)
		}
		extSP, err := modules.NewSiaPath(sp.String() + modules.ExtendedSuffix)
		if err != nil {
			t.Fatal(err)
		}
		// This might not always succeed which is fine. We know how many files
		// we expect afterwards.
		_ = r.RenterFileDeleteRootPost(extSP)
	}

	// Delete the converted file
	err = r.RenterFileDeletePost(rf.SiaPath())
	if err != nil {
		t.Fatal(err)
	}
	convertSP, err := rf.SiaPath().Rebase(modules.RootSiaPath(), modules.SkynetFolder)
	if err != nil {
		t.Fatal(err)
	}
	err = r.RenterFileDeleteRootPost(convertSP)
	if err != nil {
		t.Fatal(err)
	}

	// Check the stats after the delete operation. Do it in a retry to account
	// for the bubble.
	err = build.Retry(100, 100*time.Millisecond, func() error {
		statsAfter, err := r.SkynetStatsGet()
		if err != nil {
			t.Fatal(err)
		}
		var countErr, sizeErr error
		if statsAfter.UploadStats.NumFiles != statsBefore.UploadStats.NumFiles {
			countErr = fmt.Errorf("stats did not report the correct number of files. expected %d, found %d", uint64(statsBefore.UploadStats.NumFiles), statsAfter.UploadStats.NumFiles)
		}
		if statsAfter.UploadStats.TotalSize != statsBefore.UploadStats.TotalSize {
			sizeErr = fmt.Errorf("stats did not report the correct size. expected %d, found %d", statsBefore.UploadStats.TotalSize, statsAfter.UploadStats.TotalSize)
		}
		return errors.Compose(countErr, sizeErr)
	})
	if err != nil {
		t.Error(err)
	}
}

// TestSkynetInvalidFilename verifies that posting a Skyfile with invalid
// filenames such as empty filenames, names containing ./ or ../ or names
// starting with a forward-slash fails.
func testSkynetInvalidFilename(t *testing.T, tg *siatest.TestGroup) {
	r := tg.Renters()[0]

	// Create some data to upload as a skyfile.
	data := fastrand.Bytes(100 + siatest.Fuzz())

	filenames := []string{
		"",
		"../test",
		"./test",
		"/test",
		"foo//bar",
		"test/./test",
		"test/../test",
		"/test//foo/../bar/",
	}

	for _, filename := range filenames {
		uploadSiaPath, err := modules.NewSiaPath("testInvalidFilename" + persist.RandomSuffix())
		if err != nil {
			t.Fatal(err)
		}

		sup := modules.SkyfileUploadParameters{
			SiaPath:             uploadSiaPath,
			Force:               false,
			Root:                false,
			BaseChunkRedundancy: 2,
			Filename:            filename,
			Mode:                0640, // Intentionally does not match any defaults.
			Reader:              bytes.NewReader(data),
		}

		// Try posting the skyfile with an invalid filename
		_, _, err = r.SkynetSkyfilePost(sup)
		if err == nil || !strings.Contains(err.Error(), modules.ErrInvalidPathString.Error()) {
			t.Log("Error:", err)
			t.Fatal("Expected SkynetSkyfilePost to fail due to invalid filename")
		}

		// Do the same for a multipart upload
		body := new(bytes.Buffer)
		writer := multipart.NewWriter(body)
		data = []byte("File1Contents")
		subfile, err := modules.AddMultipartFile(writer, data, "files[]", filename, 0600, nil)
		if err != nil {
			t.Fatal(err)
		}
		err = writer.Close()
		if err != nil {
			t.Fatal(err)
		}

		// Call the upload skyfile client call.
		uploadSiaPath, err = modules.NewSiaPath("testInvalidFilenameMultipart" + persist.RandomSuffix())
		if err != nil {
			t.Fatal(err)
		}

		subfiles := make(modules.SkyfileSubfiles)
		subfiles[subfile.Filename] = subfile
		mup := modules.SkyfileMultipartUploadParameters{
			SiaPath:             uploadSiaPath,
			Force:               false,
			Root:                false,
			BaseChunkRedundancy: 2,
			Reader:              bytes.NewReader(body.Bytes()),
			ContentType:         writer.FormDataContentType(),
			Filename:            "testInvalidFilenameMultipart",
		}

		_, _, err = r.SkynetSkyfileMultiPartPost(mup)
		if err == nil || (!strings.Contains(err.Error(), modules.ErrInvalidPathString.Error()) && !strings.Contains(err.Error(), modules.ErrEmptyFilename.Error())) {
			t.Log("Error:", err)
			t.Fatal("Expected SkynetSkyfileMultiPartPost to fail due to invalid filename")
		}
	}

	// These cases should succeed.
	uploadSiaPath, err := modules.NewSiaPath("testInvalidFilename")
	if err != nil {
		t.Fatal(err)
	}
	sup := modules.SkyfileUploadParameters{
		SiaPath:             uploadSiaPath,
		Force:               false,
		Root:                false,
		BaseChunkRedundancy: 2,
		Filename:            "testInvalidFilename",
		Mode:                0640, // Intentionally does not match any defaults.
		Reader:              bytes.NewReader(data),
	}
	_, _, err = r.SkynetSkyfilePost(sup)
	if err != nil {
		t.Log("Error:", err)
		t.Fatal("Expected SkynetSkyfilePost to succeed if valid filename is provided")
	}

	// recreate the reader
	body := new(bytes.Buffer)
	writer := multipart.NewWriter(body)

	subfile, err := modules.AddMultipartFile(writer, []byte("File1Contents"), "files[]", "testInvalidFilenameMultipart", 0600, nil)
	if err != nil {
		t.Fatal(err)
	}
	err = writer.Close()
	if err != nil {
		t.Fatal(err)
	}

	subfiles := make(modules.SkyfileSubfiles)
	subfiles[subfile.Filename] = subfile
	uploadSiaPath, err = modules.NewSiaPath("testInvalidFilenameMultipart")
	if err != nil {
		t.Fatal(err)
	}
	mup := modules.SkyfileMultipartUploadParameters{
		SiaPath:             uploadSiaPath,
		Force:               false,
		Root:                false,
		BaseChunkRedundancy: 2,
		Reader:              bytes.NewReader(body.Bytes()),
		ContentType:         writer.FormDataContentType(),
		Filename:            "testInvalidFilenameMultipart",
	}

	_, _, err = r.SkynetSkyfileMultiPartPost(mup)
	if err != nil {
		t.Log("Error:", err)
		t.Fatal("Expected SkynetSkyfileMultiPartPost to succeed if filename is provided")
	}
}

// testSkynetDownloadFormats verifies downloading data in different formats
func testSkynetDownloadFormats(t *testing.T, tg *siatest.TestGroup) {
	r := tg.Renters()[0]

	body := new(bytes.Buffer)
	writer := multipart.NewWriter(body)
	dataFile1 := []byte("file1.txt")
	dataFile2 := []byte("file2.txt")
	dataFile3 := []byte("file3.txt")
	filePath1 := "a/5.f4f8b583.chunk.js"
	filePath2 := "a/5.f4f.chunk.js.map"
	filePath3 := "b/file3.txt"
	_, err := modules.AddMultipartFile(writer, dataFile1, "files[]", filePath1, 0600, nil)
	if err != nil {
		t.Fatal(err)
	}
	_, err = modules.AddMultipartFile(writer, dataFile2, "files[]", filePath2, 0600, nil)
	if err != nil {
		t.Fatal(err)
	}
	_, err = modules.AddMultipartFile(writer, dataFile3, "files[]", filePath3, 0640, nil)
	if err != nil {
		t.Fatal(err)
	}
	if err := writer.Close(); err != nil {
		t.Fatal(err)
	}

	uploadSiaPath, err := modules.NewSiaPath("testSkynetDownloadFormats")
	if err != nil {
		t.Fatal(err)
	}

	reader := bytes.NewReader(body.Bytes())
	mup := modules.SkyfileMultipartUploadParameters{
		SiaPath:             uploadSiaPath,
		Force:               false,
		Root:                false,
		BaseChunkRedundancy: 2,
		Reader:              reader,
		ContentType:         writer.FormDataContentType(),
		Filename:            "testSkynetSubfileDownload",
	}

	skylink, _, err := r.SkynetSkyfileMultiPartPost(mup)
	if err != nil {
		t.Fatal(err)
	}

	// download the data specifying the 'concat' format
	allData, _, err := r.SkynetSkylinkConcatGet(skylink)
	if err != nil {
		t.Fatal(err)
	}
	expected := append(dataFile1, dataFile2...)
	expected = append(expected, dataFile3...)
	if !bytes.Equal(expected, allData) {
		t.Log("expected:", expected)
		t.Log("actual:", allData)
		t.Fatal("Unexpected data for dir A")
	}

	// now specify the zip format
	_, skyfileReader, err := r.SkynetSkylinkZipReaderGet(skylink)
	if err != nil {
		t.Fatal(err)
	}

	// read the zip archive
	files, err := readZipArchive(skyfileReader)
	if err != nil {
		t.Fatal(err)
	}
	err = skyfileReader.Close()
	if err != nil {
		t.Fatal(err)
	}

	// verify the contents
	dataFile1Received, exists := files[filePath1]
	if !exists {
		t.Fatalf("file at path '%v' not present in zip", filePath1)
	}
	if !bytes.Equal(dataFile1Received, dataFile1) {
		t.Fatal("file data doesn't match expected content")
	}
	dataFile2Received, exists := files[filePath2]
	if !exists {
		t.Fatalf("file at path '%v' not present in zip", filePath2)
	}
	if !bytes.Equal(dataFile2Received, dataFile2) {
		t.Fatal("file data doesn't match expected content")
	}
	dataFile3Received, exists := files[filePath3]
	if !exists {
		t.Fatalf("file at path '%v' not present in zip", filePath3)
	}
	if !bytes.Equal(dataFile3Received, dataFile3) {
		t.Log(dataFile3Received)
		t.Log(dataFile3)
		t.Fatal("file data doesn't match expected content")
	}

	// now specify the tar format
	_, skyfileReader, err = r.SkynetSkylinkTarReaderGet(skylink)
	if err != nil {
		t.Fatal(err)
	}

	// read the tar archive
	files, err = readTarArchive(skyfileReader)
	if err != nil {
		t.Fatal(err)
	}
	err = skyfileReader.Close()
	if err != nil {
		t.Fatal(err)
	}

	// verify the contents
	dataFile1Received, exists = files[filePath1]
	if !exists {
		t.Fatalf("file at path '%v' not present in zip", filePath1)
	}
	if !bytes.Equal(dataFile1Received, dataFile1) {
		t.Fatal("file data doesn't match expected content")
	}
	dataFile2Received, exists = files[filePath2]
	if !exists {
		t.Fatalf("file at path '%v' not present in zip", filePath2)
	}
	if !bytes.Equal(dataFile2Received, dataFile2) {
		t.Fatal("file data doesn't match expected content")
	}
	dataFile3Received, exists = files[filePath3]
	if !exists {
		t.Fatalf("file at path '%v' not present in zip", filePath3)
	}
	if !bytes.Equal(dataFile3Received, dataFile3) {
		t.Log(dataFile3Received)
		t.Log(dataFile3)
		t.Fatal("file data doesn't match expected content")
	}

	// now specify the targz format
	_, skyfileReader, err = r.SkynetSkylinkTarGzReaderGet(skylink)
	if err != nil {
		t.Fatal(err)
	}
	gzr, err := gzip.NewReader(skyfileReader)
	if err != nil {
		t.Fatal(err)
	}
	files, err = readTarArchive(gzr)
	if err != nil {
		t.Fatal(err)
	}
	err = errors.Compose(skyfileReader.Close(), gzr.Close())
	if err != nil {
		t.Fatal(err)
	}

	// verify the contents
	dataFile1Received, exists = files[filePath1]
	if !exists {
		t.Fatalf("file at path '%v' not present in zip", filePath1)
	}
	if !bytes.Equal(dataFile1Received, dataFile1) {
		t.Fatal("file data doesn't match expected content")
	}
	dataFile2Received, exists = files[filePath2]
	if !exists {
		t.Fatalf("file at path '%v' not present in zip", filePath2)
	}
	if !bytes.Equal(dataFile2Received, dataFile2) {
		t.Fatal("file data doesn't match expected content")
	}
	dataFile3Received, exists = files[filePath3]
	if !exists {
		t.Fatalf("file at path '%v' not present in zip", filePath3)
	}
	if !bytes.Equal(dataFile3Received, dataFile3) {
		t.Log(dataFile3Received)
		t.Log(dataFile3)
		t.Fatal("file data doesn't match expected content")
	}

	// get all data for path "a" using the concat format
	dataDirA, _, err := r.SkynetSkylinkConcatGet(fmt.Sprintf("%s/a", skylink))
	if err != nil {
		t.Fatal(err)
	}
	expected = append(dataFile1, dataFile2...)
	if !bytes.Equal(expected, dataDirA) {
		t.Log("expected:", expected)
		t.Log("actual:", dataDirA)
		t.Fatal("Unexpected data for dir A")
	}

	// now specify the tar format
	_, skyfileReader, err = r.SkynetSkylinkTarReaderGet(fmt.Sprintf("%s/a", skylink))
	if err != nil {
		t.Fatal(err)
	}

	// read the tar archive
	files, err = readTarArchive(skyfileReader)
	if err != nil {
		t.Fatal(err)
	}
	err = skyfileReader.Close()
	if err != nil {
		t.Fatal(err)
	}

	// verify the contents
	dataFile1Received, exists = files[filePath1]
	if !exists {
		t.Fatalf("file at path '%v' not present in zip", filePath1)
	}
	if !bytes.Equal(dataFile1Received, dataFile1) {
		t.Fatal("file data doesn't match expected content")
	}
	dataFile2Received, exists = files[filePath2]
	if !exists {
		t.Fatalf("file at path '%v' not present in zip", filePath2)
	}
	if !bytes.Equal(dataFile2Received, dataFile2) {
		t.Fatal("file data doesn't match expected content")
	}
	if len(files) != 2 {
		t.Fatal("unexpected amount of files")
	}

	// now specify the targz format
	_, skyfileReader, err = r.SkynetSkylinkTarGzReaderGet(fmt.Sprintf("%s/a", skylink))
	if err != nil {
		t.Fatal(err)
	}
	gzr, err = gzip.NewReader(skyfileReader)
	if err != nil {
		t.Fatal(err)
	}
	files, err = readTarArchive(gzr)
	if err != nil {
		t.Fatal(err)
	}
	err = errors.Compose(skyfileReader.Close(), gzr.Close())
	if err != nil {
		t.Fatal(err)
	}

	// verify the contents
	dataFile1Received, exists = files[filePath1]
	if !exists {
		t.Fatalf("file at path '%v' not present in zip", filePath1)
	}
	if !bytes.Equal(dataFile1Received, dataFile1) {
		t.Fatal("file data doesn't match expected content")
	}
	dataFile2Received, exists = files[filePath2]
	if !exists {
		t.Fatalf("file at path '%v' not present in zip", filePath2)
	}
	if !bytes.Equal(dataFile2Received, dataFile2) {
		t.Fatal("file data doesn't match expected content")
	}
	if len(files) != 2 {
		t.Fatal("unexpected amount of files")
	}

	// now specify the zip format
	_, skyfileReader, err = r.SkynetSkylinkZipReaderGet(fmt.Sprintf("%s/a", skylink))
	if err != nil {
		t.Fatal(err)
	}

	// verify we get a 400 if we supply an unsupported format parameter
	_, _, err = r.SkynetSkylinkGet(fmt.Sprintf("%s/b?format=raw", skylink))
	if err == nil || !strings.Contains(err.Error(), "unable to parse 'format'") {
		t.Fatal("Expected download to fail because we are downloading a directory and an invalid format was provided, err:", err)
	}

	// verify we default to the `zip` format if it is a directory and we have
	// not specified it (use a HEAD call as that returns the response headers)
	_, header, err := r.SkynetSkylinkHead(skylink)
	if err != nil {
		t.Fatal("unexpected error")
	}
	ct := header.Get("Content-Type")
	if ct != "application/zip" {
		t.Fatal("unexpected content type: ", ct)
	}
}

// testSkynetDownloadRangeEncrypted verifies we can download a certain range
// within an encrypted large skyfile. This test was added to verify whether
// `DecryptBytesInPlace` was properly decrypting the fanout bytes for offsets
// other than 0.
func testSkynetDownloadRangeEncrypted(t *testing.T, tg *siatest.TestGroup) {
	r := tg.Renters()[0]

	// add a skykey
	sk, err := r.SkykeyCreateKeyPost(t.Name(), skykey.TypePrivateID)
	if err != nil {
		t.Fatal(err)
	}

	// generate file params
	name := t.Name() + persist.RandomSuffix()
	size := uint64(4 * int(modules.SectorSize))
	data := fastrand.Bytes(int(size))

	// upload a large encrypted skyfile to ensure we have a fanout
	_, _, sshp, err := r.UploadNewEncryptedSkyfileBlocking(name, data, sk.Name, false)
	if err != nil {
		t.Fatal(err)
	}

	// calculate random range parameters
	segment := uint64(crypto.SegmentSize)
	offset := fastrand.Uint64n(size-modules.SectorSize) + 1
	length := fastrand.Uint64n(size-offset-segment) + 1

	// fetch the data at given range
	result, err := r.SkynetSkylinkRange(sshp.Skylink, offset, offset+length)
	if err != nil {
		t.Fatal(err)
	}

	if !bytes.Equal(result, data[offset:offset+length]) {
		t.Logf("range %v-%v\n", offset, offset+length)
		t.Log("expected:", data[offset:offset+length], len(data[offset:offset+length]))
		t.Log("actual:", result, len(result))
		t.Fatal("unexpected")
	}
}

// testSkynetDownloadBaseSectorEncrypted tests downloading a skylink's encrypted
// baseSector
func testSkynetDownloadBaseSectorEncrypted(t *testing.T, tg *siatest.TestGroup) {
	testSkynetDownloadBaseSector(t, tg, "basesectorkey")
}

// testSkynetDownloadBaseSectorNoEncryption tests downloading a skylink's
// baseSector
func testSkynetDownloadBaseSectorNoEncryption(t *testing.T, tg *siatest.TestGroup) {
	testSkynetDownloadBaseSector(t, tg, "")
}

// testSkynetDownloadBaseSector tests downloading a skylink's baseSector
func testSkynetDownloadBaseSector(t *testing.T, tg *siatest.TestGroup, skykeyName string) {
	r := tg.Renters()[0]

	// Add the SkyKey
	var sk skykey.Skykey
	var err error
	if skykeyName != "" {
		sk, err = r.SkykeyCreateKeyPost(skykeyName, skykey.TypePrivateID)
		if err != nil {
			t.Fatal(err)
		}
	}

	// Upload a small skyfile
	filename := "onlyBaseSector" + persist.RandomSuffix()
	size := 100 + siatest.Fuzz()
	smallFileData := fastrand.Bytes(size)
	skylink, _, sshp, err := r.UploadNewEncryptedSkyfileBlocking(filename, smallFileData, skykeyName, false)
	if err != nil {
		t.Fatal(err)
	}

	// Download the BaseSector reader
	baseSectorReader, err := r.SkynetBaseSectorGet(skylink)
	if err != nil {
		t.Fatal(err)
	}

	// Read the baseSector
	baseSector, err := ioutil.ReadAll(baseSectorReader)
	if err != nil {
		t.Fatal(err)
	}

	// Check for encryption
	encrypted := modules.IsEncryptedBaseSector(baseSector)
	if encrypted != (skykeyName != "") {
		t.Fatal("wrong encrypted state", encrypted, skykeyName)
	}
	if encrypted {
		_, err = modules.DecryptBaseSector(baseSector, sk)
		if err != nil {
			t.Fatal(err)
		}
	}

	// Parse the skyfile metadata from the baseSector
	_, fanoutBytes, metadata, baseSectorPayload, err := modules.ParseSkyfileMetadata(baseSector)
	if err != nil {
		t.Fatal(err)
	}

	// Verify the metadata
	expected := modules.SkyfileMetadata{
		Filename: filename,
		Length:   uint64(size),
		Mode:     os.FileMode(modules.DefaultFilePerm),
	}

	if !reflect.DeepEqual(expected, metadata) {
		siatest.PrintJSON(expected)
		siatest.PrintJSON(metadata)
		t.Error("Metadata not equal")
	}

	// Verify the file data
	if !bytes.Equal(smallFileData, baseSectorPayload) {
		t.Log("FileData bytes:", smallFileData)
		t.Log("BaseSectorPayload bytes:", baseSectorPayload)
		t.Errorf("Bytes not equal")
	}

	// Since this was a small file upload there should be no fanout bytes
	if len(fanoutBytes) != 0 {
		t.Error("Expected 0 fanout bytes:", fanoutBytes)
	}

	// Verify DownloadByRoot gives the same information
	rootSectorReader, err := r.SkynetDownloadByRootGet(sshp.MerkleRoot, 0, modules.SectorSize, -1)
	if err != nil {
		t.Fatal(err)
	}

	// Read the rootSector
	rootSector, err := ioutil.ReadAll(rootSectorReader)
	if err != nil {
		t.Fatal(err)
	}

	// Check for encryption
	encrypted = modules.IsEncryptedBaseSector(rootSector)
	if encrypted != (skykeyName != "") {
		t.Fatal("wrong encrypted state", encrypted, skykeyName)
	}
	if encrypted {
		_, err = modules.DecryptBaseSector(rootSector, sk)
		if err != nil {
			t.Fatal(err)
		}
	}

	// Parse the skyfile metadata from the rootSector
	_, fanoutBytes, metadata, rootSectorPayload, err := modules.ParseSkyfileMetadata(rootSector)
	if err != nil {
		t.Fatal(err)
	}

	// Verify the metadata
	if !reflect.DeepEqual(expected, metadata) {
		siatest.PrintJSON(expected)
		siatest.PrintJSON(metadata)
		t.Error("Metadata not equal")
	}

	// Verify the file data
	if !bytes.Equal(smallFileData, rootSectorPayload) {
		t.Log("FileData bytes:", smallFileData)
		t.Log("rootSectorPayload bytes:", rootSectorPayload)
		t.Errorf("Bytes not equal")
	}

	// Since this was a small file upload there should be no fanout bytes
	if len(fanoutBytes) != 0 {
		t.Error("Expected 0 fanout bytes:", fanoutBytes)
	}
}

// TestSkynetDownloadByRoot verifies the functionality of the download by root
// routes. It is separate as it requires an amount of hosts equal to the total
// amount of pieces per chunk.
func TestSkynetDownloadByRoot(t *testing.T) {
	if testing.Short() {
		t.SkipNow()
	}
	t.Parallel()

	// Define the parameters.
	numHosts := 6
	groupParams := siatest.GroupParams{
		Hosts:  numHosts,
		Miners: 1,
	}
	groupDir := renterTestDir(t.Name())

	// Create a testgroup.
	tg, err := siatest.NewGroupFromTemplate(groupDir, groupParams)
	if err != nil {
		t.Fatal(errors.AddContext(err, "failed to create group"))
	}
	defer func() {
		if err := tg.Close(); err != nil {
			t.Fatal(err)
		}
	}()

	// Update the renter's allowance to support 6 hosts
	renterParams := node.Renter(filepath.Join(groupDir, "renter"))
	renterParams.Allowance = siatest.DefaultAllowance
	renterParams.Allowance.Hosts = uint64(numHosts)
	_, err = tg.AddNodes(renterParams)
	if err != nil {
		t.Fatal(err)
	}

	// Test the standard flow.
	t.Run("NoEncryption", func(t *testing.T) {
		testSkynetDownloadByRoot(t, tg, "")
	})
	t.Run("Encrypted", func(t *testing.T) {
		testSkynetDownloadByRoot(t, tg, "rootkey")
	})
}

// testSkynetDownloadByRoot tests downloading by root
func testSkynetDownloadByRoot(t *testing.T, tg *siatest.TestGroup, skykeyName string) {
	r := tg.Renters()[0]

	// Add the SkyKey
	var sk skykey.Skykey
	var err error
	if skykeyName != "" {
		sk, err = r.SkykeyCreateKeyPost(skykeyName, skykey.TypePrivateID)
		if err != nil {
			t.Fatal(err)
		}
	}

	// Upload a skyfile that will have a fanout
	filename := "byRootLargeFile" + persist.RandomSuffix()
	size := 2*int(modules.SectorSize) + siatest.Fuzz()
	fileData := fastrand.Bytes(size)
	_, _, sshp, err := r.UploadNewEncryptedSkyfileBlocking(filename, fileData, skykeyName, false)
	if err != nil {
		t.Fatal(err)
	}

	// Download the base sector
	reader, err := r.SkynetDownloadByRootGet(sshp.MerkleRoot, 0, modules.SectorSize, -1)
	if err != nil {
		t.Fatal(err)
	}

	// Read the baseSector
	baseSector, err := ioutil.ReadAll(reader)
	if err != nil {
		t.Fatal(err)
	}

	// Check for encryption
	encrypted := modules.IsEncryptedBaseSector(baseSector)
	if encrypted != (skykeyName != "") {
		t.Fatal("wrong encrypted state", encrypted, skykeyName)
	}
	var fileKey skykey.Skykey
	if encrypted {
		fileKey, err = modules.DecryptBaseSector(baseSector, sk)
		if err != nil {
			t.Fatal(err)
		}
	}

	// Parse the information from the BaseSector
	layout, fanoutBytes, metadata, baseSectorPayload, err := modules.ParseSkyfileMetadata(baseSector)
	if err != nil {
		t.Fatal(err)
	}

	// Verify the metadata
	expected := modules.SkyfileMetadata{
		Filename: filename,
		Length:   uint64(size),
		Mode:     os.FileMode(modules.DefaultFilePerm),
	}
	if !reflect.DeepEqual(expected, metadata) {
		siatest.PrintJSON(expected)
		siatest.PrintJSON(metadata)
		t.Error("Metadata not equal")
	}

	// The baseSector should be empty since there is a fanout
	if len(baseSectorPayload) != 0 {
		t.Error("baseSectorPayload should be empty:", baseSectorPayload)
	}

	// For large files there should be fanout bytes
	if len(fanoutBytes) == 0 {
		t.Fatal("no fanout bytes")
	}

	// Decode Fanout
	piecesPerChunk, chunkRootsSize, numChunks, err := modules.DecodeFanout(layout, fanoutBytes)
	if err != nil {
		t.Fatal(err)
	}

	// Calculate the expected pieces per chunk, and keep track of the original
	// pieces per chunk. If there's no encryption and there's only 1 data piece,
	// the fanout bytes will only contain a single piece (as the other pieces
	// will be identical, so that would be wasting space). We need to take this
	// into account when recovering the data as the EC will expect the original
	// amount of pieces.
	expectedPPC := layout.FanoutDataPieces + layout.FanoutParityPieces
	originalPPC := expectedPPC
	if layout.FanoutDataPieces == 1 && layout.CipherType == crypto.TypePlain {
		expectedPPC = 1
	}

	// Verify fanout information
	if piecesPerChunk != uint64(expectedPPC) {
		t.Fatal("piecesPerChunk incorrect", piecesPerChunk)
	}
	if chunkRootsSize != crypto.HashSize*piecesPerChunk {
		t.Fatal("chunkRootsSize incorrect", chunkRootsSize)
	}

	// Derive the fanout key
	var fanoutKey crypto.CipherKey
	if encrypted {
		fanoutKey, err = modules.DeriveFanoutKey(&layout, fileKey)
		if err != nil {
			t.Fatal(err)
		}
	}

	// Create the erasure coder
	ec, err := modules.NewRSSubCode(int(layout.FanoutDataPieces), int(layout.FanoutParityPieces), crypto.SegmentSize)
	if err != nil {
		t.Fatal(err)
	}

	chunkSize := (modules.SectorSize - layout.CipherType.Overhead()) * uint64(layout.FanoutDataPieces)
	// Create list of chunk roots
	chunkRoots := make([][]crypto.Hash, 0, numChunks)
	for i := uint64(0); i < numChunks; i++ {
		root := make([]crypto.Hash, piecesPerChunk)
		for j := uint64(0); j < piecesPerChunk; j++ {
			fanoutOffset := (i * chunkRootsSize) + (j * crypto.HashSize)
			copy(root[j][:], fanoutBytes[fanoutOffset:])
		}
		chunkRoots = append(chunkRoots, root)
	}

	// Download roots
	var rootBytes []byte
	var blankHash crypto.Hash
	for i := uint64(0); i < numChunks; i++ {
		// Create the pieces for this chunk
		pieces := make([][]byte, len(chunkRoots[i]))
		for j := uint64(0); j < piecesPerChunk; j++ {
			// Ignore null roots
			if chunkRoots[i][j] == blankHash {
				continue
			}

			// Download the sector
			reader, err := r.SkynetDownloadByRootGet(chunkRoots[i][j], 0, modules.SectorSize, -1)
			if err != nil {
				t.Fatal(err)
			}

			// Read the sector
			sector, err := ioutil.ReadAll(reader)
			if err != nil {
				t.Fatal(err)
			}

			// Decrypt to data if needed
			if encrypted {
				key := fanoutKey.Derive(i, j)
				_, err = key.DecryptBytesInPlace(sector, 0)
				if err != nil {
					t.Fatal(err)
				}
			}

			// Add the sector to the list of pieces
			pieces[j] = sector
		}

		// Decode the erasure coded chunk
		var chunkBytes []byte
		if ec != nil {
			buf := bytes.NewBuffer(nil)
			if len(pieces) == 1 && originalPPC > 1 {
				deduped := make([][]byte, originalPPC)
				for i := range deduped {
					deduped[i] = make([]byte, len(pieces[0]))
					copy(deduped[i], pieces[0])
				}
				pieces = deduped
			}
			err = ec.Recover(pieces, chunkSize, buf)
			if err != nil {
				t.Fatal(err)
			}
			chunkBytes = buf.Bytes()
		} else {
			// The unencrypted file is not erasure coded so just read the piece
			// data directly
			for _, p := range pieces {
				chunkBytes = append(chunkBytes, p...)
			}
		}
		rootBytes = append(rootBytes, chunkBytes...)
	}

	// Truncate download data to the file length
	rootBytes = rootBytes[:size]

	// Verify bytes
	if !reflect.DeepEqual(fileData, rootBytes) {
		t.Log("FileData bytes:", fileData)
		t.Log("root bytes:", rootBytes)
		t.Error("Bytes not equal")
	}
}

// testSkynetFanoutRegression is a regression test that ensures the fanout bytes
// of a skyfile don't contain any empty hashes
func testSkynetFanoutRegression(t *testing.T, tg *siatest.TestGroup) {
	r := tg.Renters()[0]

	// Add a skykey to the renter
	sk, err := r.SkykeyCreateKeyPost("fanout", skykey.TypePrivateID)
	if err != nil {
		t.Fatal(err)
	}

	// Upload a file with a large number of parity pieces to we can be reasonable
	// confident that the upload will not fully complete before the fanout needs
	// to be generated.
	size := 2*int(modules.SectorSize) + siatest.Fuzz()
	data := fastrand.Bytes(size)
	skylink, _, _, _, err := r.UploadSkyfileCustom("regression", data, sk.Name, 20, false, nil)
	if err != nil {
		t.Fatal(err)
	}

	// Download the basesector to check the fanout bytes
	baseSectorReader, err := r.SkynetBaseSectorGet(skylink)
	if err != nil {
		t.Fatal(err)
	}
	baseSector, err := ioutil.ReadAll(baseSectorReader)
	if err != nil {
		t.Fatal(err)
	}
	_, err = modules.DecryptBaseSector(baseSector, sk)
	if err != nil {
		t.Fatal(err)
	}
	_, fanoutBytes, _, _, err := modules.ParseSkyfileMetadata(baseSector)
	if err != nil {
		t.Fatal(err)
	}

	// FanoutBytes should not contain any empty hashes
	for i := 0; i < len(fanoutBytes); {
		end := i + crypto.HashSize
		var emptyHash crypto.Hash
		root := fanoutBytes[i:end]
		if bytes.Equal(root, emptyHash[:]) {
			t.Fatal("empty hash found in fanout")
		}
		i = end
	}
}

// testSkynetSubDirDownload verifies downloading data from a skyfile using a
// path to download single subfiles or subdirectories
func testSkynetSubDirDownload(t *testing.T, tg *siatest.TestGroup) {
	r := tg.Renters()[0]

	body := new(bytes.Buffer)
	writer := multipart.NewWriter(body)

	dataFile1 := []byte("file1.txt")
	dataFile2 := []byte("file2.txt")
	dataFile3 := []byte("file3.txt")
	filePath1 := "a/5.f4f8b583.chunk.js"
	filePath2 := "a/5.f4f.chunk.js.map"
	filePath3 := "b/file3.txt"
	_, err := modules.AddMultipartFile(writer, dataFile1, "files[]", filePath1, 0600, nil)
	if err != nil {
		t.Fatal(err)
	}
	_, err = modules.AddMultipartFile(writer, dataFile2, "files[]", filePath2, 0600, nil)
	if err != nil {
		t.Fatal(err)
	}
	_, err = modules.AddMultipartFile(writer, dataFile3, "files[]", filePath3, 0640, nil)
	if err != nil {
		t.Fatal(err)
	}

	if err := writer.Close(); err != nil {
		t.Fatal(err)
	}
	reader := bytes.NewReader(body.Bytes())

	name := "testSkynetSubfileDownload"
	uploadSiaPath, err := modules.NewSiaPath(name)
	if err != nil {
		t.Fatal(err)
	}

	mup := modules.SkyfileMultipartUploadParameters{
		SiaPath:             uploadSiaPath,
		Force:               false,
		Root:                false,
		BaseChunkRedundancy: 2,
		Reader:              reader,
		ContentType:         writer.FormDataContentType(),
		Filename:            name,
	}

	skylink, _, err := r.SkynetSkyfileMultiPartPost(mup)
	if err != nil {
		t.Fatal(err)
	}

	// get all the data
	data, metadata, err := r.SkynetSkylinkConcatGet(skylink)
	if err != nil {
		t.Fatal(err)
	}
	if metadata.Filename != name {
		t.Fatal("Unexpected filename")
	}
	expected := append(dataFile1, dataFile2...)
	expected = append(expected, dataFile3...)
	if !bytes.Equal(data, expected) {
		t.Fatal("Unexpected data")
	}

	// get all data for path "a"
	data, metadata, err = r.SkynetSkylinkConcatGet(fmt.Sprintf("%s/a", skylink))
	if err != nil {
		t.Fatal(err)
	}
	if metadata.Filename != "/a" {
		t.Fatal("Unexpected filename", metadata.Filename)
	}
	expected = append(dataFile1, dataFile2...)
	if !bytes.Equal(data, expected) {
		t.Fatal("Unexpected data")
	}

	// get all data for path "b"
	data, metadata, err = r.SkynetSkylinkConcatGet(fmt.Sprintf("%s/b", skylink))
	if err != nil {
		t.Fatal(err)
	}
	expected = dataFile3
	if !bytes.Equal(expected, data) {
		t.Fatal("Unexpected data")
	}
	if metadata.Filename != "/b" {
		t.Fatal("Unexpected filename", metadata.Filename)
	}
	mdF3, ok := metadata.Subfiles["b/file3.txt"]
	if !ok {
		t.Fatal("Expected subfile metadata of file3 to be present")
	}

	mdF3Expected := modules.SkyfileSubfileMetadata{
		FileMode:    os.FileMode(0640),
		Filename:    "b/file3.txt",
		ContentType: "text/plain; charset=utf-8",
		Offset:      0,
		Len:         uint64(len(dataFile3)),
	}
	if !reflect.DeepEqual(mdF3, mdF3Expected) {
		t.Log("expected: ", mdF3Expected)
		t.Log("actual: ", mdF3)
		t.Fatal("Unexpected subfile metadata for file 3")
	}

	// get a single sub file
	downloadFile2, _, err := r.SkynetSkylinkGet(fmt.Sprintf("%s/a/5.f4f.chunk.js.map", skylink))
	if err != nil {
		t.Fatal(err)
	}
	if !bytes.Equal(dataFile2, downloadFile2) {
		t.Log("expected:", dataFile2)
		t.Log("actual:", downloadFile2)
		t.Fatal("Unexpected data for file 2")
	}
}

// testSkynetDisableForce verifies the behavior of force and the header that
// allows disabling forcefully uploading a Skyfile
func testSkynetDisableForce(t *testing.T, tg *siatest.TestGroup) {
	r := tg.Renters()[0]

	// Upload Skyfile
	_, _, _, err := r.UploadNewSkyfileBlocking(t.Name(), 100, false)
	if err != nil {
		t.Fatal(err)
	}

	// Upload at same path without force, assert this fails
	_, _, _, err = r.UploadNewSkyfileBlocking(t.Name(), 100, false)
	if err == nil {
		t.Fatal("Expected the upload without force to fail but it didn't.")
	}
	if !strings.Contains(err.Error(), "already exists") {
		t.Fatal(err)
	}

	// Upload once more, but now use force. It should allow us to
	// overwrite the file at the existing path
	_, sup, _, err := r.UploadNewSkyfileBlocking(t.Name(), 100, true)
	if err != nil {
		t.Fatal(err)
	}

	// Upload using the force flag again, however now we set the
	// Skynet-Disable-Force to true, which should prevent us from uploading.
	// Because we have to pass in a custom header, we have to setup the request
	// ourselves and can not use the client.
	_, _, err = r.SkynetSkyfilePostDisableForce(sup, true)
	if err == nil {
		t.Fatal("Unexpected response")
	}
	if !strings.Contains(err.Error(), "'force' has been disabled") {
		t.Log(err)
		t.Fatalf("Unexpected response, expected error to contain a mention of the force flag but instaed received: %v", err.Error())
	}
}

// TestSkynetBlocklist verifies the functionality of the Skynet blocklist.
func TestSkynetBlocklist(t *testing.T) {
	if testing.Short() {
		t.SkipNow()
	}
	t.Parallel()

	// Create a testgroup.
	groupParams := siatest.GroupParams{
		Hosts:  3,
		Miners: 1,
	}
	groupDir := renterTestDir(t.Name())
	tg, err := siatest.NewGroupFromTemplate(groupDir, groupParams)
	if err != nil {
		t.Fatal(err)
	}
	defer func() {
		if err := tg.Close(); err != nil {
			t.Fatal(err)
		}
	}()

	// Define a portal with dependency
	portalDir := filepath.Join(groupDir, "portal")
	portalParams := node.Renter(portalDir)
	portalParams.CreatePortal = true
	deps := &dependencies.DependencyToggleDisableDeleteBlockedFiles{}
	portalParams.RenterDeps = deps
	_, err = tg.AddNodes(portalParams)
	if err != nil {
		t.Fatal(err)
	}

	// Run subtests
	t.Run("BlocklistHash", func(t *testing.T) {
		testSkynetBlocklistHash(t, tg, deps)
	})
	t.Run("BlocklistSkylink", func(t *testing.T) {
		testSkynetBlocklistSkylink(t, tg, deps)
	})
	t.Run("BlocklistUpgrade", func(t *testing.T) {
		testSkynetBlocklistUpgrade(t, tg)
	})
}

// testSkynetBlocklistHash tests the skynet blocklist module when submitting
// hashes of the skylink's merkleroot
func testSkynetBlocklistHash(t *testing.T, tg *siatest.TestGroup, deps *dependencies.DependencyToggleDisableDeleteBlockedFiles) {
	testSkynetBlocklist(t, tg, deps, true)
}

// testSkynetBlocklistSkylink tests the skynet blocklist module when submitting
// skylinks
func testSkynetBlocklistSkylink(t *testing.T, tg *siatest.TestGroup, deps *dependencies.DependencyToggleDisableDeleteBlockedFiles) {
	testSkynetBlocklist(t, tg, deps, false)
}

// testSkynetBlocklist tests the skynet blocklist module
func testSkynetBlocklist(t *testing.T, tg *siatest.TestGroup, deps *dependencies.DependencyToggleDisableDeleteBlockedFiles, isHash bool) {
	r := tg.Renters()[0]
	deps.DisableDeleteBlockedFiles(true)

	// Create skyfile upload params, data should be larger than a sector size to
	// test large file uploads and the deletion of their extended data.
	size := modules.SectorSize + uint64(100+siatest.Fuzz())
	skylink, sup, sshp, err := r.UploadNewSkyfileBlocking(t.Name(), size, false)
	if err != nil {
		t.Fatal(err)
	}

	// Remember the siaPaths of the blocked files
	var blockedSiaPaths []modules.SiaPath

	// Confirm that the skyfile and its extended info are registered with the
	// renter
	sp, err := modules.SkynetFolder.Join(sup.SiaPath.String())
	if err != nil {
		t.Fatal(err)
	}
	_, err = r.RenterFileRootGet(sp)
	if err != nil {
		t.Fatal(err)
	}
	spExtended, err := modules.NewSiaPath(sp.String() + modules.ExtendedSuffix)
	if err != nil {
		t.Fatal(err)
	}
	_, err = r.RenterFileRootGet(spExtended)
	if err != nil {
		t.Fatal(err)
	}
	blockedSiaPaths = append(blockedSiaPaths, sp, spExtended)

	// Download the data
	data, _, err := r.SkynetSkylinkGet(skylink)
	if err != nil {
		t.Fatal(err)
	}

	// Blocklist the skylink
	var add, remove []string
	hash := crypto.HashObject(sshp.MerkleRoot)
	if isHash {
		add = []string{hash.String()}
	} else {
		add = []string{skylink}
	}
	err = r.SkynetBlocklistHashPost(add, remove, isHash)
	if err != nil {
		t.Fatal(err)
	}

	// Confirm that the Skylink is blocked by verifying the merkleroot is in
	// the blocklist
	sbg, err := r.SkynetBlocklistGet()
	if err != nil {
		t.Fatal(err)
	}
	var found bool
	for _, blocked := range sbg.Blocklist {
		if blocked == hash {
			found = true
			break
		}
	}
	if !found {
		t.Fatal("Hash not found in blocklist")
	}

	// Try to download the file behind the skylink, this should fail because of
	// the blocklist.
	_, _, err = r.SkynetSkylinkGet(skylink)
	if err == nil {
		t.Fatal("Download should have failed")
	}
	if !strings.Contains(err.Error(), renter.ErrSkylinkBlocked.Error()) {
		t.Fatalf("Expected error %v but got %v", renter.ErrSkylinkBlocked, err)
	}

	// Try to download the BaseSector
	_, err = r.SkynetBaseSectorGet(skylink)
	if err == nil {
		t.Fatal("BaseSector request should have failed")
	}
	if !strings.Contains(err.Error(), renter.ErrSkylinkBlocked.Error()) {
		t.Fatalf("Expected error %v but got %v", renter.ErrSkylinkBlocked, err)
	}

	// Try to download the BaseSector by Root
	_, err = r.SkynetDownloadByRootGet(sshp.MerkleRoot, 0, modules.SectorSize, -1)
	if err == nil {
		t.Fatal("DownloadByRoot request should have failed")
	}
	if !strings.Contains(err.Error(), renter.ErrSkylinkBlocked.Error()) {
		t.Fatalf("Expected error %v but got %v", renter.ErrSkylinkBlocked, err)
	}

	// Try and upload again with force as true to avoid error of path already
	// existing. Additionally need to recreate the reader again from the file
	// data. This should also fail due to the blocklist
	sup.Force = true
	sup.Reader = bytes.NewReader(data)
	_, _, err = r.SkynetSkyfilePost(sup)
	if err == nil {
		t.Fatal("Expected upload to fail")
	}
	if !strings.Contains(err.Error(), renter.ErrSkylinkBlocked.Error()) {
		t.Fatalf("Expected error %v but got %v", renter.ErrSkylinkBlocked, err)
	}

	// Verify that the SiaPath and Extended SiaPath were removed from the renter
	// due to the upload seeing the blocklist
	_, err = r.RenterFileGet(sp)
	if err == nil {
		t.Fatal("expected error for file not found")
	}
	if !strings.Contains(err.Error(), filesystem.ErrNotExist.Error()) {
		t.Fatalf("Expected error %v but got %v", filesystem.ErrNotExist, err)
	}
	_, err = r.RenterFileGet(spExtended)
	if err == nil {
		t.Fatal("expected error for file not found")
	}
	if !strings.Contains(err.Error(), filesystem.ErrNotExist.Error()) {
		t.Fatalf("Expected error %v but got %v", filesystem.ErrNotExist, err)
	}

	// Try Pinning the file, this should fail due to the blocklist
	pinlup := modules.SkyfilePinParameters{
		SiaPath:             sup.SiaPath,
		BaseChunkRedundancy: 2,
		Force:               true,
	}
	err = r.SkynetSkylinkPinPost(skylink, pinlup)
	if err == nil {
		t.Fatal("Expected pin to fail")
	}
	if !strings.Contains(err.Error(), renter.ErrSkylinkBlocked.Error()) {
		t.Fatalf("Expected error %v but got %v", renter.ErrSkylinkBlocked, err)
	}

	// Remove skylink from blocklist
	add = []string{}
	if isHash {
		remove = []string{hash.String()}
	} else {
		remove = []string{skylink}
	}
	err = r.SkynetBlocklistHashPost(add, remove, isHash)
	if err != nil {
		t.Fatal(err)
	}

	// Verify that removing the same skylink twice is a noop
	err = r.SkynetBlocklistHashPost(add, remove, isHash)
	if err != nil {
		t.Fatal(err)
	}

	// Verify that the skylink is removed from the Blocklist
	sbg, err = r.SkynetBlocklistGet()
	if err != nil {
		t.Fatal(err)
	}
	if len(sbg.Blocklist) != 0 {
		t.Fatalf("Incorrect number of blocklisted merkleroots, expected %v got %v", 0, len(sbg.Blocklist))
	}

	// Try to download the file behind the skylink. Even though the file was
	// removed from the renter node that uploaded it, it should still be
	// downloadable.
	fetchedData, _, err := r.SkynetSkylinkGet(skylink)
	if err != nil {
		t.Fatal(err)
	}
	if !bytes.Equal(fetchedData, data) {
		t.Error("upload and download doesn't match")
		t.Log(data)
		t.Log(fetchedData)
	}

	// Pinning the skylink should also work now
	err = r.SkynetSkylinkPinPost(skylink, pinlup)
	if err != nil {
		t.Fatal(err)
	}

	// Upload a normal siafile with 1-of-N redundancy
	_, rf, err := r.UploadNewFileBlocking(int(size), 1, 2, false)
	if err != nil {
		t.Fatal(err)
	}

	// Convert to a skyfile
	convertUP := modules.SkyfileUploadParameters{
		SiaPath: rf.SiaPath(),
	}
	convertSSHP, err := r.SkynetConvertSiafileToSkyfilePost(convertUP, rf.SiaPath())
	if err != nil {
		t.Fatal(err)
	}
	convertSkylink := convertSSHP.Skylink

	// Confirm there is a siafile and a skyfile
	_, err = r.RenterFileGet(rf.SiaPath())
	if err != nil {
		t.Fatal(err)
	}
	skyfilePath, err := modules.SkynetFolder.Join(rf.SiaPath().String())
	if err != nil {
		t.Fatal(err)
	}
	_, err = r.RenterFileRootGet(skyfilePath)
	if err != nil {
		t.Fatal(err)
	}

	// Make sure all blockedSiaPaths are root paths
	sp, err = modules.UserFolder.Join(rf.SiaPath().String())
	if err != nil {
		t.Fatal(err)
	}
	blockedSiaPaths = append(blockedSiaPaths, sp, skyfilePath)

	// Blocklist the skylink
	remove = []string{}
	convertHash := crypto.HashObject(convertSSHP.MerkleRoot)
	if isHash {
		add = []string{convertHash.String()}
	} else {
		add = []string{convertSkylink}
	}
	err = r.SkynetBlocklistHashPost(add, remove, isHash)
	if err != nil {
		t.Fatal(err)
	}

	// Verify that adding the same skylink twice is a noop
	err = r.SkynetBlocklistHashPost(add, remove, isHash)
	if err != nil {
		t.Fatal(err)
	}

	sbg, err = r.SkynetBlocklistGet()
	if err != nil {
		t.Fatal(err)
	}
	if len(sbg.Blocklist) != 1 {
		t.Fatalf("Incorrect number of blocklisted merkleroots, expected %v got %v", 1, len(sbg.Blocklist))
	}

	// Confirm skyfile download returns blocklisted error
	//
	// NOTE: Calling DownloadSkylink doesn't attempt to delete any underlying file
	_, _, err = r.SkynetSkylinkGet(convertSkylink)
	if err == nil || !strings.Contains(err.Error(), renter.ErrSkylinkBlocked.Error()) {
		t.Fatalf("Expected error %v but got %v", renter.ErrSkylinkBlocked, err)
	}

	// Try and convert to skylink again, should fail. Set the Force Flag to true
	// to avoid error for file already existing
	convertUP.Force = true
	_, err = r.SkynetConvertSiafileToSkyfilePost(convertUP, rf.SiaPath())
	if err == nil || !strings.Contains(err.Error(), renter.ErrSkylinkBlocked.Error()) {
		t.Fatalf("Expected error %v but got %v", renter.ErrSkylinkBlocked, err)
	}

	// This should delete the skyfile but not the siafile
	_, err = r.RenterFileGet(rf.SiaPath())
	if err != nil {
		t.Fatal(err)
	}
	_, err = r.RenterFileRootGet(skyfilePath)
	if err == nil || !strings.Contains(err.Error(), filesystem.ErrNotExist.Error()) {
		t.Fatalf("Expected error %v but got %v", filesystem.ErrNotExist, err)
	}

	// remove from blocklist
	add = []string{}
	if isHash {
		remove = []string{convertHash.String()}
	} else {
		remove = []string{convertSkylink}
	}
	err = r.SkynetBlocklistHashPost(add, remove, isHash)
	if err != nil {
		t.Fatal(err)
	}
	sbg, err = r.SkynetBlocklistGet()
	if err != nil {
		t.Fatal(err)
	}
	if len(sbg.Blocklist) != 0 {
		t.Fatalf("Incorrect number of blocklisted merkleroots, expected %v got %v", 0, len(sbg.Blocklist))
	}

	// Convert should succeed
	_, err = r.SkynetConvertSiafileToSkyfilePost(convertUP, rf.SiaPath())
	if err != nil {
		t.Fatal(err)
	}
	_, err = r.RenterFileRootGet(skyfilePath)
	if err != nil {
		t.Fatal(err)
	}

	// Adding links to the block list does not immediately delete the files, but
	// the health/bubble loops should eventually delete the files.
	//
	// First verify the test assumptions and confirm that the files still exist
	// in the renter.
	for _, siaPath := range blockedSiaPaths {
		_, err = r.RenterFileRootGet(siaPath)
		if err != nil {
			t.Error(err)
		}
	}

	// Disable the dependency
	deps.DisableDeleteBlockedFiles(false)

	// Add both skylinks back to the blocklist
	remove = []string{}
	if isHash {
		add = []string{hash.String(), convertHash.String()}
	} else {
		add = []string{skylink, convertSkylink}
	}
	err = r.SkynetBlocklistHashPost(add, remove, isHash)
	if err != nil {
		t.Fatal(err)
	}
	sbg, err = r.SkynetBlocklistGet()
	if err != nil {
		t.Fatal(err)
	}
	if len(sbg.Blocklist) != 2 {
		t.Fatalf("Incorrect number of blocklisted merkleroots, expected %v got %v", 2, len(sbg.Blocklist))
	}

	// Wait until all the files have been deleted
	//
	// Using 15 checks at 1 second intervals because the health loop check
	// interval in testing is 5s and there are potential error sleeps of 3s.
	if err := build.Retry(15, time.Second, func() error {
		for _, siaPath := range blockedSiaPaths {
			_, err = r.RenterFileRootGet(siaPath)
			if err == nil || !strings.Contains(err.Error(), filesystem.ErrNotExist.Error()) {
				return fmt.Errorf("File %v, not deleted; error: %v", siaPath, err)
			}
		}
		return nil
	}); err != nil {
		t.Error(err)
	}

	// Reset the blocklist for other tests
	remove = add
	add = []string{}
	err = r.SkynetBlocklistHashPost(add, remove, isHash)
	if err != nil {
		t.Fatal(err)
	}
	sbg, err = r.SkynetBlocklistGet()
	if err != nil {
		t.Fatal(err)
	}
	if len(sbg.Blocklist) != 0 {
		t.Fatalf("Incorrect number of blocklisted merkleroots, expected %v got %v", 0, len(sbg.Blocklist))
	}
}

// testSkynetBlocklistUpgrade tests the skynet blocklist module when submitting
// skylinks
func testSkynetBlocklistUpgrade(t *testing.T, tg *siatest.TestGroup) {
	// Create renterDir and renter params
	testDir := renterTestDir(t.Name())
	renterDir := filepath.Join(testDir, "renter")
	err := os.MkdirAll(renterDir, persist.DefaultDiskPermissionsTest)
	if err != nil {
		t.Fatal(err)
	}
	params := node.Renter(testDir)

	// Load compatibility blacklist persistence
	blacklistCompatFile, err := os.Open("../../compatibility/skynetblacklistv143_siatest")
	if err != nil {
		t.Fatal(err)
	}
	blacklistPersist, err := os.Create(filepath.Join(renterDir, "skynetblacklist"))
	if err != nil {
		t.Fatal(err)
	}
	_, err = io.Copy(blacklistPersist, blacklistCompatFile)
	if err != nil {
		t.Fatal(err)
	}
	err = errors.Compose(blacklistCompatFile.Close(), blacklistPersist.Close())
	if err != nil {
		t.Fatal(err)
	}

	// Grab the Skylink that is associated with the blacklist persistence
	skylinkFile, err := os.Open("../../compatibility/skylinkv143_siatest")
	if err != nil {
		t.Fatal(err)
	}
	scanner := bufio.NewScanner(skylinkFile)
	scanner.Scan()
	skylinkStr := scanner.Text()
	var skylink modules.Skylink
	err = skylink.LoadString(skylinkStr)
	if err != nil {
		t.Fatal(err)
	}

	// Add the renter to the group.
	nodes, err := tg.AddNodes(params)
	if err != nil {
		t.Fatal(err)
	}
	r := nodes[0]

	// Verify there is a skylink in the now blocklist and it is the one from the
	// compatibility file
	sbg, err := r.SkynetBlocklistGet()
	if err != nil {
		t.Fatal(err)
	}
	if len(sbg.Blocklist) != 1 {
		t.Fatal("blocklist should have 1 link, found:", len(sbg.Blocklist))
	}
	hash := crypto.HashObject(skylink.MerkleRoot())
	if sbg.Blocklist[0] != hash {
		t.Fatal("unexpected hash")
	}

	// Verify trying to download the skylink fails due to it being blocked
	//
	// NOTE: It doesn't matter if there is a file associated with this Skylink
	// since the blocklist check should cause the download to fail before any look
	// ups occur.
	_, _, err = r.SkynetSkylinkGet(skylinkStr)
	if !strings.Contains(err.Error(), renter.ErrSkylinkBlocked.Error()) {
		t.Fatal("unexpected error:", err)
	}
}

// testSkynetPortals tests the skynet portals module.
func testSkynetPortals(t *testing.T, tg *siatest.TestGroup) {
	r := tg.Renters()[0]

	portal1 := modules.SkynetPortal{
		Address: modules.NetAddress("siasky.net:9980"),
		Public:  true,
	}
	// loopback address
	portal2 := modules.SkynetPortal{
		Address: "localhost:9980",
		Public:  true,
	}
	// address without a port
	portal3 := modules.SkynetPortal{
		Address: modules.NetAddress("siasky.net"),
		Public:  true,
	}

	// Add portal.
	add := []modules.SkynetPortal{portal1}
	remove := []modules.NetAddress{}
	err := r.SkynetPortalsPost(add, remove)
	if err != nil {
		t.Fatal(err)
	}

	// Confirm that the portal has been added.
	spg, err := r.SkynetPortalsGet()
	if err != nil {
		t.Fatal(err)
	}
	if len(spg.Portals) != 1 {
		t.Fatalf("Incorrect number of portals, expected %v got %v", 1, len(spg.Portals))
	}
	if !reflect.DeepEqual(spg.Portals[0], portal1) {
		t.Fatalf("Portals don't match, expected %v got %v", portal1, spg.Portals[0])
	}

	// Remove the portal.
	add = []modules.SkynetPortal{}
	remove = []modules.NetAddress{portal1.Address}
	err = r.SkynetPortalsPost(add, remove)
	if err != nil {
		t.Fatal(err)
	}

	// Confirm that the portal has been removed.
	spg, err = r.SkynetPortalsGet()
	if err != nil {
		t.Fatal(err)
	}
	if len(spg.Portals) != 0 {
		t.Fatalf("Incorrect number of portals, expected %v got %v", 0, len(spg.Portals))
	}

	// Try removing a portal that's not there.
	add = []modules.SkynetPortal{}
	remove = []modules.NetAddress{portal1.Address}
	err = r.SkynetPortalsPost(add, remove)
	if err == nil || !strings.Contains(err.Error(), "address "+string(portal1.Address)+" not already present in list of portals or being added") {
		t.Fatal("portal should fail to be removed")
	}

	// Try to add and remove a portal at the same time.
	add = []modules.SkynetPortal{portal2}
	remove = []modules.NetAddress{portal2.Address}
	err = r.SkynetPortalsPost(add, remove)
	if err != nil {
		t.Fatal(err)
	}

	// Verify that the portal was not added.
	spg, err = r.SkynetPortalsGet()
	if err != nil {
		t.Fatal(err)
	}
	if len(spg.Portals) != 0 {
		t.Fatalf("Incorrect number of portals, expected %v got %v", 0, len(spg.Portals))
	}

	// Test updating a portal's public status.
	portal1.Public = false
	add = []modules.SkynetPortal{portal1}
	remove = []modules.NetAddress{}
	err = r.SkynetPortalsPost(add, remove)
	if err != nil {
		t.Fatal(err)
	}

	spg, err = r.SkynetPortalsGet()
	if err != nil {
		t.Fatal(err)
	}
	if len(spg.Portals) != 1 {
		t.Fatalf("Incorrect number of portals, expected %v got %v", 1, len(spg.Portals))
	}
	if !reflect.DeepEqual(spg.Portals[0], portal1) {
		t.Fatalf("Portals don't match, expected %v got %v", portal1, spg.Portals[0])
	}

	portal1.Public = true
	add = []modules.SkynetPortal{portal1}
	remove = []modules.NetAddress{}
	err = r.SkynetPortalsPost(add, remove)
	if err != nil {
		t.Fatal(err)
	}

	spg, err = r.SkynetPortalsGet()
	if err != nil {
		t.Fatal(err)
	}
	if len(spg.Portals) != 1 {
		t.Fatalf("Incorrect number of portals, expected %v got %v", 1, len(spg.Portals))
	}
	if !reflect.DeepEqual(spg.Portals[0], portal1) {
		t.Fatalf("Portals don't match, expected %v got %v", portal1, spg.Portals[0])
	}

	// Test an invalid network address.
	add = []modules.SkynetPortal{portal3}
	remove = []modules.NetAddress{}
	err = r.SkynetPortalsPost(add, remove)
	if err == nil || !strings.Contains(err.Error(), "missing port in address") {
		t.Fatal("expected 'missing port' error")
	}

	// Test adding an existing portal with an uppercase address.
	portalUpper := portal1
	portalUpper.Address = modules.NetAddress(strings.ToUpper(string(portalUpper.Address)))
	add = []modules.SkynetPortal{portalUpper}
	remove = []modules.NetAddress{}
	err = r.SkynetPortalsPost(add, remove)
	// This does not currently return an error.
	if err != nil {
		t.Fatal(err)
	}

	spg, err = r.SkynetPortalsGet()
	if err != nil {
		t.Fatal(err)
	}
	if len(spg.Portals) != 2 {
		t.Fatalf("Incorrect number of portals, expected %v got %v", 2, len(spg.Portals))
	}
}

// testSkynetHeadRequest verifies the functionality of sending a HEAD request to
// the skylink GET route.
func testSkynetHeadRequest(t *testing.T, tg *siatest.TestGroup) {
	r := tg.Renters()[0]

	// Upload a skyfile
	skylink, _, _, err := r.UploadNewSkyfileBlocking(t.Name(), 100, false)
	if err != nil {
		t.Fatal(err)
	}

	// Perform a GET and HEAD request and compare the response headers and
	// content length.
	data, metadata, err := r.SkynetSkylinkGet(skylink)
	if err != nil {
		t.Fatal(err)
	}
	status, header, err := r.SkynetSkylinkHead(skylink)
	if err != nil {
		t.Fatal(err)
	}
	if status != http.StatusOK {
		t.Fatalf("Unexpected status for HEAD request, expected %v but received %v", http.StatusOK, status)
	}

	// Verify Skynet-File-Metadata
	strMetadata := header.Get("Skynet-File-Metadata")
	if strMetadata == "" {
		t.Fatal("Expected 'Skynet-File-Metadata' response header to be present")
	}
	var sm modules.SkyfileMetadata
	err = json.Unmarshal([]byte(strMetadata), &sm)
	if err != nil {
		t.Fatal(err)
	}
	if !reflect.DeepEqual(metadata, sm) {
		t.Log(metadata)
		t.Log(sm)
		t.Fatal("Expected metadatas to be identical")
	}

	// Verify Content-Length
	strContentLength := header.Get("Content-Length")
	if strContentLength == "" {
		t.Fatal("Expected 'Content-Length' response header to be present")
	}
	cl, err := strconv.Atoi(strContentLength)
	if err != nil {
		t.Fatal(err)
	}
	if cl != len(data) {
		t.Fatalf("Content-Length header did not match actual content length of response body, %v vs %v", cl, len(data))
	}

	// Verify Content-Type
	strContentType := header.Get("Content-Type")
	if strContentType == "" {
		t.Fatal("Expected 'Content-Type' response header to be present")
	}

	// Verify Content-Disposition
	strContentDisposition := header.Get("Content-Disposition")
	if strContentDisposition == "" {
		t.Fatal("Expected 'Content-Disposition' response header to be present")
	}
	if !strings.Contains(strContentDisposition, "inline; filename=") {
		t.Fatal("Unexpected 'Content-Disposition' header")
	}

	// Perform a HEAD request with a timeout that exceeds the max timeout
	status, _, _ = r.SkynetSkylinkHeadWithTimeout(skylink, api.MaxSkynetRequestTimeout+1)
	if status != http.StatusBadRequest {
		t.Fatalf("Expected StatusBadRequest for a request with a timeout that exceeds the MaxSkynetRequestTimeout, instead received %v", status)
	}

	// Perform a HEAD request for a skylink that does not exist
	status, header, err = r.SkynetSkylinkHead(skylink[:len(skylink)-3] + "abc")
	if status != http.StatusNotFound {
		t.Fatalf("Expected http.StatusNotFound for random skylink but received %v", status)
	}
}

// testSkynetNoMetadata verifies the functionality of sending a the
// 'no-response-metadata' query string parameter to the skylink GET route.
func testSkynetNoMetadata(t *testing.T, tg *siatest.TestGroup) {
	r := tg.Renters()[0]

	// Upload a skyfile
	skylink, _, _, err := r.UploadNewSkyfileBlocking(t.Name(), 100, false)
	if err != nil {
		t.Fatal(err)
	}

	// GET without specifying the 'no-response-metadata' query string parameter
	_, metadata, err := r.SkynetSkylinkGetWithNoMetadata(skylink, false)
	if err != nil {
		t.Fatal(err)
	}
	if reflect.DeepEqual(metadata, modules.SkyfileMetadata{}) {
		t.Fatal("unexpected")
	}

	// GET with specifying the 'no-response-metadata' query string parameter
	_, metadata, err = r.SkynetSkylinkGetWithNoMetadata(skylink, true)
	if err != nil {
		t.Fatal(err)
	}
	if !reflect.DeepEqual(metadata, modules.SkyfileMetadata{}) {
		t.Fatal("unexpected")
	}

	// Perform a HEAD call to verify the same thing in the headers directly
	params := url.Values{}
	params.Set("no-response-metadata", fmt.Sprintf("%t", true))
	status, header, err := r.SkynetSkylinkHeadWithParameters(skylink, params)
	if err != nil {
		t.Fatal(err)
	}
	if status != http.StatusOK {
		t.Fatalf("Unexpected status for HEAD request, expected %v but received %v", http.StatusOK, status)
	}

	strSkynetFileMetadata := header.Get("Skynet-File-Metadata")
	if strSkynetFileMetadata != "" {
		t.Fatal("unexpected")
	}
}

// testSkynetIncludeLayout verifies the functionality of sending
// a 'include-layout' query string parameter to the skylink GET route.
func testSkynetIncludeLayout(t *testing.T, tg *siatest.TestGroup) {
	r := tg.Renters()[0]

	// Upload a skyfile
	skylink, _, _, err := r.UploadNewSkyfileBlocking(t.Name(), 100, false)
	if err != nil {
		t.Fatal(err)
	}

	// GET without specifying the 'include-layout' query string parameter
	_, layout, err := r.SkynetSkylinkGetWithLayout(skylink, false)
	if err != nil {
		t.Fatal(err)
	}
	if !reflect.DeepEqual(layout, modules.SkyfileLayout{}) {
		t.Fatal("unexpected")
	}

	// GET with specifying the 'include-layout' query string parameter
	_, layout, err = r.SkynetSkylinkGetWithLayout(skylink, true)
	if err != nil {
		t.Fatal(err)
	}
	if reflect.DeepEqual(layout, modules.SkyfileLayout{}) {
		t.Fatal("unexpected")
	}

	// Perform a HEAD call to verify the same thing in the headers directly
	params := url.Values{}
	params.Set("include-layout", fmt.Sprintf("%t", true))
	status, header, err := r.SkynetSkylinkHeadWithParameters(skylink, params)
	if err != nil {
		t.Fatal(err)
	}
	if status != http.StatusOK {
		t.Fatalf("Unexpected status for HEAD request, expected %v but received %v", http.StatusOK, status)
	}

	strSkynetFileLayout := header.Get("Skynet-File-Layout")
	if strSkynetFileLayout == "" {
		t.Fatal("unexpected")
	}
	var layout2 modules.SkyfileLayout
	layoutBytes, err := hex.DecodeString(strSkynetFileLayout)
	if err != nil {
		t.Fatal(err)
	}
	layout2.Decode(layoutBytes)
	if !reflect.DeepEqual(layout, layout2) {
		t.Fatal("unexpected")
	}
}

// testSkynetNoWorkers verifies that SkynetSkylinkGet returns an error and does
// not deadlock if there are no workers.
func testSkynetNoWorkers(t *testing.T, tg *siatest.TestGroup) {
	// Create renter, skip setting the allowance so that we can ensure there are
	// no contracts created and therefore no workers in the worker pool
	testDir := renterTestDir(t.Name())
	renterParams := node.Renter(filepath.Join(testDir, "renter"))
	renterParams.SkipSetAllowance = true
	nodes, err := tg.AddNodes(renterParams)
	if err != nil {
		t.Fatal(err)
	}
	r := nodes[0]
	defer func() {
		err = tg.RemoveNode(r)
		if err != nil {
			t.Fatal(err)
		}
	}()

	// Since the renter doesn't have an allowance, we know the renter doesn't
	// have any contracts and therefore the worker pool will be empty. Confirm
	// that attempting to download a skylink will return an error and not dead
	// lock.
	_, _, err = r.SkynetSkylinkGet(modules.Skylink{}.String())
	if err == nil {
		t.Fatal("Error is nil, expected error due to not enough workers")
	} else if !(strings.Contains(err.Error(), modules.ErrNotEnoughWorkersInWorkerPool.Error()) || strings.Contains(err.Error(), "not enough workers to complete download")) {
		t.Errorf("Expected error containing '%v' but got %v", modules.ErrNotEnoughWorkersInWorkerPool, err)
	}
}

// testSkynetDryRunUpload verifies the --dry-run flag when uploading a Skyfile.
func testSkynetDryRunUpload(t *testing.T, tg *siatest.TestGroup) {
	r := tg.Renters()[0]
	siaPath, err := modules.NewSiaPath(t.Name())
	if err != nil {
		t.Fatal(err)
	}

	// verify basic skyfile upload
	//
	// NOTE: this ensure there's workers in the pool, if we remove this the test
	// fails further down the line because there are no workers
	_, _, err = r.SkynetSkyfilePost(modules.SkyfileUploadParameters{
		SiaPath:             siaPath,
		BaseChunkRedundancy: 2,
		Filename:            "testSkynetDryRun",
		Mode:                0640,
		Reader:              bytes.NewReader(fastrand.Bytes(100)),
	})
	if err != nil {
		t.Fatal("Expected skynet upload to be successful, instead received err:", err)
	}

	// verify you can't perform a dry-run using the force parameter
	_, _, err = r.SkynetSkyfilePost(modules.SkyfileUploadParameters{
		SiaPath:             siaPath,
		BaseChunkRedundancy: 2,
		Reader:              bytes.NewReader(fastrand.Bytes(100)),
		Filename:            "testSkynetDryRun",
		Mode:                0640,
		Force:               true,
		DryRun:              true,
	})
	if err == nil {
		t.Fatal("Expected failure when both 'force' and 'dryrun' parameter are given")
	}

	verifyDryRun := func(sup modules.SkyfileUploadParameters, dataSize int) {
		data := fastrand.Bytes(dataSize)

		sup.DryRun = true
		sup.Reader = bytes.NewReader(data)
		skylinkDry, _, err := r.SkynetSkyfilePost(sup)
		if err != nil {
			t.Fatal(err)
		}

		// verify the skylink can't be found after a dry run
		status, _, err := r.SkynetSkylinkHead(skylinkDry)
		if status != http.StatusNotFound {
			t.Fatal(fmt.Errorf("expected 404 not found when trying to fetch a skylink retrieved from a dry run, instead received status %d and err %v", status, err))
		}

		// verify the skfyile got deleted properly
		skyfilePath, err := modules.SkynetFolder.Join(sup.SiaPath.String())
		if err != nil {
			t.Fatal(err)
		}
		_, err = r.RenterFileRootGet(skyfilePath)
		if err == nil || !strings.Contains(err.Error(), "path does not exist") {
			t.Fatal(errors.New("skyfile not deleted after dry run"))
		}

		sup.DryRun = false
		sup.Reader = bytes.NewReader(data)
		skylink, _, err := r.SkynetSkyfilePost(sup)
		if err != nil {
			t.Fatal(err)
		}

		if skylinkDry != skylink {
			t.Log("Expected:", skylink)
			t.Log("Actual:  ", skylinkDry)
			t.Fatalf("VerifyDryRun failed for data size %db, skylink received during the dry-run is not identical to the skylink received when performing the actual upload.", dataSize)
		}
	}

	// verify dry-run of small file
	uploadSiaPath, err := modules.NewSiaPath(fmt.Sprintf("%s%s", t.Name(), "S"))
	if err != nil {
		t.Fatal(err)
	}
	verifyDryRun(modules.SkyfileUploadParameters{
		SiaPath:             uploadSiaPath,
		BaseChunkRedundancy: 2,
		Filename:            "testSkynetDryRunUploadSmall",
		Mode:                0640,
	}, 100)

	// verify dry-run of large file
	uploadSiaPath, err = modules.NewSiaPath(fmt.Sprintf("%s%s", t.Name(), "L"))
	if err != nil {
		t.Fatal(err)
	}
	verifyDryRun(modules.SkyfileUploadParameters{
		SiaPath:             uploadSiaPath,
		BaseChunkRedundancy: 2,
		Filename:            "testSkynetDryRunUploadLarge",
		Mode:                0640,
	}, int(modules.SectorSize*2)+siatest.Fuzz())
}

// testSkynetRequestTimeout verifies that the Skylink routes timeout when a
// timeout query string parameter has been passed.
func testSkynetRequestTimeout(t *testing.T, tg *siatest.TestGroup) {
	r := tg.Renters()[0]

	// Upload a skyfile
	skylink, _, _, err := r.UploadNewSkyfileBlocking(t.Name(), 100, false)
	if err != nil {
		t.Fatal(err)
	}

	// Verify we can pin it
	pinSiaPath, err := modules.NewSiaPath(t.Name())
	if err != nil {
		t.Fatal(err)
	}
	pinLUP := modules.SkyfilePinParameters{
		SiaPath:             pinSiaPath,
		Force:               true,
		Root:                false,
		BaseChunkRedundancy: 2,
	}
	err = r.SkynetSkylinkPinPost(skylink, pinLUP)
	if err != nil {
		t.Fatal(err)
	}

	// Create a renter with a timeout dependency injected
	testDir := renterTestDir(t.Name())
	renterParams := node.Renter(filepath.Join(testDir, "renter"))
	renterParams.RenterDeps = &dependencies.DependencyTimeoutProjectDownloadByRoot{}
	nodes, err := tg.AddNodes(renterParams)
	if err != nil {
		t.Fatal(err)
	}
	r = nodes[0]
	defer func() {
		if err := tg.RemoveNode(r); err != nil {
			t.Fatal(err)
		}
	}()

	// Verify timeout on head request
	status, _, err := r.SkynetSkylinkHeadWithTimeout(skylink, 1)
	if status != http.StatusNotFound {
		t.Fatalf("Expected http.StatusNotFound for random skylink but received %v", status)
	}

	// Verify timeout on download request
	_, _, err = r.SkynetSkylinkGetWithTimeout(skylink, 1)
	if errors.Contains(err, renter.ErrProjectTimedOut) {
		t.Fatal("Expected download request to time out")
	}
	if !strings.Contains(err.Error(), "timed out after 1s") {
		t.Log(err)
		t.Fatal("Expected error to specify the timeout")
	}

	// Verify timeout on pin request
	err = r.SkynetSkylinkPinPostWithTimeout(skylink, pinLUP, 2)
	if errors.Contains(err, renter.ErrProjectTimedOut) {
		t.Fatal("Expected pin request to time out")
	}
	if err == nil || !strings.Contains(err.Error(), "timed out after 2s") {
		t.Log(err)
		t.Fatal("Expected error to specify the timeout")
	}
}

// testRegressionTimeoutPanic is a regression test for a double channel close
// which happened when a timeout was hit right before a download project was
// resumed.
func testRegressionTimeoutPanic(t *testing.T, tg *siatest.TestGroup) {
	r := tg.Renters()[0]

	// Upload a skyfile
	skylink, _, _, err := r.UploadNewSkyfileBlocking(t.Name(), 100, false)
	if err != nil {
		t.Fatal(err)
	}

	// Create a renter with a BlockResumeJobDownloadUntilTimeout dependency.
	testDir := renterTestDir(t.Name())
	renterParams := node.Renter(filepath.Join(testDir, "renter"))
	renterParams.RenterDeps = dependencies.NewDependencyBlockResumeJobDownloadUntilTimeout()
	nodes, err := tg.AddNodes(renterParams)
	if err != nil {
		t.Fatal(err)
	}
	r = nodes[0]
	defer func() {
		if err := tg.RemoveNode(r); err != nil {
			t.Fatal(err)
		}
	}()

	// Verify timeout on download request doesn't panic.
	_, _, err = r.SkynetSkylinkGetWithTimeout(skylink, 1)
	if errors.Contains(err, renter.ErrProjectTimedOut) {
		t.Fatal("Expected download request to time out")
	}
}

// testSkynetLargeMetadata makes sure that
func testSkynetLargeMetadata(t *testing.T, tg *siatest.TestGroup) {
	r := tg.Renters()[0]

	// Prepare a filename that's greater than a sector. That's the easiest way
	// to force the metadata to be larger than a sector.
	filename := hex.EncodeToString(fastrand.Bytes(int(modules.SectorSize + 1)))
	filedata := fastrand.Bytes(int(100 + siatest.Fuzz()))
	files := []siatest.TestFile{{Name: filename, Data: filedata}}

	// Quick fuzz on the force value so that sometimes it is set, sometimes it
	// is not.
	var force bool
	if fastrand.Intn(2) == 0 {
		force = true
	}

	// Upload the file
	//
	// Note that we use a multipart upload to avoid running into `file name too
	// long`, returned by the file system. By using a multipart upload we really
	// isolate the error returned after validating the metadata.
	_, _, _, err := r.UploadNewMultipartSkyfileBlocking(t.Name(), files, "", false, force)
	if err == nil || !strings.Contains(err.Error(), renter.ErrMetadataTooBig.Error()) {
		t.Fatal("Should fail due to ErrMetadataTooBig", err)
	}
}

// testRenameSiaPath verifies that the siapath to the skyfile can be renamed.
func testRenameSiaPath(t *testing.T, tg *siatest.TestGroup) {
	// Grab Renter
	r := tg.Renters()[0]

	// Create a skyfile
	skylink, sup, _, err := r.UploadNewSkyfileBlocking("testRenameFile", 100, false)
	if err != nil {
		t.Fatal(err)
	}
	siaPath := sup.SiaPath

	// Rename Skyfile with root set to false should fail
	err = r.RenterRenamePost(siaPath, modules.RandomSiaPath(), false)
	if err == nil {
		t.Error("Rename should have failed if the root flag is false")
	}
	if err != nil && !strings.Contains(err.Error(), filesystem.ErrNotExist.Error()) {
		t.Errorf("Expected error to contain %v but got %v", filesystem.ErrNotExist, err)
	}

	// Rename Skyfile with root set to true should be successful
	siaPath, err = modules.SkynetFolder.Join(siaPath.String())
	if err != nil {
		t.Fatal(err)
	}
	newSiaPath, err := modules.SkynetFolder.Join(persist.RandomSuffix())
	if err != nil {
		t.Fatal(err)
	}
	err = r.RenterRenamePost(siaPath, newSiaPath, true)
	if err != nil {
		t.Fatal(err)
	}

	// Verify the skyfile can still be downloaded
	_, _, err = r.SkynetSkylinkGet(skylink)
	if err != nil {
		t.Fatal(err)
	}
}

// testSkynetDefaultPath tests whether defaultPath metadata parameter works
// correctly
func testSkynetDefaultPath(t *testing.T, tg *siatest.TestGroup) {
	// Specify subtests to run
	subTests := []siatest.SubTest{
		//{Name: "TestSkynetBasic", Test: testSkynetBasic},
		{Name: "HasIndexNoDefaultPath", Test: testHasIndexNoDefaultPath},
		{Name: "HasIndexDisabledDefaultPath", Test: testHasIndexDisabledDefaultPath},
		{Name: "HasIndexDifferentDefaultPath", Test: testHasIndexDifferentDefaultPath},
		{Name: "HasIndexInvalidDefaultPath", Test: testHasIndexInvalidDefaultPath},
		{Name: "NoIndexDifferentDefaultPath", Test: testNoIndexDifferentDefaultPath},
		{Name: "NoIndexInvalidDefaultPath", Test: testNoIndexInvalidDefaultPath},
		{Name: "NoIndexNoDefaultPath", Test: testNoIndexNoDefaultPath},
		{Name: "NoIndexSingleFileDisabledDefaultPath", Test: testNoIndexSingleFileDisabledDefaultPath},
		{Name: "NoIndexSingleFileNoDefaultPath", Test: testNoIndexSingleFileNoDefaultPath},
	}

	// Run subtests
	for _, test := range subTests {
		t.Run(test.Name, func(t *testing.T) {
			test.Test(t, tg)
		})
	}
}

// testHasIndexNoDefaultPath Contains index.html but doesn't specify a default
// path (not disabled).
// It should return the content of index.html.
func testHasIndexNoDefaultPath(t *testing.T, tg *siatest.TestGroup) {
	r := tg.Renters()[0]
	fc1 := "File1Contents"
	fc2 := "File2Contents"
	filename := "index.html_nil"
	files := []siatest.TestFile{
		{Name: "index.html", Data: []byte(fc1)},
		{Name: "about.html", Data: []byte(fc2)},
	}
	skylink, _, _, err := r.UploadNewMultipartSkyfileBlocking(filename, files, "", false, false)
	if err != nil {
		t.Fatal("Failed to upload multipart file.", err)
	}
	content, _, err := r.SkynetSkylinkGet(skylink)
	if err != nil {
		t.Fatal(err)
	}
	if !bytes.Equal(content, files[0].Data) {
		t.Fatalf("Expected to get content '%s', instead got '%s'", files[0].Data, string(content))
	}
}

// testHasIndexDisabledDefaultPath Contains index.html but specifies an empty
// default path (disabled).
// It should not return an error and download the file as zip
func testHasIndexDisabledDefaultPath(t *testing.T, tg *siatest.TestGroup) {
	r := tg.Renters()[0]
	fc1 := "File1Contents"
	fc2 := "File2Contents"
	filename := "index.html_empty"
	files := []siatest.TestFile{
		{Name: "index.html", Data: []byte(fc1)},
		{Name: "about.html", Data: []byte(fc2)},
	}
	skylink, _, _, err := r.UploadNewMultipartSkyfileBlocking(filename, files, "", true, false)
	if err != nil {
		t.Fatal("Failed to upload multipart file.", err)
	}
	_, header, err := r.SkynetSkylinkHead(skylink)
	if err != nil {
		t.Fatal(err)
	}
	ct := header.Get("Content-Type")
	if ct != "application/zip" {
		t.Fatal("expected zip archive")
	}
}

// testHasIndexDifferentDefaultPath Contains index.html but specifies a
// different default, existing path.
// It should return the content of about.html.
func testHasIndexDifferentDefaultPath(t *testing.T, tg *siatest.TestGroup) {
	r := tg.Renters()[0]
	fc1 := "File1Contents"
	fc2 := "File2Contents"
	aboutHtml := "about.html"
	filename := "index.html_about.html"
	files := []siatest.TestFile{
		{Name: "index.html", Data: []byte(fc1)},
		{Name: "about.html", Data: []byte(fc2)},
	}
	skylink, _, _, err := r.UploadNewMultipartSkyfileBlocking(filename, files, aboutHtml, false, false)
	if err != nil {
		t.Fatal("Failed to upload multipart file.", err)
	}
	content, _, err := r.SkynetSkylinkGet(skylink)
	if err != nil {
		t.Fatal(err)
	}
	if !bytes.Equal(content, files[1].Data) {
		t.Fatalf("Expected to get content '%s', instead got '%s'", files[1].Data, string(content))
	}
}

// testHasIndexInvalidDefaultPath Contains index.html but specifies a different
// INVALID default path.
// This should fail on upload with "invalid default path provided".
func testHasIndexInvalidDefaultPath(t *testing.T, tg *siatest.TestGroup) {
	r := tg.Renters()[0]
	fc1 := "File1Contents"
	fc2 := "File2Contents"
	invalidPath := "invalid.js"
	filename := "index.html_invalid"
	files := []siatest.TestFile{
		{Name: "index.html", Data: []byte(fc1)},
		{Name: "about.html", Data: []byte(fc2)},
	}
	_, _, _, err := r.UploadNewMultipartSkyfileBlocking(filename, files, invalidPath, false, false)
	if err == nil || !strings.Contains(err.Error(), modules.ErrInvalidDefaultPath.Error()) {
		t.Fatalf("Expected error 'invalid default path provided', got '%+v'", err)
	}
}

// testNoIndexDifferentDefaultPath Does not contain "index.html".
// Contains about.html and specifies it as default path.
// It should return the content of about.html.
func testNoIndexDifferentDefaultPath(t *testing.T, tg *siatest.TestGroup) {
	r := tg.Renters()[0]
	fc1 := "File1Contents"
	fc2 := "File2Contents"
	aboutHtml := "about.html"
	filename := "index.js_about.html"
	files := []siatest.TestFile{
		{Name: "index.js", Data: []byte(fc1)},
		{Name: "about.html", Data: []byte(fc2)},
	}
	skylink, _, _, err := r.UploadNewMultipartSkyfileBlocking(filename, files, aboutHtml, false, false)
	if err != nil {
		t.Fatal("Failed to upload multipart file.", err)
	}
	content, _, err := r.SkynetSkylinkGet(skylink)
	if err != nil {
		t.Fatal(err)
	}
	if !bytes.Equal(content, files[1].Data) {
		t.Fatalf("Expected to get content '%s', instead got '%s'", files[1].Data, string(content))
	}
}

// testNoIndexInvalidDefaultPath  Does not contain index.html and specifies an
// INVALID default path.
// This should fail on upload with "invalid default path provided".
func testNoIndexInvalidDefaultPath(t *testing.T, tg *siatest.TestGroup) {
	r := tg.Renters()[0]
	fc1 := "File1Contents"
	fc2 := "File2Contents"
	invalidPath := "invalid.js"
	files := []siatest.TestFile{
		{Name: "index.js", Data: []byte(fc1)},
		{Name: "about.html", Data: []byte(fc2)},
	}
	filename := "index.js_invalid"
	_, _, _, err := r.UploadNewMultipartSkyfileBlocking(filename, files, invalidPath, false, false)
	if err == nil || !strings.Contains(err.Error(), modules.ErrInvalidDefaultPath.Error()) {
		t.Fatalf("Expected error 'invalid default path provided', got '%+v'", err)
	}
}

// testNoIndexNoDefaultPath Does not contain index.html and doesn't specify
// default path (not disabled).
// It should not return an error and download the file as zip
func testNoIndexNoDefaultPath(t *testing.T, tg *siatest.TestGroup) {
	r := tg.Renters()[0]
	fc1 := "File1Contents"
	fc2 := "File2Contents"
	files := []siatest.TestFile{
		{Name: "index.js", Data: []byte(fc1)},
		{Name: "about.html", Data: []byte(fc2)},
	}
	filename := "index.js_nil"
	skylink, _, _, err := r.UploadNewMultipartSkyfileBlocking(filename, files, "", false, false)
	if err != nil {
		t.Fatal("Failed to upload multipart file.", err)
	}
	_, header, err := r.SkynetSkylinkHead(skylink)
	if err != nil {
		t.Fatal(err)
	}
	ct := header.Get("Content-Type")
	if ct != "application/zip" {
		t.Fatalf("expected zip archive, got '%s'\n", ct)
	}
}

// testNoIndexSingleFileDisabledDefaultPath Does not contain "index.html".
// Contains a single file and specifies an empty default path (disabled).
// It should not return an error and download the file as zip.
func testNoIndexSingleFileDisabledDefaultPath(t *testing.T, tg *siatest.TestGroup) {
	r := tg.Renters()[0]
	fc1 := "File1Contents"
	filename := "index.js_empty"
	files := []siatest.TestFile{
		{Name: "index.js", Data: []byte(fc1)},
	}
	skylink, _, _, err := r.UploadNewMultipartSkyfileBlocking(filename, files, "", true, false)
	if err != nil {
		t.Fatal("Failed to upload multipart file.", err)
	}
	_, header, err := r.SkynetSkylinkHead(skylink)
	if err != nil {
		t.Fatal(err)
	}
	ct := header.Get("Content-Type")
	if ct != "application/zip" {
		t.Fatal("expected zip archive")
	}
}

// testNoIndexSingleFileNoDefaultPath Does not contain "index.html".
// Contains a single file and doesn't specify a default path (not disabled).
// It should serve the only file's content.
func testNoIndexSingleFileNoDefaultPath(t *testing.T, tg *siatest.TestGroup) {
	r := tg.Renters()[0]
	fc1 := "File1Contents"
	files := []siatest.TestFile{
		{Name: "index.js", Data: []byte(fc1)},
	}
	filename := "index.js"
	skylink, _, _, err := r.UploadNewMultipartSkyfileBlocking(filename, files, "", false, false)
	if err != nil {
		t.Fatal("Failed to upload multipart file.", err)
	}
	content, _, err := r.SkynetSkylinkGet(skylink)
	if err != nil {
		t.Fatal(err)
	}
	if !bytes.Equal(content, files[0].Data) {
		t.Fatalf("Expected to get content '%s', instead got '%s'", files[0].Data, string(content))
	}
}

// testSkynetDefaultPath_TableTest tests all combinations of inputs in relation
// to default path.
func testSkynetDefaultPath_TableTest(t *testing.T, tg *siatest.TestGroup) {
	r := tg.Renters()[0]

	fc1 := []byte("File1Contents")
	fc2 := []byte("File2Contents. This one is longer.")

	singleFile := []siatest.TestFile{
		{Name: "about.html", Data: fc1},
	}
	singleDir := []siatest.TestFile{
		{Name: "dir/about.html", Data: fc1},
	}
	multiHasIndex := []siatest.TestFile{
		{Name: "index.html", Data: fc1},
		{Name: "about.html", Data: fc2},
	}
	multiHasIndexIndexJs := []siatest.TestFile{
		{Name: "index.html", Data: fc1},
		{Name: "index.js", Data: fc1},
		{Name: "about.html", Data: fc2},
	}
	multiNoIndex := []siatest.TestFile{
		{Name: "hello.html", Data: fc1},
		{Name: "about.html", Data: fc2},
		{Name: "dir/about.html", Data: fc2},
	}

	about := "/about.html"
	bad := "/bad.html"
	index := "/index.html"
	hello := "/hello.html"
	nonHTML := "/index.js"
	dirAbout := "/dir/about.html"
	tests := []struct {
		name                   string
		files                  []siatest.TestFile
		defaultPath            string
		disableDefaultPath     bool
		expectedContent        []byte
		expectedErrStrDownload string
		expectedErrStrUpload   string
		expectedZipArchive     bool
	}{
		{
			// Single files with valid default path.
			// OK
			name:            "single_correct",
			files:           singleFile,
			defaultPath:     about,
			expectedContent: fc1,
		},
		{
			// Single files without default path.
			// OK
			name:            "single_nil",
			files:           singleFile,
			defaultPath:     "",
			expectedContent: fc1,
		},
		{
			// Single files with default, empty default path (disabled).
			// Expect a zip archive
			name:               "single_def_empty",
			files:              singleFile,
			defaultPath:        "",
			disableDefaultPath: true,
			expectedZipArchive: true,
		},
		{
			// Single files with default, bad default path.
			// Error on upload: invalid default path
			name:                 "single_def_bad",
			files:                singleFile,
			defaultPath:          bad,
			expectedContent:      nil,
			expectedErrStrUpload: "invalid default path provided",
		},

		{
			// Single dir with default path set to a nested file.
			// Error: invalid default path.
			name:                 "single_dir_nested",
			files:                singleDir,
			defaultPath:          dirAbout,
			expectedContent:      nil,
			expectedErrStrUpload: "invalid default path provided",
		},
		{
			// Single dir without default path (not disabled).
			// OK
			name:               "single_dir_nil",
			files:              singleDir,
			defaultPath:        "",
			disableDefaultPath: false,
			expectedContent:    fc1,
		},
		{
			// Single dir with empty default path (disabled).
			// Expect a zip archive
			name:               "single_dir_def_empty",
			files:              singleDir,
			defaultPath:        "",
			disableDefaultPath: true,
			expectedZipArchive: true,
		},
		{
			// Single dir with bad default path.
			// Error on upload: invalid default path
			name:                 "single_def_bad",
			files:                singleDir,
			defaultPath:          bad,
			expectedContent:      nil,
			expectedErrStrUpload: "invalid default path provided",
		},

		{
			// Multi dir with index, correct default path.
			// OK
			name:            "multi_idx_correct",
			files:           multiHasIndex,
			defaultPath:     index,
			expectedContent: fc1,
		},
		{
			// Multi dir with index, no default path (not disabled).
			// OK
			name:               "multi_idx_nil",
			files:              multiHasIndex,
			defaultPath:        "",
			disableDefaultPath: false,
			expectedContent:    fc1,
		},
		{
			// Multi dir with index, empty default path (disabled).
			// Expect a zip archive
			name:               "multi_idx_empty",
			files:              multiHasIndex,
			defaultPath:        "",
			disableDefaultPath: true,
			expectedZipArchive: true,
		},
		{
			// Multi dir with index, non-html default path.
			// Error on download: specify a format.
			name:                 "multi_idx_non_html",
			files:                multiHasIndexIndexJs,
			defaultPath:          nonHTML,
			disableDefaultPath:   false,
			expectedContent:      nil,
			expectedErrStrUpload: "invalid default path provided",
		},
		{
			// Multi dir with index, bad default path.
			// Error on upload: invalid default path.
			name:                 "multi_idx_bad",
			files:                multiHasIndex,
			defaultPath:          bad,
			expectedContent:      nil,
			expectedErrStrUpload: "invalid default path provided",
		},

		{
			// Multi dir with no index, correct default path.
			// OK
			name:            "multi_noidx_correct",
			files:           multiNoIndex,
			defaultPath:     hello,
			expectedContent: fc1,
		},
		{
			// Multi dir with no index, no default path (not disabled).
			// Expect a zip archive
			name:               "multi_noidx_nil",
			files:              multiNoIndex,
			defaultPath:        "",
			disableDefaultPath: false,
			expectedZipArchive: true,
		},
		{
			// Multi dir with no index, empty default path (disabled).
			// Expect a zip archive
			name:               "multi_noidx_empty",
			files:              multiNoIndex,
			defaultPath:        "",
			disableDefaultPath: true,
			expectedZipArchive: true,
		},

		{
			// Multi dir with no index, bad default path.
			// Error on upload: invalid default path.
			name:                 "multi_noidx_bad",
			files:                multiNoIndex,
			defaultPath:          bad,
			expectedContent:      nil,
			expectedErrStrUpload: "invalid default path provided",
		},
		{
			// Multi dir with both defaultPath and disableDefaultPath set.
			// Error on upload.
			name:                 "multi_defpath_disabledefpath",
			files:                multiHasIndex,
			defaultPath:          index,
			disableDefaultPath:   true,
			expectedContent:      nil,
			expectedErrStrUpload: "DefaultPath and DisableDefaultPath are mutually exclusive and cannot be set together",
		},
		{
			// Multi dir with defaultPath pointing to a non-root file..
			// Error on upload.
			name:                 "multi_nonroot_defpath",
			files:                multiNoIndex,
			defaultPath:          dirAbout,
			expectedContent:      nil,
			expectedErrStrUpload: "the default path must point to a file in the root directory of the skyfile",
		},
	}

	for _, tt := range tests {
		t.Run(tt.name, func(t *testing.T) {
			skylink, _, _, err := r.UploadNewMultipartSkyfileBlocking(tt.name, tt.files, tt.defaultPath, tt.disableDefaultPath, false)

			// verify the returned error
			if err == nil && tt.expectedErrStrUpload != "" {
				t.Fatalf("Expected error '%s', got <nil>", tt.expectedErrStrUpload)
			}
			if err != nil && (tt.expectedErrStrUpload == "" || !strings.Contains(err.Error(), tt.expectedErrStrUpload)) {
				t.Fatalf("Expected error '%s', got '%s'", tt.expectedErrStrUpload, err.Error())
			}
			if tt.expectedErrStrUpload != "" {
				return
			}

			// verify if it returned an archive if we expected it to
			if tt.expectedZipArchive {
				_, header, err := r.SkynetSkylinkHead(skylink)
				if err != nil {
					t.Fatal(err)
				}
				if header.Get("Content-Type") != "application/zip" {
					t.Fatalf("Expected Content-Type to be 'application/zip', but received '%v'", header.Get("Content-Type"))
				}
				return
			}

			// verify the contents of the skylink
			content, _, err := r.SkynetSkylinkGet(skylink)
			if err == nil && tt.expectedErrStrDownload != "" {
				t.Fatalf("Expected error '%s', got <nil>", tt.expectedErrStrDownload)
			}
			if err != nil && (tt.expectedErrStrDownload == "" || !strings.Contains(err.Error(), tt.expectedErrStrDownload)) {
				t.Fatalf("Expected error '%s', got '%s'", tt.expectedErrStrDownload, err.Error())
			}
			if tt.expectedErrStrDownload == "" && !bytes.Equal(content, tt.expectedContent) {
				t.Fatalf("Content mismatch! Expected %d bytes, got %d bytes.", len(tt.expectedContent), len(content))
			}
		})
	}
}

// testSkynetSingleFileNoSubfiles ensures that a single file uploaded as a
// skyfile will not have `subfiles` defined in its metadata. This is required by
// the `defaultPath` logic.
func testSkynetSingleFileNoSubfiles(t *testing.T, tg *siatest.TestGroup) {
	r := tg.Renters()[0]

	skylink, _, _, err := r.UploadNewSkyfileBlocking("testSkynetSingleFileNoSubfiles", modules.SectorSize, false)
	if err != nil {
		t.Fatal("Failed to upload a single file.", err)
	}
	_, metadata, err := r.SkynetSkylinkGet(skylink)
	if err != nil {
		t.Fatal(err)
	}
	if metadata.Subfiles != nil {
		t.Fatal("Expected empty subfiles on download, got", metadata.Subfiles)
	}
}

// BenchmarkSkynet verifies the functionality of Skynet, a decentralized CDN and
// sharing platform.
// i9 - 51.01 MB/s - dbe75c8436cea64f2664e52f9489e9ac761bc058
func BenchmarkSkynetSingleSector(b *testing.B) {
	testDir := renterTestDir(b.Name())

	// Create a testgroup.
	groupParams := siatest.GroupParams{
		Hosts:   3,
		Miners:  1,
		Portals: 1,
	}
	tg, err := siatest.NewGroupFromTemplate(testDir, groupParams)
	if err != nil {
		b.Fatal(err)
	}
	defer func() {
		if err := tg.Close(); err != nil {
			b.Fatal(err)
		}
	}()

	// Upload a file that is a single sector big.
	r := tg.Renters()[0]
	skylink, _, _, err := r.UploadNewSkyfileBlocking("foo", modules.SectorSize, false)
	if err != nil {
		b.Fatal(err)
	}

	// Sleep a bit to give the workers time to get set up.
	time.Sleep(time.Second * 5)

	// Reset the timer once the setup is done.
	b.ResetTimer()
	b.SetBytes(int64(b.N) * int64(modules.SectorSize))

	// Download the file.
	for i := 0; i < b.N; i++ {
		_, _, err := r.SkynetSkylinkGet(skylink)
		if err != nil {
			b.Fatal(err)
		}
	}
}

// TestFormContractBadScore makes sure that a portal won't form a contract with
// a dead score host.
func TestFormContractBadScore(t *testing.T) {
	if testing.Short() {
		t.SkipNow()
	}
	t.Parallel()
	testDir := renterTestDir(t.Name())

	// Create a testgroup.
	groupParams := siatest.GroupParams{
		Hosts:  2,
		Miners: 1,
	}
	tg, err := siatest.NewGroupFromTemplate(testDir, groupParams)
	if err != nil {
		t.Fatal(err)
	}
	defer func() {
		if err := tg.Close(); err != nil {
			t.Fatal(err)
		}
	}()

	// Set one host to have a bad max duration.
	h := tg.Hosts()[0]
	a := siatest.DefaultAllowance
	err = h.HostModifySettingPost(client.HostParamMaxDuration, a.Period+a.RenewWindow-1)
	if err != nil {
		t.Fatal(err)
	}

	// Add a new renter.
	rt := node.RenterTemplate
	rt.SkipSetAllowance = true
	nodes, err := tg.AddNodes(rt)
	if err != nil {
		t.Fatal(err)
	}
	r := nodes[0]

	// Set the allowance.
	err = r.RenterPostAllowance(a)
	if err != nil {
		t.Fatal(err)
	}

	// Wait to give the renter some time to form contracts. Only 1 contract
	// should be formed.
	time.Sleep(time.Second * 5)
	err = siatest.CheckExpectedNumberOfContracts(r, 1, 0, 0, 0, 0, 0)
	if err != nil {
		t.Fatal(err)
	}

	// Enable portal mode and wait again. We should still only see 1 contract.
	a.PaymentContractInitialFunding = a.Funds.Div64(10)
	err = r.RenterPostAllowance(a)
	if err != nil {
		t.Fatal(err)
	}
	time.Sleep(time.Second * 5)
	err = siatest.CheckExpectedNumberOfContracts(r, 1, 0, 0, 0, 0, 0)
	if err != nil {
		t.Fatal(err)
	}
}

// TestRenewContractBadScore tests that a portal won't renew a contract with a
// host that has a dead score.
func TestRenewContractBadScore(t *testing.T) {
	if testing.Short() {
		t.SkipNow()
	}
	t.Parallel()
	testDir := renterTestDir(t.Name())

	// Create a testgroup.
	groupParams := siatest.GroupParams{
		Hosts:  2,
		Miners: 1,
	}
	tg, err := siatest.NewGroupFromTemplate(testDir, groupParams)
	if err != nil {
		t.Fatal(err)
	}
	defer func() {
		if err := tg.Close(); err != nil {
			t.Fatal(err)
		}
	}()

	// Add a new renter.
	rt := node.RenterTemplate
	rt.SkipSetAllowance = true
	nodes, err := tg.AddNodes(rt)
	if err != nil {
		t.Fatal(err)
	}
	r := nodes[0]

	// Set the allowance. The renter should act as a portal but only form a
	// regular contract with 1 host and form the other contract with the portal.
	a := siatest.DefaultAllowance
	a.PaymentContractInitialFunding = a.Funds.Div64(10)
	a.Hosts = 1
	err = r.RenterPostAllowance(a)
	if err != nil {
		t.Fatal(err)
	}

	// Should have 2 contracts now. 1 active (regular) and 1 passive (portal).
	err = build.Retry(100, 100*time.Millisecond, func() error {
		return siatest.CheckExpectedNumberOfContracts(r, 2, 0, 0, 0, 0, 0)
	})
	if err != nil {
		t.Fatal(err)
	}

	// Set both hosts to have a bad max duration.
	hosts := tg.Hosts()
	h1, h2 := hosts[0], hosts[1]
	err = h1.HostModifySettingPost(client.HostParamMaxDuration, a.Period+a.RenewWindow-1)
	if err != nil {
		t.Fatal(err)
	}
	err = h2.HostModifySettingPost(client.HostParamMaxDuration, a.Period+a.RenewWindow-1)
	if err != nil {
		t.Fatal(err)
	}

	// Mine through a full period and renew window.
	for i := types.BlockHeight(0); i < a.Period+a.RenewWindow; i++ {
		err = tg.Miners()[0].MineBlock()
		if err != nil {
			t.Fatal(err)
		}
		time.Sleep(time.Millisecond * 10)
	}

	// There should only be 2 expired contracts.
	err = build.Retry(100, 100*time.Millisecond, func() error {
		return siatest.CheckExpectedNumberOfContracts(r, 0, 0, 0, 0, 2, 0)
	})
	if err != nil {
		t.Fatal(err)
	}
}

// TestRegistryUpdateRead tests setting a registry entry and reading in through
// the API.
func TestRegistryUpdateRead(t *testing.T) {
	if testing.Short() {
		t.SkipNow()
	}
	t.Parallel()
	testDir := renterTestDir(t.Name())

	// Create a testgroup.
	groupParams := siatest.GroupParams{
		Renters: 1,
		Miners:  1,
	}
	tg, err := siatest.NewGroupFromTemplate(testDir, groupParams)
	if err != nil {
		t.Fatal(err)
	}
	defer func() {
		if err := tg.Close(); err != nil {
			t.Fatal(err)
		}
	}()
	r := tg.Renters()[0]

	// Add hosts with a latency dependency.
	deps := dependencies.NewDependencyHostBlockRPC()
	deps.Disable()
	host := node.HostTemplate
	host.HostDeps = deps
	_, err = tg.AddNodeN(host, renter.MinUpdateRegistrySuccesses)
	if err != nil {
		t.Fatal(err)
	}

	// Create some random skylinks to use later.
	skylink1, err := modules.NewSkylinkV1(crypto.HashBytes(fastrand.Bytes(100)), 0, 100)
	if err != nil {
		t.Fatal(err)
	}
	skylink2, err := modules.NewSkylinkV1(crypto.HashBytes(fastrand.Bytes(100)), 0, 100)
	if err != nil {
		t.Fatal(err)
	}
	skylink3, err := modules.NewSkylinkV1(crypto.HashBytes(fastrand.Bytes(100)), 0, 100)
	if err != nil {
		t.Fatal(err)
	}

	// Create a signed registry value.
	sk, pk := crypto.GenerateKeyPair()
	var dataKey crypto.Hash
	fastrand.Read(dataKey[:])
	data1 := skylink1.Bytes()
	data2 := skylink2.Bytes()
	data3 := skylink3.Bytes()
	srv1 := modules.NewRegistryValue(dataKey, data1, 0).Sign(sk) // rev 0
	srv2 := modules.NewRegistryValue(dataKey, data2, 1).Sign(sk) // rev 1
	srv3 := modules.NewRegistryValue(dataKey, data3, 0).Sign(sk) // rev 0
	spk := types.SiaPublicKey{
		Algorithm: types.SignatureEd25519,
		Key:       pk[:],
	}

	// Force a refresh of the worker pool for testing.
	_, err = r.RenterWorkersGet()
	if err != nil {
		t.Fatal(err)
	}

	// Try to read it from the host. Shouldn't work.
	_, err = r.RegistryRead(spk, dataKey)
	if err == nil || !strings.Contains(err.Error(), renter.ErrRegistryEntryNotFound.Error()) {
		t.Fatal(err)
	}

	// Update the regisry.
	err = r.RegistryUpdate(spk, dataKey, srv1.Revision, srv1.Signature, skylink1)
	if err != nil {
		t.Fatal(err)
	}

	// Read it again. This should work.
	readSRV, err := r.RegistryRead(spk, dataKey)
	if err != nil {
		t.Fatal(err)
	}
	if !reflect.DeepEqual(srv1, readSRV) {
		t.Log(srv1)
		t.Log(readSRV)
		t.Fatal("srvs don't match")
	}

	// Update the registry again, with a higher revision.
	err = r.RegistryUpdate(spk, dataKey, srv2.Revision, srv2.Signature, skylink2)
	if err != nil {
		t.Fatal(err)
	}

	// Read it again. This should work.
	readSRV, err = r.RegistryRead(spk, dataKey)
	if err != nil {
		t.Fatal(err)
	}
	if !reflect.DeepEqual(srv2, readSRV) {
		t.Log(srv2)
		t.Log(readSRV)
		t.Fatal("srvs don't match")
	}

	// Read it again with a almost zero timeout. This should time out.
	deps.Enable()
	start := time.Now()
	readSRV, err = r.RegistryReadWithTimeout(spk, dataKey, time.Second)
	deps.Disable()
	if err == nil || !strings.Contains(err.Error(), renter.ErrRegistryLookupTimeout.Error()) {
		t.Fatal(err)
	}

	// Make sure it didn't take too long and timed out.
	if time.Since(start) > 2*time.Second {
		t.Fatalf("read took too long to time out %v > %v", time.Since(start), 2*time.Second)
	}

	// Update the registry again, with the same revision. Shouldn't work.
	err = r.RegistryUpdate(spk, dataKey, srv2.Revision, srv2.Signature, skylink2)
	if err == nil || !strings.Contains(err.Error(), renter.ErrRegistryUpdateNoSuccessfulUpdates.Error()) {
		t.Fatal(err)
	}
	if err == nil || !strings.Contains(err.Error(), registry.ErrSameRevNum.Error()) {
		t.Fatal(err)
	}

	// Update the registry again, with a lower revision. Shouldn't work.
	err = r.RegistryUpdate(spk, dataKey, srv3.Revision, srv3.Signature, skylink3)
	if err == nil || !strings.Contains(err.Error(), renter.ErrRegistryUpdateNoSuccessfulUpdates.Error()) {
		t.Fatal(err)
	}
	if err == nil || !strings.Contains(err.Error(), registry.ErrLowerRevNum.Error()) {
		t.Fatal(err)
	}

	// Update the registry again, with an invalid sig. Shouldn't work.
	var invalidSig crypto.Signature
	fastrand.Read(invalidSig[:])
	err = r.RegistryUpdate(spk, dataKey, srv3.Revision, invalidSig, skylink3)
	if err == nil || !strings.Contains(err.Error(), crypto.ErrInvalidSignature.Error()) {
		t.Fatal(err)
	}
}

// TestSkynetCleanupOnError verifies files are cleaned up on upload error
func TestSkynetCleanupOnError(t *testing.T) {
	if testing.Short() {
		t.SkipNow()
	}
	t.Parallel()

	// Create a testgroup.
	groupParams := siatest.GroupParams{
		Hosts:  3,
		Miners: 1,
	}
	testDir := renterTestDir(t.Name())
	tg, err := siatest.NewGroupFromTemplate(testDir, groupParams)
	if err != nil {
		t.Fatal(err)
	}
	defer func() {
		if err := tg.Close(); err != nil {
			t.Fatal(err)
		}
	}()

	// Create a dependency that interrupts uploads.
	deps := dependencies.NewDependencySkyfileUploadFail()

	// Add a new renter with that dependency to interrupt skyfile uploads.
	rt := node.RenterTemplate
	rt.Allowance = siatest.DefaultAllowance
	rt.Allowance.PaymentContractInitialFunding = siatest.DefaultPaymentContractInitialFunding
	rt.RenterDeps = deps
	nodes, err := tg.AddNodes(rt)
	if err != nil {
		t.Fatal(err)
	}
	r := nodes[0]

	// Create a helper function that returns true if the upload failed
	uploadFailed := func(err error) bool {
		return err != nil && strings.Contains(err.Error(), "SkyfileUploadFail")
	}

	// Create a helper function that returns true if the siapath does not exist.
	skyfileDeleted := func(path modules.SiaPath) bool {
		_, err = r.RenterFileRootGet(path)
		return err != nil && strings.Contains(err.Error(), filesystem.ErrNotExist.Error())
	}

	// Upload a small file
	_, small, _, err := r.UploadNewSkyfileBlocking("smallfile", 100, false)
	if !uploadFailed(err) {
		t.Fatal("unexpected")
	}
	smallPath, err := modules.SkynetFolder.Join(small.SiaPath.String())
	if err != nil {
		t.Fatal(err)
	}
	_, err = r.RenterFileRootGet(smallPath)
	if !skyfileDeleted(smallPath) {
		t.Fatal("unexpected")
	}

	// Upload a large file
	ss := modules.SectorSize
	_, large, _, err := r.UploadNewSkyfileBlocking("largefile", ss*2, false)
	if !uploadFailed(err) {
		t.Fatal("unexpected")
	}
	largePath, err := modules.SkynetFolder.Join(large.SiaPath.String())
	if err != nil {
		t.Fatal(err)
	}
	if !skyfileDeleted(largePath) {
		t.Fatal("unexpected")
	}

	largePathExtended, err := modules.NewSiaPath(largePath.String() + modules.ExtendedSuffix)
	if err != nil {
		t.Fatal(err)
	}
	if !skyfileDeleted(largePathExtended) {
		t.Fatal("unexpected")
	}

	// Disable the dependency and verify the files are not removed
	deps.Disable()

	// Re-upload the small file and re-test
	_, small, _, err = r.UploadNewSkyfileBlocking("smallfile", 100, true)
	if uploadFailed(err) {
		t.Fatal("unexpected")
	}
	if skyfileDeleted(smallPath) {
		t.Fatal("unexpected")
	}

	// Re-upload the large file and re-test
	_, large, _, err = r.UploadNewSkyfileBlocking("largefile", ss*2, true)
	if uploadFailed(err) {
		t.Fatal("unexpected")
	}
	if skyfileDeleted(largePath) {
		t.Fatal("unexpected")
	}
	if skyfileDeleted(largePathExtended) {
		t.Fatal("unexpected")
	}
}

// testSkynetMonetizers verifies that skynet uploads correctly set the
// monetizers in the skyfile's metadata.
func testSkynetMonetizers(t *testing.T, tg *siatest.TestGroup) {
	r := tg.Renters()[0]

	// Create monetization.
	monetization := &modules.Monetization{
		License: modules.LicenseMonetization,
		Monetizers: []modules.Monetizer{
			{
				Address:  types.UnlockHash{},
				Amount:   types.SiacoinPrecision,
				Currency: modules.CurrencyUSD,
			},
		},
	}
	fastrand.Read(monetization.Monetizers[0].Address[:])

	// Test regular small file.
	skylink, _, _, err := r.UploadNewSkyfileMonetizedBlocking("TestRegularSmall", fastrand.Bytes(1), false, monetization)
	if err != nil {
		t.Fatal(err)
	}
	_, md, err := r.SkynetSkylinkGet(skylink)
	if err != nil {
		t.Fatal(err)
	}
	if !reflect.DeepEqual(md.Monetization, monetization) {
		t.Log("got", md.Monetization)
		t.Log("want", monetization)
		t.Error("wrong monetizers")
	}

	// Test regular large file.
	skylink, _, _, err = r.UploadNewSkyfileMonetizedBlocking("TestRegularLarge", fastrand.Bytes(int(modules.SectorSize)+1), false, monetization)
	if err != nil {
		t.Fatal(err)
	}
	_, md, err = r.SkynetSkylinkGet(skylink)
	if err != nil {
		t.Fatal(err)
	}
	if !reflect.DeepEqual(md.Monetization, monetization) {
		t.Log("got", md.Monetization)
		t.Log("want", monetization)
		t.Error("wrong monetizers")
	}

	// Test multipart file.
	nestedFile1 := siatest.TestFile{Name: "nested/file1.html", Data: []byte("FileContents1")}
	nestedFile2 := siatest.TestFile{Name: "nested/file2.html", Data: []byte("FileContents2")}
	files := []siatest.TestFile{nestedFile1, nestedFile2}
	skylink, _, _, err = r.UploadNewMultipartSkyfileMonetizedBlocking("TestMultipartMonetized", files, "", false, false, monetization)
	if err != nil {
		t.Fatal(err)
	}
	// Download the whole thing.
	_, md, err = r.SkynetSkylinkConcatGet(skylink)
	if err != nil {
		t.Fatal(err)
	}
	if !reflect.DeepEqual(md.Monetization, monetization) {
		t.Log("got", md.Monetization)
		t.Log("want", monetization)
		t.Error("wrong monetizers")
	}
	if len(md.Subfiles) != 2 {
		t.Fatal("wrong number of subfiles")
	}
	// Download just the first subfile. It should have half the monetization
	// since both fields have the same length.
	_, md, err = r.SkynetSkylinkGet(skylink + "/" + nestedFile1.Name)
	if err != nil {
		t.Fatal(err)
	}
	nestedFileMonetization := monetization
	nestedFileMonetization.Monetizers = append([]modules.Monetizer{}, nestedFileMonetization.Monetizers...)
	for i := range nestedFileMonetization.Monetizers {
		nestedFileMonetization.Monetizers[i].Amount = nestedFileMonetization.Monetizers[i].Amount.Div64(2)
	}
	if !reflect.DeepEqual(md.Monetization, nestedFileMonetization) {
		t.Log("got", md.Monetization)
		t.Log("want", nestedFileMonetization)
		t.Error("wrong monetizers")
	}

	// Test converted file.
	filesize := int(modules.SectorSize) + siatest.Fuzz()
	_, rf, err := r.UploadNewFileBlocking(filesize, 2, 1, false)
	if err != nil {
		t.Fatal(err)
	}
	sup := modules.SkyfileUploadParameters{
		SiaPath:      modules.RandomSiaPath(),
		Monetization: monetization,
	}
	sshp, err := r.SkynetConvertSiafileToSkyfilePost(sup, rf.SiaPath())
	if err != nil {
		t.Fatal("Expected conversion from Siafile to Skyfile Post to succeed.")
	}
	_, md, err = r.SkynetSkylinkGet(sshp.Skylink)
	if err != nil {
		t.Fatal(err)
	}
	if !reflect.DeepEqual(md.Monetization, monetization) {
		t.Log("got", md.Monetization)
		t.Log("want", monetization)
		t.Error("wrong monetizers")
	}

	// Create zero amount monetization.
	zeroMonetization := &modules.Monetization{
		License: modules.LicenseMonetization,
		Monetizers: []modules.Monetizer{
			{
				Address:  types.UnlockHash{},
				Amount:   types.ZeroCurrency,
				Currency: modules.CurrencyUSD,
			},
		},
	}
	fastrand.Read(zeroMonetization.Monetizers[0].Address[:])

	// Test zero amount monetization.
	_, _, _, err = r.UploadNewSkyfileMonetizedBlocking("TestRegularZeroMonetizer", fastrand.Bytes(1), false, zeroMonetization)
	if err == nil || !strings.Contains(err.Error(), modules.ErrZeroMonetizer.Error()) {
		t.Fatal("should fail", err)
	}
	nestedFile1 = siatest.TestFile{Name: "nested/file.html", Data: []byte("FileContents")}
	files = []siatest.TestFile{nestedFile1}
	skylink, _, _, err = r.UploadNewMultipartSkyfileMonetizedBlocking("TestMultipartZeroMonetizer", files, "", false, false, zeroMonetization)
	if err == nil || !strings.Contains(err.Error(), modules.ErrZeroMonetizer.Error()) {
		t.Fatal("should fail", err)
	}

	// Create zero amount monetization.
	unknownMonetization := &modules.Monetization{
		License: modules.LicenseMonetization,
		Monetizers: []modules.Monetizer{
			{
				Address:  types.UnlockHash{},
				Amount:   types.NewCurrency64(fastrand.Uint64n(1000) + 1),
				Currency: "",
			},
		},
	}
	fastrand.Read(unknownMonetization.Monetizers[0].Address[:])

	// Test unknown currency monetization.
	_, _, _, err = r.UploadNewSkyfileMonetizedBlocking("TestRegularUnknownMonetizer", fastrand.Bytes(1), false, unknownMonetization)
	if err == nil || !strings.Contains(err.Error(), modules.ErrInvalidCurrency.Error()) {
		t.Fatal("should fail", err)
	}
	nestedFile1 = siatest.TestFile{Name: "nested/file.html", Data: []byte("FileContents")}
	files = []siatest.TestFile{nestedFile1}
	skylink, _, _, err = r.UploadNewMultipartSkyfileMonetizedBlocking("TestMultipartUnknownMonetizer", files, "", false, false, unknownMonetization)
	if err == nil || !strings.Contains(err.Error(), modules.ErrInvalidCurrency.Error()) {
		t.Fatal("should fail", err)
	}
<<<<<<< HEAD
}

// TestReadUnknownRegistryEntry makes sure that reading an unknown entry takes
// the appropriate amount of time.
func TestReadUnknownRegistryEntry(t *testing.T) {
	if testing.Short() {
		t.SkipNow()
	}
	t.Parallel()
	testDir := renterTestDir(t.Name())

	// Create a testgroup.
	groupParams := siatest.GroupParams{
		Hosts:  1,
		Miners: 1,
	}
	tg, err := siatest.NewGroupFromTemplate(testDir, groupParams)
	if err != nil {
		t.Fatal(err)
	}
	defer func() {
		if err := tg.Close(); err != nil {
			t.Fatal(err)
		}
	}()
	rt := node.RenterTemplate
	rt.RenterDeps = &dependencies.DependencyReadRegistryBlocking{}
	nodes, err := tg.AddNodes(rt)
	if err != nil {
		t.Fatal(err)
	}
	r := nodes[0]

	// Get a random pubkey.
	var spk types.SiaPublicKey
	fastrand.Read(spk.Key)

	// Look it up.
	start := time.Now()
	_, err = r.RegistryRead(spk, crypto.Hash{})
	passed := time.Since(start)
	if err == nil || !strings.Contains(err.Error(), renter.ErrRegistryEntryNotFound.Error()) {
		t.Fatal(err)
	}

	// The time should have been less than MaxRegistryReadTimeout but greater
	// than readRegistryBackgroundTimeout.
	if passed >= renter.MaxRegistryReadTimeout || passed <= renter.ReadRegistryBackgroundTimeout {
		t.Fatalf("%v not between %v and %v", passed, renter.ReadRegistryBackgroundTimeout, renter.MaxRegistryReadTimeout)
=======

	// Unknown license.
	unknownLicense := &modules.Monetization{
		License: "",
		Monetizers: []modules.Monetizer{
			{
				Address:  types.UnlockHash{},
				Amount:   types.NewCurrency64(fastrand.Uint64n(1000) + 1),
				Currency: modules.CurrencyUSD,
			},
		},
	}
	fastrand.Read(monetization.Monetizers[0].Address[:])

	// Test unknown license.
	_, _, _, err = r.UploadNewSkyfileMonetizedBlocking("TestRegularUnknownLicense", fastrand.Bytes(1), false, unknownLicense)
	if err == nil || !strings.Contains(err.Error(), modules.ErrUnknownLicense.Error()) {
		t.Fatal("should fail", err)
>>>>>>> 53d1b3d1
	}
}<|MERGE_RESOLUTION|>--- conflicted
+++ resolved
@@ -4391,57 +4391,6 @@
 	if err == nil || !strings.Contains(err.Error(), modules.ErrInvalidCurrency.Error()) {
 		t.Fatal("should fail", err)
 	}
-<<<<<<< HEAD
-}
-
-// TestReadUnknownRegistryEntry makes sure that reading an unknown entry takes
-// the appropriate amount of time.
-func TestReadUnknownRegistryEntry(t *testing.T) {
-	if testing.Short() {
-		t.SkipNow()
-	}
-	t.Parallel()
-	testDir := renterTestDir(t.Name())
-
-	// Create a testgroup.
-	groupParams := siatest.GroupParams{
-		Hosts:  1,
-		Miners: 1,
-	}
-	tg, err := siatest.NewGroupFromTemplate(testDir, groupParams)
-	if err != nil {
-		t.Fatal(err)
-	}
-	defer func() {
-		if err := tg.Close(); err != nil {
-			t.Fatal(err)
-		}
-	}()
-	rt := node.RenterTemplate
-	rt.RenterDeps = &dependencies.DependencyReadRegistryBlocking{}
-	nodes, err := tg.AddNodes(rt)
-	if err != nil {
-		t.Fatal(err)
-	}
-	r := nodes[0]
-
-	// Get a random pubkey.
-	var spk types.SiaPublicKey
-	fastrand.Read(spk.Key)
-
-	// Look it up.
-	start := time.Now()
-	_, err = r.RegistryRead(spk, crypto.Hash{})
-	passed := time.Since(start)
-	if err == nil || !strings.Contains(err.Error(), renter.ErrRegistryEntryNotFound.Error()) {
-		t.Fatal(err)
-	}
-
-	// The time should have been less than MaxRegistryReadTimeout but greater
-	// than readRegistryBackgroundTimeout.
-	if passed >= renter.MaxRegistryReadTimeout || passed <= renter.ReadRegistryBackgroundTimeout {
-		t.Fatalf("%v not between %v and %v", passed, renter.ReadRegistryBackgroundTimeout, renter.MaxRegistryReadTimeout)
-=======
 
 	// Unknown license.
 	unknownLicense := &modules.Monetization{
@@ -4460,6 +4409,55 @@
 	_, _, _, err = r.UploadNewSkyfileMonetizedBlocking("TestRegularUnknownLicense", fastrand.Bytes(1), false, unknownLicense)
 	if err == nil || !strings.Contains(err.Error(), modules.ErrUnknownLicense.Error()) {
 		t.Fatal("should fail", err)
->>>>>>> 53d1b3d1
+	}
+}
+
+// TestReadUnknownRegistryEntry makes sure that reading an unknown entry takes
+// the appropriate amount of time.
+func TestReadUnknownRegistryEntry(t *testing.T) {
+	if testing.Short() {
+		t.SkipNow()
+	}
+	t.Parallel()
+	testDir := renterTestDir(t.Name())
+
+	// Create a testgroup.
+	groupParams := siatest.GroupParams{
+		Hosts:  1,
+		Miners: 1,
+	}
+	tg, err := siatest.NewGroupFromTemplate(testDir, groupParams)
+	if err != nil {
+		t.Fatal(err)
+	}
+	defer func() {
+		if err := tg.Close(); err != nil {
+			t.Fatal(err)
+		}
+	}()
+	rt := node.RenterTemplate
+	rt.RenterDeps = &dependencies.DependencyReadRegistryBlocking{}
+	nodes, err := tg.AddNodes(rt)
+	if err != nil {
+		t.Fatal(err)
+	}
+	r := nodes[0]
+
+	// Get a random pubkey.
+	var spk types.SiaPublicKey
+	fastrand.Read(spk.Key)
+
+	// Look it up.
+	start := time.Now()
+	_, err = r.RegistryRead(spk, crypto.Hash{})
+	passed := time.Since(start)
+	if err == nil || !strings.Contains(err.Error(), renter.ErrRegistryEntryNotFound.Error()) {
+		t.Fatal(err)
+	}
+
+	// The time should have been less than MaxRegistryReadTimeout but greater
+	// than readRegistryBackgroundTimeout.
+	if passed >= renter.MaxRegistryReadTimeout || passed <= renter.ReadRegistryBackgroundTimeout {
+		t.Fatalf("%v not between %v and %v", passed, renter.ReadRegistryBackgroundTimeout, renter.MaxRegistryReadTimeout)
 	}
 }