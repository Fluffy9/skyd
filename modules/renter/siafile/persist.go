--- conflicted
+++ resolved
@@ -73,29 +73,17 @@
 	return loadSiaFileMetadata(path, modules.ProdDependencies)
 }
 
-<<<<<<< HEAD
-// SetCombinedChunk informs the SiaFile about a partial chunk that has been
-=======
 // SetPartialChunks informs the SiaFile about a partial chunk that has been
->>>>>>> 0cd84ac7
 // saved by the partial chunk set. As such it should be exclusively called by
 // the partial chunk set. It updates the metadata of the SiaFile and also adds a
 // new chunk to the partial SiaFile if necessary. At the end it applies the
 // updates of the partial chunk set, the SiaFile and the partial SiaFile
 // atomically.
-<<<<<<< HEAD
-func (sf *SiaFile) SetCombinedChunk(combinedChunks []modules.CombinedChunk, updates []writeaheadlog.Update) error {
-	// SavePartialChunk can only be called when there is no partial chunk yet.
-	if !sf.staticMetadata.HasPartialChunk || len(sf.staticMetadata.CombinedChunks) > 0 {
-		return fmt.Errorf("can't call SetCombinedChunk unless file has a partial chunk and doesn't have combined chunks assigned to it yet: %v %v",
-			sf.staticMetadata.HasPartialChunk, len(sf.staticMetadata.CombinedChunks))
-=======
 func (sf *SiaFile) SetPartialChunks(combinedChunks []modules.PartialChunk, updates []writeaheadlog.Update) error {
 	// SavePartialChunk can only be called when there is no partial chunk yet.
 	if !sf.staticMetadata.HasPartialChunk || len(sf.staticMetadata.PartialChunks) > 0 {
 		return fmt.Errorf("can't call SetPartialChunk unless file has a partial chunk and doesn't have combined chunks assigned to it yet: %v %v",
 			sf.staticMetadata.HasPartialChunk, len(sf.staticMetadata.PartialChunks))
->>>>>>> 0cd84ac7
 	}
 	// Check the number of combinedChunks for sanity.
 	if len(combinedChunks) != 1 && len(combinedChunks) != 2 {
@@ -122,45 +110,27 @@
 	defer sf.partialsSiaFile.mu.Unlock()
 	// For each combined chunk that is not yet tracked within the partials sia
 	// file, add a chunk to the partials sia file.
-<<<<<<< HEAD
-	ccs := make([]CombinedChunkInfo, 0, len(combinedChunks))
-	for _, c := range combinedChunks {
-		cc := CombinedChunkInfo{
-=======
 	pcs := make([]PartialChunkInfo, 0, len(combinedChunks))
 	for _, c := range combinedChunks {
 		pc := PartialChunkInfo{
->>>>>>> 0cd84ac7
 			ID:     c.ChunkID,
 			Length: c.Length,
 			Offset: c.Offset,
 			Status: CombinedChunkStatusInComplete,
 		}
-<<<<<<< HEAD
-		if c.HasPartialsChunk {
-			cc.Index = uint64(sf.partialsSiaFile.numChunks - 1)
-		} else {
-			cc.Index = uint64(sf.partialsSiaFile.numChunks)
-=======
 		if c.InPartialsFile {
 			pc.Index = uint64(sf.partialsSiaFile.numChunks - 1)
 		} else {
 			pc.Index = uint64(sf.partialsSiaFile.numChunks)
->>>>>>> 0cd84ac7
 			u, err := sf.partialsSiaFile.addCombinedChunk()
 			if err != nil {
 				return err
 			}
 			updates = append(updates, u...)
 		}
-<<<<<<< HEAD
-		ccs = append(ccs, cc)
-	}
-	sf.staticMetadata.CombinedChunks = ccs
-=======
 		pcs = append(pcs, pc)
 	}
->>>>>>> 0cd84ac7
+	sf.staticMetadata.PartialChunks = pcs
 	// Update the combined chunk metadata on disk.
 	u, err := sf.saveMetadataUpdates()
 	if err != nil {
@@ -172,10 +142,6 @@
 		return err
 	}
 	sf.numChunks = sf.numChunks - 1 + len(combinedChunks)
-<<<<<<< HEAD
-=======
-	sf.staticMetadata.PartialChunks = pcs
->>>>>>> 0cd84ac7
 	return nil
 }
 
@@ -326,13 +292,8 @@
 		numChunks++
 	}
 	sf.numChunks = int(numChunks)
-<<<<<<< HEAD
-	if len(sf.staticMetadata.CombinedChunks) > 0 {
-		sf.numChunks = sf.numChunks - 1 + len(sf.staticMetadata.CombinedChunks)
-=======
 	if len(sf.staticMetadata.PartialChunks) > 0 {
 		sf.numChunks = sf.numChunks - 1 + len(sf.staticMetadata.PartialChunks)
->>>>>>> 0cd84ac7
 	}
 	return sf, nil
 }
@@ -525,11 +486,7 @@
 		c, err := sf.partialsSiaFile.Chunk(cci.Index)
 		c.Index = chunkIndex // convert index within partials file to requested index
 		return c, err
-<<<<<<< HEAD
 	} else if sf.isNotCompletedPartialChunk(uint64(chunkIndex)) {
-=======
-	} else if sf.isIncompletePartialChunk(uint64(chunkIndex)) {
->>>>>>> 0cd84ac7
 		return chunk{Index: chunkIndex}, nil
 	}
 	// Handle full chunk.
@@ -561,11 +518,7 @@
 			return err
 		}
 		cci, ok := sf.isIncludedPartialChunk(uint64(chunk.Index))
-<<<<<<< HEAD
 		if !ok && sf.isNotCompletedPartialChunk(uint64(chunk.Index)) {
-=======
-		if !ok && sf.isIncompletePartialChunk(uint64(chunk.Index)) {
->>>>>>> 0cd84ac7
 			// Can't persist incomplete partial chunk. Make sure iterFunc doesn't try to.
 			return errors.New("can't persist incomplete partial chunk")
 		}
@@ -602,11 +555,7 @@
 		var err error
 		if cci, ok := sf.isIncludedPartialChunk(uint64(chunkIndex)); ok {
 			c, err = sf.partialsSiaFile.Chunk(cci.Index)
-<<<<<<< HEAD
 		} else if sf.isNotCompletedPartialChunk(uint64(chunkIndex)) {
-=======
-		} else if sf.isIncompletePartialChunk(uint64(chunkIndex)) {
->>>>>>> 0cd84ac7
 			c = chunk{Pieces: make([][]piece, sf.staticMetadata.staticErasureCode.NumPieces())}
 		} else {
 			if _, err := f.Read(chunkBytes); err != nil && err != io.EOF {
@@ -663,14 +612,9 @@
 	return nil
 }
 
-<<<<<<< HEAD
-// createAndApplyTransacton is a generic version of the
-// createAndApplyTransaction method of the SiaFile.
-=======
 // createAndApplyTransaction is a generic version of the
 // createAndApplyTransaction method of the SiaFile. This will result in 2 fsyncs
 // independent of the number of updates.
->>>>>>> 0cd84ac7
 func createAndApplyTransaction(wal *writeaheadlog.WAL, updates ...writeaheadlog.Update) error {
 	if len(updates) == 0 {
 		return nil
