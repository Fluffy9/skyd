--- conflicted
+++ resolved
@@ -55,24 +55,6 @@
 	// Specify subtests to run
 	subTests := []siatest.SubTest{
 		{Name: "TestSkynetBasic", Test: testSkynetBasic},
-<<<<<<< HEAD
-		// {Name: "TestConvertSiaFile", Test: testConvertSiaFile},
-		// {Name: "TestSkynetSkykey", Test: testSkynetSkykey},
-		// {Name: "TestSkynetLargeMetadata", Test: testSkynetLargeMetadata},
-		// {Name: "TestSkynetMultipartUpload", Test: testSkynetMultipartUpload},
-		// {Name: "TestSkynetNoFilename", Test: testSkynetNoFilename},
-		// {Name: "TestSkynetSubDirDownload", Test: testSkynetSubDirDownload},
-		// {Name: "TestSkynetDisableForce", Test: testSkynetDisableForce},
-		// {Name: "TestSkynetBlacklist", Test: testSkynetBlacklist},
-		// {Name: "TestSkynetPortals", Test: testSkynetPortals},
-		// {Name: "TestSkynetHeadRequest", Test: testSkynetHeadRequest},
-		// {Name: "TestSkynetStats", Test: testSkynetStats},
-		// {Name: "TestSkynetRequestTimeout", Test: testSkynetRequestTimeout},
-		// {Name: "TestSkynetDryRunUpload", Test: testSkynetDryRunUpload},
-		// {Name: "TestRegressionTimeoutPanic", Test: testRegressionTimeoutPanic},
-		// {Name: "TestRenameSiaPath", Test: testRenameSiaPath},
-		// {Name: "TestSkynetNoWorkers", Test: testSkynetNoWorkers}, // Run last since it adds a renter with no workers
-=======
 		{Name: "TestConvertSiaFile", Test: testConvertSiaFile},
 		{Name: "TestSkynetSkykey", Test: testSkynetSkykey},
 		{Name: "TestSkynetLargeMetadata", Test: testSkynetLargeMetadata},
@@ -91,7 +73,6 @@
 		{Name: "TestSkynetNoWorkers", Test: testSkynetNoWorkers},
 		{Name: "TestSkynetEncryption", Test: testSkynetEncryption},
 		{Name: "TestSkynetEncryptionLargeFile", Test: testSkynetEncryptionLargeFile},
->>>>>>> c9d9c34e
 	}
 
 	// Run tests
