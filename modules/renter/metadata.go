--- conflicted
+++ resolved
@@ -225,14 +225,10 @@
 
 	// Calculate file Redundancy and check if local file is missing and
 	// redundancy is less than one
-<<<<<<< HEAD
-	redundancy, _ := sf.Redundancy(hostOfflineMap, hostGoodForRenewMap)
-=======
-	redundancy, err := sf.Redundancy(hostOfflineMap, hostGoodForRenewMap)
+	redundancy, _, err := sf.Redundancy(hostOfflineMap, hostGoodForRenewMap)
 	if err != nil {
 		return siafile.BubbledMetadata{}, err
 	}
->>>>>>> ca65094b
 	if _, err := os.Stat(sf.LocalPath()); os.IsNotExist(err) && redundancy < 1 {
 		r.log.Debugln("File not found on disk and possibly unrecoverable:", sf.LocalPath())
 	}
