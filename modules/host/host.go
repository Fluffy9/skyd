// Package host is an implementation of the host module, and is responsible for
// participating in the storage ecosystem, turning available disk space an
// internet bandwidth into profit for the user.
package host

// TODO: what happens if the renter submits the revision early, before the
// final revision. Will the host mark the contract as complete?

// TODO: Host and renter are reporting errors where the renter is not adding
// enough fees to the file contract.

// TODO: Test the safety of the builder, it should be okay to have multiple
// builders open for up to 600 seconds, which means multiple blocks could be
// received in that time period. Should also check what happens if a parent
// gets confirmed on the blockchain before the builder is finished.

// TODO: Double check that any network connection has a finite deadline -
// handling action items properly requires that the locks held on the
// obligations eventually be released. There's also some more advanced
// implementation that needs to happen with the storage obligation locks to
// make sure that someone who wants a lock is able to get it eventually.

// TODO: Add contract compensation from form contract to the storage obligation
// financial metrics, and to the host's tracking.

// TODO: merge the network interfaces stuff, don't forget to include the
// 'announced' variable as one of the outputs.

// TODO: 'announced' doesn't tell you if the announcement made it to the
// blockchain.

// TODO: Need to make sure that the revision exchange for the renter and the
// host is being handled correctly. For the host, it's not so difficult. The
// host need only send the most recent revision every time. But, the host
// should not sign a revision unless the renter has explicitly signed such that
// the 'WholeTransaction' fields cover only the revision and that the
// signatures for the revision don't depend on anything else. The renter needs
// to verify the same when checking on a file contract revision from the host.
// If the host has submitted a file contract revision where the signatures have
// signed the whole file contract, there is an issue.

// TODO: there is a mistake in the file contract revision rpc, the host, if it
// does not have the right file contract id, should be returning an error there
// to the renter (and not just to it's calling function without informing the
// renter what's up).

// TODO: Need to make sure that the correct height is being used when adding
// sectors to the storage manager - in some places right now WindowStart is
// being used but really it's WindowEnd that should be in use.

// TODO: The host needs some way to blacklist file contracts that are being
// abusive by repeatedly getting free download batches.

// TODO: clean up all of the magic numbers in the host.

// TODO: revamp the finances for the storage obligations.

// TODO: host_test.go has commented out tests.

// TODO: network_test.go has commented out tests.

// TODO: persist_test.go has commented out tests.

// TODO: update_test.go has commented out tests.

import (
	"container/heap"
	"errors"
	"fmt"
	"net"
	"path/filepath"
	"sync"
	"time"

	"gitlab.com/NebulousLabs/Sia/build"
	"gitlab.com/NebulousLabs/Sia/crypto"
	"gitlab.com/NebulousLabs/Sia/modules"
	"gitlab.com/NebulousLabs/Sia/modules/host/contractmanager"
	"gitlab.com/NebulousLabs/Sia/modules/host/mdm"
	"gitlab.com/NebulousLabs/Sia/persist"
	siasync "gitlab.com/NebulousLabs/Sia/sync"
	"gitlab.com/NebulousLabs/Sia/types"
	connmonitor "gitlab.com/NebulousLabs/monitor"
	"gitlab.com/NebulousLabs/siamux"
)

const (
	// Names of the various persistent files in the host.
	dbFilename   = modules.HostDir + ".db"
	logFile      = modules.HostDir + ".log"
	settingsFile = modules.HostDir + ".json"
)

var (
	// dbMetadata is a header that gets put into the database to identify a
	// version and indicate that the database holds host information.
	dbMetadata = persist.Metadata{
		Header:  "Sia Host DB",
		Version: "0.5.2",
	}

	// Nil dependency errors.
	errNilCS      = errors.New("host cannot use a nil state")
	errNilTpool   = errors.New("host cannot use a nil transaction pool")
	errNilWallet  = errors.New("host cannot use a nil wallet")
	errNilGateway = errors.New("host cannot use nil gateway")
	errNilSiaMux  = errors.New("host cannot use nil siamux")

	// persistMetadata is the header that gets written to the persist file, and
	// is used to recognize other persist files.
	persistMetadata = persist.Metadata{
		Header:  "Sia Host",
		Version: "1.3.0",
	}

	// updatePriceTableFrequency is the frequency with which we update the
	// host's RPC price table
	updatePriceTableFrequency = build.Select(build.Var{
		Standard: 15 * time.Minute,
		Dev:      time.Minute,
		Testing:  5 * time.Second,
	}).(time.Duration)

	// rpcPriceGuaranteePeriod defines the amount of time a host will guarantee
	// its prices to the renter.
	rpcPriceGuaranteePeriod = build.Select(build.Var{
		Standard: 10 * time.Minute,
		Dev:      5 * time.Minute,
		Testing:  5 * time.Minute, // TODO switch back to seconds
	}).(time.Duration)
)

// A Host contains all the fields necessary for storing files for clients and
// performing the storage proofs on the received files.
type Host struct {
	// RPC Metrics - atomic variables need to be placed at the top to preserve
	// compatibility with 32bit systems. These values are not persistent.
	atomicDownloadCalls     uint64
	atomicErroredCalls      uint64
	atomicFormContractCalls uint64
	atomicRenewCalls        uint64
	atomicReviseCalls       uint64
	atomicSettingsCalls     uint64
	atomicUnrecognizedCalls uint64

	// Error management. There are a few different types of errors returned by
	// the host. These errors intentionally not persistent, so that the logging
	// limits of each error type will be reset each time the host is reset.
	// These values are not persistent.
	atomicCommunicationErrors uint64
	atomicConnectionErrors    uint64
	atomicConsensusErrors     uint64
	atomicInternalErrors      uint64
	atomicNormalErrors        uint64

	// Dependencies.
	cs            modules.ConsensusSet
	g             modules.Gateway
	tpool         modules.TransactionPool
	wallet        modules.Wallet
	staticAlerter *modules.GenericAlerter
	staticMux     *siamux.SiaMux
	staticMDM     *mdm.MDM
	staticPP      modules.PaymentProcessor
	dependencies  modules.Dependencies
	modules.StorageManager

	// Subsystems
	staticAccountManager *accountManager

	// Host ACID fields - these fields need to be updated in serial, ACID
	// transactions.
	announced    bool
	blockHeight  types.BlockHeight
	publicKey    types.SiaPublicKey
	secretKey    crypto.SecretKey
	recentChange modules.ConsensusChangeID
	unlockHash   types.UnlockHash // A wallet address that can receive coins.

	// Host transient fields - these fields are either determined at startup or
	// otherwise are not critical to always be correct.
	autoAddress          modules.NetAddress // Determined using automatic tooling in network.go
	financialMetrics     modules.HostFinancialMetrics
	settings             modules.HostInternalSettings
	revisionNumber       uint64
	workingStatus        modules.HostWorkingStatus
	connectabilityStatus modules.HostConnectabilityStatus

	// A map of storage obligations that are currently being modified. Locks on
	// storage obligations can be long-running, and each storage obligation can
	// be locked separately.
	lockedStorageObligations map[types.FileContractID]*siasync.TryMutex

	// The price table contains a set of RPC costs, along with an expiry that
	// dictates up until what time the host guarantees the prices that are
	// listed. These host's RPC prices are dynamic, and are subject to various
	// conditions specific to the RPC in question. Examples of such conditions
	// are congestion, load, liquidity, etc.
	priceTable       *modules.RPCPriceTable
	priceTableHeap   priceTableHeap
	uuidToPriceTable map[types.ShortSpecifier]*modules.RPCPriceTable

	// Misc state.
	db            *persist.BoltDatabase
	listener      net.Listener
	log           *persist.Logger
	mu            sync.RWMutex
	staticMonitor *connmonitor.Monitor
	persistDir    string
	port          string
	tg            siasync.ThreadGroup
}

type priceTableHeap []*modules.RPCPriceTable

// Implementation of heap.Interface for priceTableHeap.
func (pth priceTableHeap) Len() int           { return len(pth) }
func (pth priceTableHeap) Less(i, j int) bool { return pth[i].Expiry < pth[j].Expiry }
func (pth priceTableHeap) Swap(i, j int)      { pth[i], pth[j] = pth[j], pth[i] }
func (pth *priceTableHeap) Push(x interface{}) {
	rpt := x.(modules.RPCPriceTable)
	*pth = append(*pth, &rpt)
}
func (pth *priceTableHeap) Pop() interface{} {
	old := *pth
	n := len(old)
	pt := old[n-1]
	*pth = old[0 : n-1]
	return pt
}

// checkUnlockHash will check that the host has an unlock hash. If the host
// does not have an unlock hash, an attempt will be made to get an unlock hash
// from the wallet. That may fail due to the wallet being locked, in which case
// an error is returned.
func (h *Host) checkUnlockHash() error {
	addrs, err := h.wallet.AllAddresses()
	if err != nil {
		return err
	}
	hasAddr := false
	for _, addr := range addrs {
		if h.unlockHash == addr {
			hasAddr = true
			break
		}
	}
	if !hasAddr || h.unlockHash == (types.UnlockHash{}) {
		uc, err := h.wallet.NextAddress()
		if err != nil {
			return err
		}

		// Set the unlock hash and save the host. Saving is important, because
		// the host will be using this unlock hash to establish identity, and
		// losing it will mean silently losing part of the host identity.
		h.unlockHash = uc.UnlockHash()
		err = h.saveSync()
		if err != nil {
			return err
		}
	}
	return nil
}

<<<<<<< HEAD
// threadedUpdatePriceTable periodically updates the host's price table
func (h *Host) threadedUpdatePriceTable() {
	if err := h.tg.Add(); err != nil {
		return
	}
	defer h.tg.Done()

	for {
		h.managedUpdatePriceTable()

		select {
		case <-h.tg.StopChan():
			return
		case <-time.After(updatePriceTableFrequency):
			continue
		}
	}
=======
// managedInternalSettings returns the settings of a host.
func (h *Host) managedInternalSettings() modules.HostInternalSettings {
	h.mu.RLock()
	defer h.mu.RUnlock()
	return h.settings
>>>>>>> 37ce0ea5
}

// managedUpdatePriceTable will recalculate the RPC costs and update the host's
// price table accordingly.
func (h *Host) managedUpdatePriceTable() {
	// create a new RPC price table and set the expiry
<<<<<<< HEAD
	priceTable := modules.NewRPCPriceTable(0) // expiry set on request

	// TODO: move along, nothing to see here
	// TODO: fix this disgusting mess with the RPC IDs
	// recalculate the price for every RPC
	priceTable.Costs[modules.RPCUpdatePriceTable] = h.managedCalculateUpdatePriceTableRPCPrice()

	priceTable.Costs[modules.RPCFundEphemeralAccount] = h.managedCalculateUpdatePriceTableRPCPrice()

	// TODO: hardcoded MDM costs, needs a better place
	his := h.InternalSettings()
	priceTable.Costs[modules.MDMComponentCompute] = types.ZeroCurrency
	priceTable.Costs[modules.MDMComponentMemory] = types.ZeroCurrency
	priceTable.Costs[modules.MDMOperationDiskAccess] = types.ZeroCurrency
	priceTable.Costs[modules.MDMOperationDiskRead] = his.MinBaseRPCPrice
	priceTable.Costs[modules.MDMOperationDiskWrite] = his.MinBaseRPCPrice
=======
	his := h.managedInternalSettings()
	priceTable := modules.RPCPriceTable{
		Expiry:               time.Now().Add(rpcPriceGuaranteePeriod).Unix(),
		UpdatePriceTableCost: h.managedCalculateUpdatePriceTableRPCPrice(),

		// TODO: hardcoded MDM costs should be updated to use better values.
		InitBaseCost:   his.MinBaseRPCPrice,
		MemoryTimeCost: his.MinBaseRPCPrice,
		ReadBaseCost:   his.MinBaseRPCPrice,
		ReadLengthCost: his.MinBaseRPCPrice,
	}
>>>>>>> 37ce0ea5

	h.mu.Lock()
	defer h.mu.Unlock()

	// update the pricetable
	h.priceTable = &priceTable
	h.uuidToPriceTable[priceTable.UUID] = &priceTable
	heap.Push(&h.priceTableHeap, priceTable)

	// prune expired pricetables
	if h.priceTableHeap.Len() == 0 {
		return
	}
	// TODO: has bug - expires immediately
	// oldest := heap.Pop(&h.priceTableHeap).(*modules.RPCPriceTable)
	// for {
	// 	if oldest.Expiry < time.Now().Unix() {
	// 		heap.Push(&h.priceTableHeap, oldest)
	// 		break
	// 	}

	// 	fmt.Println("DELETING")
	// 	delete(h.uuidToPriceTable, oldest.UUID)
	// 	if h.priceTableHeap.Len() == 0 {
	// 		return
	// 	}
	// 	oldest = heap.Pop(&h.priceTableHeap).(*modules.RPCPriceTable)
	// }
}

// newHost returns an initialized Host, taking a set of dependencies as input.
// By making the dependencies an argument of the 'new' call, the host can be
// mocked such that the dependencies can return unexpected errors or unique
// behaviors during testing, enabling easier testing of the failure modes of
// the Host.
func newHost(dependencies modules.Dependencies, smDeps modules.Dependencies, cs modules.ConsensusSet, g modules.Gateway, tpool modules.TransactionPool, wallet modules.Wallet, mux *siamux.SiaMux, listenerAddress string, persistDir string) (*Host, error) {
	// Check that all the dependencies were provided.
	if cs == nil {
		return nil, errNilCS
	}
	if g == nil {
		return nil, errNilGateway
	}
	if tpool == nil {
		return nil, errNilTpool
	}
	if wallet == nil {
		return nil, errNilWallet
	}
	if mux == nil {
		return nil, errNilSiaMux
	}

	// Create the host object.
	h := &Host{
		cs:                       cs,
		g:                        g,
		tpool:                    tpool,
		wallet:                   wallet,
		staticAlerter:            modules.NewAlerter("host"),
		staticMux:                mux,
		dependencies:             dependencies,
		lockedStorageObligations: make(map[types.FileContractID]*siasync.TryMutex),
		uuidToPriceTable:         make(map[types.ShortSpecifier]*modules.RPCPriceTable),

		priceTableHeap: make(priceTableHeap, 0),
		persistDir:     persistDir,
	}
	h.staticMDM = mdm.New(h)
	heap.Init(&h.priceTableHeap)

	// Call stop in the event of a partial startup.
	var err error
	defer func() {
		if err != nil {
			err = composeErrors(h.tg.Stop(), err)
		}
	}()

	// Create the perist directory if it does not yet exist.
	err = dependencies.MkdirAll(h.persistDir, 0700)
	if err != nil {
		return nil, err
	}

	// Initialize the logger, and set up the stop call that will close the
	// logger.
	h.log, err = dependencies.NewLogger(filepath.Join(h.persistDir, logFile))
	if err != nil {
		return nil, err
	}

	h.tg.AfterStop(func() {
		err = h.log.Close()
		if err != nil {
			// State of the logger is uncertain, a Println will have to
			// suffice.
			fmt.Println("Error when closing the logger:", err)
		}
	})

	// Add the storage manager to the host, and set up the stop call that will
	// close the storage manager.
	h.StorageManager, err = contractmanager.NewCustomContractManager(smDeps, filepath.Join(persistDir, "contractmanager"))
	if err != nil {
		h.log.Println("Could not open the storage manager:", err)
		return nil, err
	}
	h.tg.AfterStop(func() {
		err = h.StorageManager.Close()
		if err != nil {
			h.log.Println("Could not close storage manager:", err)
		}
	})

	// Load the prior persistence structures, and configure the host to save
	// before shutting down.
	err = h.load()
	if err != nil {
		return nil, err
	}
	h.tg.AfterStop(func() {
		err = h.saveSync()
		if err != nil {
			h.log.Println("Could not save host upon shutdown:", err)
		}
	})

	// Add the payment processor, note it is very important that this happens
	// after loading the host's persistence as it uses the host's secret key.
	h.staticPP = h.NewPaymentProcessor()

	// Add the account manager subsystem
	h.staticAccountManager, err = h.newAccountManager()
	if err != nil {
		return nil, err
	}

	// Subscribe to the consensus set.
	err = h.initConsensusSubscription()
	if err != nil {
		return nil, err
	}

	// Ensure the host is consistent by pruning any stale storage obligations.
	if err := h.PruneStaleStorageObligations(); err != nil {
		h.log.Println("Could not prune stale storage obligations:", err)
		return nil, err
	}

	// Create bandwidth monitor
	h.staticMonitor = connmonitor.NewMonitor()

	// Initialize the networking. We need to hold the lock while doing so since
	// the previous load subscribed the host to the consensus set.
	h.mu.Lock()
	err = h.initNetworking(listenerAddress)
	h.mu.Unlock()
	if err != nil {
		h.log.Println("Could not initialize host networking:", err)
		return nil, err
	}

	// Initialize the RPC price table.
	h.managedUpdatePriceTable()

	return h, nil
}

// New returns an initialized Host.
func New(cs modules.ConsensusSet, g modules.Gateway, tpool modules.TransactionPool, wallet modules.Wallet, mux *siamux.SiaMux, address string, persistDir string) (*Host, error) {
	return newHost(modules.ProdDependencies, new(modules.ProductionDependencies), cs, g, tpool, wallet, mux, address, persistDir)
}

// NewCustomHost returns an initialized Host using the provided dependencies.
func NewCustomHost(deps modules.Dependencies, cs modules.ConsensusSet, g modules.Gateway, tpool modules.TransactionPool, wallet modules.Wallet, mux *siamux.SiaMux, address string, persistDir string) (*Host, error) {
	return newHost(deps, new(modules.ProductionDependencies), cs, g, tpool, wallet, mux, address, persistDir)
}

// NewCustomTestHost allows passing in both host dependencies and storage
// manager dependencies. Used solely for testing purposes, to allow dependency
// injection into the host's submodules.
func NewCustomTestHost(deps modules.Dependencies, smDeps modules.Dependencies, cs modules.ConsensusSet, g modules.Gateway, tpool modules.TransactionPool, wallet modules.Wallet, mux *siamux.SiaMux, address string, persistDir string) (*Host, error) {
	return newHost(deps, smDeps, cs, g, tpool, wallet, mux, address, persistDir)
}

// Close shuts down the host.
func (h *Host) Close() error {
	return h.tg.Stop()
}

// ExternalSettings returns the hosts external settings. These values cannot be
// set by the user (host is configured through InternalSettings), and are the
// values that get displayed to other hosts on the network.
func (h *Host) ExternalSettings() modules.HostExternalSettings {
	err := h.tg.Add()
	if err != nil {
		build.Critical("Call to ExternalSettings after close")
	}
	defer h.tg.Done()
	h.mu.Lock()
	defer h.mu.Unlock()
	return h.externalSettings()
}

// BandwidthCounters returns the Hosts's upload and download bandwidth
func (h *Host) BandwidthCounters() (uint64, uint64, time.Time, error) {
	if err := h.tg.Add(); err != nil {
		return 0, 0, time.Time{}, err
	}
	defer h.tg.Done()
	readBytes, writeBytes := h.staticMonitor.Counts()
	startTime := h.staticMonitor.StartTime()
	return writeBytes, readBytes, startTime, nil
}

// WorkingStatus returns the working state of the host, where working is
// defined as having received more than workingStatusThreshold settings calls
// over the period of workingStatusFrequency.
func (h *Host) WorkingStatus() modules.HostWorkingStatus {
	h.mu.RLock()
	defer h.mu.RUnlock()
	return h.workingStatus
}

// ConnectabilityStatus returns the connectability state of the host, whether
// the host can connect to itself on its configured netaddress.
func (h *Host) ConnectabilityStatus() modules.HostConnectabilityStatus {
	h.mu.RLock()
	defer h.mu.RUnlock()
	return h.connectabilityStatus
}

// FinancialMetrics returns information about the financial commitments,
// rewards, and activities of the host.
func (h *Host) FinancialMetrics() modules.HostFinancialMetrics {
	err := h.tg.Add()
	if err != nil {
		build.Critical("Call to FinancialMetrics after close")
	}
	defer h.tg.Done()
	h.mu.RLock()
	defer h.mu.RUnlock()
	return h.financialMetrics
}

// PublicKey returns the public key of the host that is used to facilitate
// relationships between the host and renter.
func (h *Host) PublicKey() types.SiaPublicKey {
	h.mu.RLock()
	defer h.mu.RUnlock()
	return h.publicKey
}

// SetInternalSettings updates the host's internal HostInternalSettings object.
func (h *Host) SetInternalSettings(settings modules.HostInternalSettings) error {
	err := h.tg.Add()
	if err != nil {
		return err
	}
	defer h.tg.Done()
	h.mu.Lock()
	defer h.mu.Unlock()

	// The host should not be accepting file contracts if it does not have an
	// unlock hash.
	if settings.AcceptingContracts {
		err := h.checkUnlockHash()
		if err != nil {
			return errors.New("internal settings not updated, no unlock hash: " + err.Error())
		}
	}

	if settings.NetAddress != "" {
		err := settings.NetAddress.IsValid()
		if err != nil {
			return errors.New("internal settings not updated, invalid NetAddress: " + err.Error())
		}
	}

	// Check if the net address for the host has changed. If it has, and it's
	// not equal to the auto address, then the host is going to need to make
	// another blockchain announcement.
	if h.settings.NetAddress != settings.NetAddress && settings.NetAddress != h.autoAddress {
		h.announced = false
	}

	h.settings = settings
	h.revisionNumber++

	// The locked storage collateral was altered, we potentially want to
	// unregister the insufficient collateral budget alert
	h.TryUnregisterInsufficientCollateralBudgetAlert()

	err = h.saveSync()
	if err != nil {
		return errors.New("internal settings updated, but failed saving to disk: " + err.Error())
	}
	return nil
}

// InternalSettings returns the settings of a host.
func (h *Host) InternalSettings() modules.HostInternalSettings {
	err := h.tg.Add()
	if err != nil {
		return modules.HostInternalSettings{}
	}
	defer h.tg.Done()
	return h.managedInternalSettings()
}

// BlockHeight returns the host's current blockheight.
func (h *Host) BlockHeight() types.BlockHeight {
	h.mu.RLock()
	defer h.mu.RUnlock()
	return h.blockHeight
}<|MERGE_RESOLUTION|>--- conflicted
+++ resolved
@@ -263,7 +263,6 @@
 	return nil
 }
 
-<<<<<<< HEAD
 // threadedUpdatePriceTable periodically updates the host's price table
 func (h *Host) threadedUpdatePriceTable() {
 	if err := h.tg.Add(); err != nil {
@@ -281,49 +280,31 @@
 			continue
 		}
 	}
-=======
+}
+
 // managedInternalSettings returns the settings of a host.
 func (h *Host) managedInternalSettings() modules.HostInternalSettings {
 	h.mu.RLock()
 	defer h.mu.RUnlock()
 	return h.settings
->>>>>>> 37ce0ea5
 }
 
 // managedUpdatePriceTable will recalculate the RPC costs and update the host's
 // price table accordingly.
 func (h *Host) managedUpdatePriceTable() {
+
 	// create a new RPC price table and set the expiry
-<<<<<<< HEAD
 	priceTable := modules.NewRPCPriceTable(0) // expiry set on request
 
-	// TODO: move along, nothing to see here
-	// TODO: fix this disgusting mess with the RPC IDs
-	// recalculate the price for every RPC
-	priceTable.Costs[modules.RPCUpdatePriceTable] = h.managedCalculateUpdatePriceTableRPCPrice()
-
-	priceTable.Costs[modules.RPCFundEphemeralAccount] = h.managedCalculateUpdatePriceTableRPCPrice()
-
-	// TODO: hardcoded MDM costs, needs a better place
+	// TODO: hardcoded MDM costs should be updated to use better values.
 	his := h.InternalSettings()
-	priceTable.Costs[modules.MDMComponentCompute] = types.ZeroCurrency
-	priceTable.Costs[modules.MDMComponentMemory] = types.ZeroCurrency
-	priceTable.Costs[modules.MDMOperationDiskAccess] = types.ZeroCurrency
-	priceTable.Costs[modules.MDMOperationDiskRead] = his.MinBaseRPCPrice
-	priceTable.Costs[modules.MDMOperationDiskWrite] = his.MinBaseRPCPrice
-=======
-	his := h.managedInternalSettings()
-	priceTable := modules.RPCPriceTable{
-		Expiry:               time.Now().Add(rpcPriceGuaranteePeriod).Unix(),
-		UpdatePriceTableCost: h.managedCalculateUpdatePriceTableRPCPrice(),
-
-		// TODO: hardcoded MDM costs should be updated to use better values.
-		InitBaseCost:   his.MinBaseRPCPrice,
-		MemoryTimeCost: his.MinBaseRPCPrice,
-		ReadBaseCost:   his.MinBaseRPCPrice,
-		ReadLengthCost: his.MinBaseRPCPrice,
-	}
->>>>>>> 37ce0ea5
+	priceTable.InitBaseCost = his.MinBaseRPCPrice
+	priceTable.MemoryTimeCost = his.MinBaseRPCPrice
+	priceTable.ReadBaseCost = his.MinBaseRPCPrice
+	priceTable.ReadLengthCost = his.MinBaseRPCPrice
+
+	priceTable.UpdatePriceTableCost = h.managedCalculateUpdatePriceTableCost()
+	priceTable.FundEphemeralAccountCost = h.managedCalculateFundEphemeralAccountCost()
 
 	h.mu.Lock()
 	defer h.mu.Unlock()
@@ -337,6 +318,7 @@
 	if h.priceTableHeap.Len() == 0 {
 		return
 	}
+
 	// TODO: has bug - expires immediately
 	// oldest := heap.Pop(&h.priceTableHeap).(*modules.RPCPriceTable)
 	// for {
