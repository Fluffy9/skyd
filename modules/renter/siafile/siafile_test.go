--- conflicted
+++ resolved
@@ -787,110 +787,6 @@
 	}
 }
 
-<<<<<<< HEAD
-// TestMarkUnhealthyChunksAsStuck probes the MarkAllUnhealthyChunksAsStuck method
-func TestMarkUnhealthyChunksAsStuck(t *testing.T) {
-	if testing.Short() {
-		t.SkipNow()
-	}
-	t.Parallel()
-	// Get a blank siafile with at least 2 chunks.
-	sf, _, _ := newBlankTestFileAndWAL(2)
-	// Create offline and goodForRenew maps
-	offlineMap := make(map[string]bool)
-	goodForRenewMap := make(map[string]bool)
-
-	// Mark chunks as stuck
-	err := sf.MarkAllUnhealthyChunksAsStuck(offlineMap, goodForRenewMap)
-	if err != nil {
-		t.Fatal(err)
-	}
-	expectedStuckChunks := sf.NumChunks()
-	if sf.CombinedChunkStatus() == CombinedChunkStatusHasChunk {
-		expectedStuckChunks--
-	}
-	// Confirm that all chunks were marked as stuck
-	_, _, numStuckChunks := sf.Health(offlineMap, goodForRenewMap)
-	if numStuckChunks != expectedStuckChunks {
-		t.Fatalf("numStuckChunks should be %v but was %v", expectedStuckChunks, numStuckChunks)
-	}
-
-	// Reset chunk stuck status
-	for chunkIndex := range sf.allChunks() {
-		if err := sf.SetStuck(uint64(chunkIndex), false); err != nil {
-			t.Fatal(err)
-		}
-	}
-
-	// Add good pieces to first chunk
-	for pieceIndex := range sf.allChunks()[0].Pieces {
-		host := fmt.Sprintln("host", 0, pieceIndex)
-		spk := types.SiaPublicKey{}
-		spk.LoadString(host)
-		offlineMap[spk.String()] = false
-		goodForRenewMap[spk.String()] = true
-		if err := sf.AddPiece(spk, 0, uint64(pieceIndex), crypto.Hash{}); err != nil {
-			t.Fatal(err)
-		}
-	}
-
-	// Try and mark chunks as stuck
-	err = sf.MarkAllUnhealthyChunksAsStuck(offlineMap, goodForRenewMap)
-	if err != nil {
-		t.Fatal(err)
-	}
-	// Confirm that all but 1 or 2 chunk was marked as stuck
-	expectedStuckChunks = sf.NumChunks() - 1
-	if sf.CombinedChunkStatus() == CombinedChunkStatusHasChunk {
-		expectedStuckChunks--
-	}
-	_, _, numStuckChunks = sf.Health(offlineMap, goodForRenewMap)
-	if numStuckChunks != expectedStuckChunks {
-		t.Fatalf("numStuckChunks should be %v but was %v", expectedStuckChunks, numStuckChunks)
-	}
-
-	// Reset chunk stuck status
-	for chunkIndex := range sf.allChunks() {
-		if err := sf.SetStuck(uint64(chunkIndex), false); err != nil {
-			t.Fatal(err)
-		}
-	}
-
-	// Reset maps
-	offlineMap = make(map[string]bool)
-	goodForRenewMap = make(map[string]bool)
-
-	// Add good pieces to all chunks
-	if err := setCombinedChunkOfTestFile(sf); err != nil {
-		t.Fatal(err)
-	}
-	for chunkIndex, chunk := range sf.allChunks() {
-		for pieceIndex := range chunk.Pieces {
-			host := fmt.Sprintln("host", chunkIndex, pieceIndex)
-			spk := types.SiaPublicKey{}
-			spk.LoadString(host)
-			offlineMap[spk.String()] = false
-			goodForRenewMap[spk.String()] = true
-			if err := sf.AddPiece(spk, uint64(chunkIndex), uint64(pieceIndex), crypto.Hash{}); err != nil {
-				t.Fatal(err)
-			}
-		}
-	}
-
-	// Try and mark chunks as stuck
-	err = sf.MarkAllUnhealthyChunksAsStuck(offlineMap, goodForRenewMap)
-	if err != nil {
-		t.Fatal(err)
-	}
-	// Confirm that no chunks were marked as stuck
-	_, _, numStuckChunks = sf.Health(offlineMap, goodForRenewMap)
-	if numStuckChunks != 0 {
-		t.Fatal("numStuckChunks should be 0 but was", numStuckChunks)
-	}
-}
-
-=======
->>>>>>> 87832336
 // TestStuckChunks checks to make sure the NumStuckChunks return the expected
 // values and that the stuck chunks are persisted properly
 func TestStuckChunks(t *testing.T) {
