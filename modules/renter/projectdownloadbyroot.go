package renter

import (
	"context"
	"fmt"
	"sync"
	"time"

	"gitlab.com/NebulousLabs/Sia/build"
	"gitlab.com/NebulousLabs/Sia/crypto"
	"gitlab.com/NebulousLabs/Sia/modules"

	"gitlab.com/NebulousLabs/errors"
)

const (
	// projectDownloadByRootPerformanceDecay defines the amount of decay that is
	// applied to the exponential weigted average used to compute the
	// performance of the download by root projects that have run recently.
	projectDownloadByRootPerformanceDecay = 0.9
)

var (
<<<<<<< HEAD
	// ErrRootNotFound is returned if all workers were unable to recover the
	// root
	ErrRootNotFound = errors.New("workers were unable to recover the data by sector root - all workers failed")

	// ErrProjectTimedOut is returned when the project timed out
	ErrProjectTimedOut = errors.New("project timed out")
=======
	// sectorLookupToDownloadRatio is an arbitrary ratio that resembles the
	// amount of lookups vs downloads. It is used in price gouging checks.
	sectorLookupToDownloadRatio = 16
>>>>>>> 2e90297e
)

// projectDownloadByRootManager tracks metrics across multiple runs of
// DownloadByRoot projects, and is used by the projects to set expectations for
// performance.
//
// We put downloads into 3 different buckets for performance because the
// performance characterstics are very different depending on which bucket you
// are in.
type projectDownloadByRootManager struct {
	// Aggregate values for download by root projects. These are typically used
	// for research purposes, as opposed to being used in real time.
	totalTime64k     time.Duration
	totalTime1m      time.Duration
	totalTime4m      time.Duration
	totalRequests64k uint64
	totalRequests1m  uint64
	totalRequests4m  uint64

	// Decayed values track the recent performance of jobs in each bucket. These
	// values are generally used to help select workers when scheduling work,
	// because they are more responsive to changing network conditions.
	decayedTime64k     float64
	decayedTime1m      float64
	decayedTime4m      float64
	decayedRequests64k float64
	decayedRequests1m  float64
	decayedRequests4m  float64

	mu sync.Mutex
}

// managedRecordProjectTime adds a download to the historic values of the
// project manager. It takes a length so that it knows which bucket to put the
// data in.
func (m *projectDownloadByRootManager) managedRecordProjectTime(length uint64, timeElapsed time.Duration) {
	m.mu.Lock()
	defer m.mu.Unlock()
	if length <= 1<<16 {
		m.totalTime64k += timeElapsed
		m.totalRequests64k++
		m.decayedTime64k *= projectDownloadByRootPerformanceDecay
		m.decayedRequests64k *= projectDownloadByRootPerformanceDecay
		m.decayedTime64k += float64(timeElapsed)
		m.decayedRequests64k++
	} else if length <= 1<<20 {
		m.totalTime1m += timeElapsed
		m.totalRequests1m++
		m.decayedTime1m *= projectDownloadByRootPerformanceDecay
		m.decayedRequests1m *= projectDownloadByRootPerformanceDecay
		m.decayedTime1m += float64(timeElapsed)
		m.decayedRequests1m++
	} else {
		m.totalTime4m += timeElapsed
		m.totalRequests4m++
		m.decayedTime4m *= projectDownloadByRootPerformanceDecay
		m.decayedRequests4m *= projectDownloadByRootPerformanceDecay
		m.decayedTime4m += float64(timeElapsed)
		m.decayedRequests4m++
	}
}

// managedAverageProjectTime will return the average download time that projects
// have had for the given length.
func (m *projectDownloadByRootManager) managedAverageProjectTime(length uint64) time.Duration {
	m.mu.Lock()
	defer m.mu.Unlock()

	var avg time.Duration
	if length <= 1<<16 {
		avg = time.Duration(m.decayedTime64k / m.decayedRequests64k)
	} else if length <= 1<<20 {
		avg = time.Duration(m.decayedTime1m / m.decayedRequests1m)
	} else {
		avg = time.Duration(m.decayedTime4m / m.decayedRequests4m)
	}
	return avg
}

// managedDownloadByRoot will fetch data using the merkle root of that data.
// Unlike the exported version of this function, this function does not request
// memory from the memory manager.
func (r *Renter) managedDownloadByRoot(ctx context.Context, root crypto.Hash, offset, length uint64) ([]byte, error) {
	// Create a context that dies when the function ends, this will cancel all
	// of the worker jobs that get created by this function.
	ctx, cancel := context.WithCancel(ctx)
	defer cancel()

	// Convenience variable.
	pm := r.staticProjectDownloadByRootManager
	// Track the total duration of the project.
	start := time.Now()

	// Potentially force a timeout via a disrupt for testing.
	if r.deps.Disrupt("timeoutProjectDownloadByRoot") {
		return nil, errors.Compose(ErrProjectTimedOut, ErrRootNotFound)
	}

	// Get the full list of workers and create a channel to receive all of the
	// results from the workers. The channel is buffered with one slot per
	// worker, so that the workers do not have to block when returning the
	// result of the job, even if this thread is not listening.
	workers := r.staticWorkerPool.callWorkers()
	staticResponseChan := make(chan *jobHasSectorResponse, len(workers))

	// Filter out all workers that do not support the new protocol. It has been
	// determined that hosts who do not support the async protocol are not worth
	// supporting in the new download by root code - it'll remove pretty much
	// all of the performance advantages. Skynet is being forced to fully
	// migrate to the async protocol.
	numAsyncWorkers := 0
	for _, worker := range workers {
		cache := worker.staticCache()
		if build.VersionCmp(cache.staticHostVersion, minAsyncVersion) < 0 {
			continue
		}

		// check for price gouging
		pt := worker.staticPriceTable().staticPriceTable
		err := checkPDBRGouging(pt, cache.staticRenterAllowance)
		if err != nil {
			r.log.Debugf("price gouging detected in worker %v, err: %v\n", worker.staticHostPubKeyStr, err)
			continue
		}

		jhs := &jobHasSector{
			staticSector:       root,
			staticResponseChan: staticResponseChan,

			jobGeneric: &jobGeneric{
				staticCancelChan: ctx.Done(),

				staticQueue: worker.staticJobHasSectorQueue,
			},
		}
		if !worker.staticJobHasSectorQueue.callAdd(jhs) {
			// This will filter out any workers that are on cooldown or
			// otherwise can't participate in the project.
			continue
		}
		workers[numAsyncWorkers] = worker
		numAsyncWorkers++
	}
	workers = workers[:numAsyncWorkers]
	// If there are no workers remaining, fail early.
	if len(workers) == 0 {
		return nil, errors.New("cannot perform DownloadByRoot, no workers in worker pool")
	}
	println(",,,", len(workers))

	// Create a timer that is used to determine when the project should stop
	// looking for a better worker, and instead go use the best worker it has
	// found so far.
	//
	// Currently, we track the recent historical performance of projects using
	// an exponential weighted average. Workers also track their recent
	// performance using an exponential weighted average. Using these two
	// values, we can determine whether using a worker is likely to result in
	// better than historic average performance.
	//
	// If a worker does look like it can be used to achieve better than average
	// performance, we will use that worker immediately. Otherwise, we will wait
	// for a better worker to appear.
	//
	// After we have spent half of the whole historic time waiting for better
	// workers to appear, we give up and use the best worker that we have found
	// so far.
	useBestWorkerCtx, useBestWorkerCancel := context.WithTimeout(ctx, pm.managedAverageProjectTime(length)/2)
	defer useBestWorkerCancel()

	// Run a loop to receive responses from the workers as they figure out
	// whether or not they have the sector we are looking for. The loop needs to
	// run until we have tried every worker, which means that the number of
	// responses must be equal to the number of workers, and the length of the
	// usable workers map must be 0.
	//
	// The usable workers map is a map from the iteration that we found the
	// worker to the worker. We use a map because it makes it easy to see the
	// length, is simple enough to implement, and iterating over a whole map
	// with 30 or so elements in it is not too costly. It is also easy to delete
	// elements from a map as workers fail.
	responses := 0
	usableWorkers := make(map[int]*worker)
	useBestWorker := false
	for responses < len(workers) || len(usableWorkers) > 0 {
		// Check for the timeout. This is done separately to ensure the timeout
		// has priority.
		select {
		case <-ctx.Done():
			println("--- timeout waiting for responses")
			return nil, errors.Compose(ErrProjectTimedOut, ErrRootNotFound)
		default:
		}

		var resp *jobHasSectorResponse
		if len(usableWorkers) > 0 && responses < numAsyncWorkers {
			// There are usable workers, and there are also workers that have
			// not reported back yet. Because we have usable workers, we want to
			// listen on the useBestWorkerChan.
			select {
			case <-useBestWorkerCtx.Done():
				useBestWorker = true
			case resp = <-staticResponseChan:
				responses++
			case <-ctx.Done():
				println("--- timeout waiting for responses")
				return nil, errors.Compose(ErrProjectTimedOut, ErrRootNotFound)
			}
		} else if len(usableWorkers) == 0 {
			// There are no usable workers, which means there's no point
			// listening on the useBestWorkerChan.
			select {
			case resp = <-staticResponseChan:
				responses++
			case <-ctx.Done():
				println("--- timeout waiting for a has sector response: ", responses, " ", len(usableWorkers))
				return nil, errors.Compose(ErrProjectTimedOut, ErrRootNotFound)
			}
		} else {
			// All workers have responded, which means we should now use the
			// best worker that we have to attempt the download. No need to wait
			// for a signal.
			useBestWorker = true
		}

		// If we received a response from a worker that is not useful for
		// completing the project, go back to blocking. This check is ignored if
		// we are supposed to use the best worker.
		if (resp == nil || resp.staticErr != nil || !resp.staticAvailable) && !useBestWorker {
			if resp != nil && resp.staticErr != nil {
				println(",,, resp error:", resp.staticErr.Error())
			}
			if resp != nil && resp.staticErr == nil && !resp.staticAvailable {
				println(",,, worker is saying they don't have the sector")
			}
			continue
		}

		// If there was a positive response, add this worker to the set of
		// usable workers. Check whether or not this worker is expected to
		// finish better than the average project time. If so, set a flag so
		// that the download continues even if we aren't yet ready to use the
		// best known worker.
		goodEnough := false
		if resp != nil && resp.staticErr == nil && resp.staticAvailable {
			w := resp.staticWorker
			jq := w.staticJobReadQueue
			usableWorkers[responses] = w
			goodEnough = time.Since(start)+jq.callAverageJobTime(length) < pm.managedAverageProjectTime(length)
		}

		// Determine whether to move forward with the download or wait for more
		// workers. If the useBestWorker flag is set, we will move forward with
		// the download. If the most recent worker has an average job time that
		// would expect us to complete this job faster than usual, we can move
		// forward with that worker.
		//
		// This conditional is  set up as an inverse so that we can continue
		// rather than putting all of the logic inside a big if block.
		if !useBestWorker && !goodEnough {
			continue
		}
		// If there are no usable workers, continue.
		if len(usableWorkers) == 0 {
			continue
		}

		// Scan through the set of workers to find the best worker.
		var bestWorkerIndex int
		var bestWorker *worker
		var bestWorkerTime time.Duration
		for i, w := range usableWorkers {
			wTime := w.staticJobReadQueue.callAverageJobTime(length)
			if bestWorkerTime == 0 || wTime < bestWorkerTime {
				bestWorkerTime = wTime
				bestWorkerIndex = i
				bestWorker = w
			}
		}
		// Delete this worker from the set of usable workers, because if this
		// download fails, the worker shouldn't be used again.
		delete(usableWorkers, bestWorkerIndex)

		// Queue the job to download the sector root.
		readSectorRespChan := make(chan *jobReadResponse)
		jrs := &jobReadSector{
			jobRead: jobRead{
				staticResponseChan: readSectorRespChan,
				staticLength:       length,
				jobGeneric: &jobGeneric{
					staticCancelChan: ctx.Done(),

					staticQueue: bestWorker.staticJobReadQueue,
				},
			},
			staticOffset: offset,
			staticSector: root,
		}
		if !bestWorker.staticJobReadQueue.callAdd(jrs) {
			continue
		}

		// Wait for a response from the worker.
		//
		// TODO: This worker is currently a single point of failure, if the
		// worker takes longer to respond than the lookup timeout, the project
		// will fail even though there are potentially more workers to be using.
		// I think the best way to fix this is to swich to the multi-worker
		// paradigm, where we use multiple workers to fetch a single sector
		// root.
		var readSectorResp *jobReadResponse
		select {
		case readSectorResp = <-readSectorRespChan:
		case <-ctx.Done():
			println("--- timeout waiting for a worker to come through")
			return nil, errors.Compose(ErrProjectTimedOut, ErrRootNotFound)
		}

		// If the read sector job was not successful, move on to the next
		// worker.
		if readSectorResp == nil || readSectorResp.staticErr != nil {
			continue
		}

		// We got a good response! Record the total project time and return the
		// data.
		pm.managedRecordProjectTime(length, time.Since(start))
		return readSectorResp.staticData, nil
	}

	// All workers have failed.
	println("--- ... all workers failed - workers don't seem to have the sector", len(workers), responses, len(usableWorkers))
	return nil, ErrRootNotFound
}

// DownloadByRoot will fetch data using the merkle root of that data. This uses
// all of the async worker primitives to improve speed and throughput.
func (r *Renter) DownloadByRoot(root crypto.Hash, offset, length uint64, timeout time.Duration) ([]byte, error) {
	// Block until there is memory available, and then ensure the memory gets
	// returned.
	start := time.Now()
	if !r.memoryManager.Request(length, memoryPriorityHigh) {
		return nil, errors.New("renter shut down before memory could be allocated for the project")
	}
	fmt.Println("DBR memory request time:", time.Since(start))
	defer r.memoryManager.Return(length)

	// Create a context. If the timeout is greater than zero, have the context
	// expire when the timeout triggers.
	ctx := r.tg.StopCtx()
	if timeout > 0 {
		var cancel context.CancelFunc
		ctx, cancel = context.WithTimeout(r.tg.StopCtx(), timeout)
		defer cancel()
	}

	data, err := r.managedDownloadByRoot(ctx, root, offset, length)
	if errors.Contains(err, ErrProjectTimedOut) {
		println("--- project timed out in pdbr")
		err = errors.AddContext(err, fmt.Sprintf("timed out after %vs", timeout.Seconds()))
	}
	if err != nil {
		println("--- error in pdbr:", err.Error())
	}
	return data, err
}

// checkPDBRGouging verifies the cost of executing the jobs performed by the
// PDBR are reasonable in relation to the user's allowance and the amount of
// data he intends to download
func checkPDBRGouging(pt modules.RPCPriceTable, allowance modules.Allowance) error {
	// Check whether the download bandwidth price is too high.
	if !allowance.MaxDownloadBandwidthPrice.IsZero() && allowance.MaxDownloadBandwidthPrice.Cmp(pt.DownloadBandwidthCost) < 0 {
		return fmt.Errorf("download bandwidth price of host is %v, which is above the maximum allowed by the allowance: %v - price gouging protection enabled", pt.DownloadBandwidthCost, allowance.MaxDownloadBandwidthPrice)
	}

	// Check whether the upload bandwidth price is too high.
	if !allowance.MaxUploadBandwidthPrice.IsZero() && allowance.MaxUploadBandwidthPrice.Cmp(pt.UploadBandwidthCost) < 0 {
		return fmt.Errorf("upload bandwidth price of host is %v, which is above the maximum allowed by the allowance: %v - price gouging protection enabled", pt.UploadBandwidthCost, allowance.MaxUploadBandwidthPrice)
	}

	// If there is no allowance, price gouging checks have to be disabled,
	// because there is no baseline for understanding what might count as price
	// gouging.
	if allowance.Funds.IsZero() {
		return nil
	}

	// In order to decide whether or not the cost of performing a PDBR is too
	// expensive, we make some assumptions with regards to lookup vs download
	// job ratio and avg download size. The total cost is then compared in
	// relation to the allowance, where we verify that a fraction of the cost
	// (which we'll call reduced cost) to download the amount of data the user
	// intends to download does not exceed its allowance.

	// Calculate the cost of a has sector job
	pb := modules.NewProgramBuilder(&pt)
	pb.AddHasSectorInstruction(crypto.Hash{})
	programCost, _, _ := pb.Cost(true)

	ulbw, dlbw := hasSectorJobExpectedBandwidth()
	bandwidthCost := modules.MDMBandwidthCost(pt, ulbw, dlbw)
	costHasSectorJob := programCost.Add(bandwidthCost)

	// Calculate the cost of a read sector job, we use StreamDownloadSize as an
	// average download size here which is 64 KiB.
	pb = modules.NewProgramBuilder(&pt)
	pb.AddReadSectorInstruction(modules.StreamDownloadSize, 0, crypto.Hash{}, true)
	programCost, _, _ = pb.Cost(true)

	ulbw, dlbw = readSectorJobExpectedBandwidth(modules.StreamDownloadSize)
	bandwidthCost = modules.MDMBandwidthCost(pt, ulbw, dlbw)
	costReadSectorJob := programCost.Add(bandwidthCost)

	// Calculate the cost of a project
	costProject := costReadSectorJob.Add(costHasSectorJob.Mul64(uint64(sectorLookupToDownloadRatio)))

	// Now that we have the cost of each job, and we estimate a sector lookup to
	// download ratio of 16, all we need is calculate the number of projects
	// necesstaryo download the expected download amount.
	numProjects := allowance.ExpectedDownload / modules.StreamDownloadSize

	// The cost of downloading is considered too expensive if the allowance is
	// insufficient to cover a fraction of the expense to download the amount of
	// data the user intends to download
	totalCost := costProject.Mul64(numProjects)
	reducedCost := totalCost.Div64(downloadGougingFractionDenom)
	if reducedCost.Cmp(allowance.Funds) > 0 {
		errStr := fmt.Sprintf("combined PDBR pricing of host yields %v, which is more than the renter is willing to pay for downloads: %v - price gouging protection enabled", reducedCost, allowance.Funds)
		return errors.New(errStr)
	}

	return nil
}<|MERGE_RESOLUTION|>--- conflicted
+++ resolved
@@ -18,21 +18,19 @@
 	// applied to the exponential weigted average used to compute the
 	// performance of the download by root projects that have run recently.
 	projectDownloadByRootPerformanceDecay = 0.9
+
+	// sectorLookupToDownloadRatio is an arbitrary ratio that resembles the
+	// amount of lookups vs downloads. It is used in price gouging checks.
+	sectorLookupToDownloadRatio = 16
 )
 
 var (
-<<<<<<< HEAD
 	// ErrRootNotFound is returned if all workers were unable to recover the
 	// root
 	ErrRootNotFound = errors.New("workers were unable to recover the data by sector root - all workers failed")
 
 	// ErrProjectTimedOut is returned when the project timed out
 	ErrProjectTimedOut = errors.New("project timed out")
-=======
-	// sectorLookupToDownloadRatio is an arbitrary ratio that resembles the
-	// amount of lookups vs downloads. It is used in price gouging checks.
-	sectorLookupToDownloadRatio = 16
->>>>>>> 2e90297e
 )
 
 // projectDownloadByRootManager tracks metrics across multiple runs of
