package contractor

import (
	"errors"
	"reflect"

	"gitlab.com/NebulousLabs/Sia/modules"
	"gitlab.com/NebulousLabs/Sia/types"
)

var (
<<<<<<< HEAD
	errAllowanceNoHosts                = errors.New("hosts must be non-zero")
	errAllowanceNotSynced              = errors.New("you must be synced to set an allowance")
	errAllowanceZeroPeriod             = errors.New("period must be non-zero")
	errAllowanceZeroExpectedStorage    = errors.New("expected storage must be non-zero")
	errAllowanceZeroExpectedUpload     = errors.New("expected upload  must be non-zero")
	errAllowanceZeroExpectedDownload   = errors.New("expected download  must be non-zero")
	errAllowanceZeroExpectedRedundancy = errors.New("expected redundancy must be non-zero")
=======
	errAllowanceNotSynced  = errors.New("you must be synced to set an allowance")
	errAllowanceWindowSize = errors.New("renew window must be less than period")
>>>>>>> afa9477f

	// ErrAllowanceZeroFunds is returned if the allowance funds are being set to
	// zero when not cancelling the allowance
	ErrAllowanceZeroFunds = errors.New("funds must be non-zero")
	// ErrAllowanceZeroPeriod is returned if the allowance period is being set
	// to zero when not cancelling the allowance
	ErrAllowanceZeroPeriod = errors.New("period must be non-zero")
	// ErrAllowanceZeroWindow is returned if the allowance renew window is being
	// set to zero when not cancelling the allowance
	ErrAllowanceZeroWindow = errors.New("renew window must be non-zero")
	// ErrAllowanceNoHosts is returned if the allowance hosts are being set to
	// zero when not cancelling the allowance
	ErrAllowanceNoHosts = errors.New("hosts must be non-zero")
	// ErrAllowanceZeroExpectedStorage is returned if the allowance expected
	// storage is being set to zero when not cancelling the allowance
	ErrAllowanceZeroExpectedStorage = errors.New("expected storage must be non-zero")
	// ErrAllowanceZeroExpectedUpload is returned if the allowance expected
	// upload is being set to zero when not cancelling the allowance
	ErrAllowanceZeroExpectedUpload = errors.New("expected upload  must be non-zero")
	// ErrAllowanceZeroExpectedDownload is returned if the allowance expected
	// download is being set to zero when not cancelling the allowance
	ErrAllowanceZeroExpectedDownload = errors.New("expected download  must be non-zero")
	// ErrAllowanceZeroExpectedRedundancy is returned if the allowance expected
	// redundancy is being set to zero when not cancelling the allowance
	ErrAllowanceZeroExpectedRedundancy = errors.New("expected redundancy must be non-zero")
)

// SetAllowance sets the amount of money the Contractor is allowed to spend on
// contracts over a given time period, divided among the number of hosts
// specified. Note that Contractor can start forming contracts as soon as
// SetAllowance is called; that is, it may block.
//
// In most cases, SetAllowance will renew existing contracts instead of forming
// new ones. This preserves the data on those hosts. When this occurs, the
// renewed contracts will atomically replace their previous versions. If
// SetAllowance is interrupted, renewed contracts may be lost, though the
// allocated funds will eventually be returned.
//
// If a is the empty allowance, SetAllowance will archive the current contract
// set. The contracts cannot be used to create Editors or Downloads, and will
// not be renewed.
func (c *Contractor) SetAllowance(a modules.Allowance) error {
	if reflect.DeepEqual(a, modules.Allowance{}) {
		return c.managedCancelAllowance()
	}
	if reflect.DeepEqual(a, c.allowance) {
		return nil
	}

	// sanity checks
	if a.Funds.Cmp(types.ZeroCurrency) <= 0 {
		return ErrAllowanceZeroFunds
	} else if a.Hosts == 0 {
		return ErrAllowanceNoHosts
	} else if a.Period == 0 {
		return ErrAllowanceZeroPeriod
	} else if a.RenewWindow == 0 {
		return ErrAllowanceZeroWindow
	} else if a.ExpectedStorage == 0 {
		return ErrAllowanceZeroExpectedStorage
	} else if a.ExpectedUpload == 0 {
		return ErrAllowanceZeroExpectedUpload
	} else if a.ExpectedDownload == 0 {
		return ErrAllowanceZeroExpectedDownload
	} else if a.ExpectedRedundancy == 0 {
		return ErrAllowanceZeroExpectedRedundancy
	} else if !c.cs.Synced() {
		return errAllowanceNotSynced
	}

	c.log.Println("INFO: setting allowance to", a)
	c.mu.Lock()
	// Set the current period to the blockheight if the existing allowance is
	// empty. Also remember that we might have to unlock our contracts if the
	// allowance was set to the empty allowance before.
	unlockContracts := false
	if reflect.DeepEqual(c.allowance, modules.Allowance{}) {
		c.currentPeriod = c.blockHeight
		unlockContracts = true
	}
	c.allowance = a
	err := c.save()
	c.mu.Unlock()
	if err != nil {
		c.log.Println("Unable to save contractor after setting allowance:", err)
	}

	// Cycle through all contracts and unlock them again since they might have
	// been locked by managedCancelAllowance previously.
	if unlockContracts {
		ids := c.staticContracts.IDs()
		for _, id := range ids {
			contract, exists := c.staticContracts.Acquire(id)
			if !exists {
				continue
			}
			utility := contract.Utility()
			utility.Locked = false
			err := contract.UpdateUtility(utility)
			c.staticContracts.Return(contract)
			if err != nil {
				return err
			}
		}
	}

	// We changed the allowance successfully. Update the hostdb.
	err = c.hdb.SetAllowance(a)
	if err != nil {
		return err
	}

	// Interrupt any existing maintenance and launch a new round of
	// maintenance.
	if err := c.tg.Add(); err != nil {
		return err
	}
	go func() {
		defer c.tg.Done()
		c.managedInterruptContractMaintenance()
		c.threadedContractMaintenance()
	}()
	return nil
}

// managedCancelAllowance handles the special case where the allowance is empty.
func (c *Contractor) managedCancelAllowance() error {
	c.log.Println("INFO: canceling allowance")
	// first need to invalidate any active editors
	// NOTE: this code is the same as in managedRenewContracts
	ids := c.staticContracts.IDs()
	c.mu.Lock()
	for _, id := range ids {
		// we aren't renewing, but we don't want new editors or downloaders to
		// be created
		c.renewing[id] = true
	}
	c.mu.Unlock()
	defer func() {
		c.mu.Lock()
		for _, id := range ids {
			delete(c.renewing, id)
		}
		c.mu.Unlock()
	}()
	for _, id := range ids {
		c.mu.RLock()
		e, eok := c.editors[id]
		s, sok := c.sessions[id]
		c.mu.RUnlock()
		if eok {
			e.invalidate()
		}
		if sok {
			s.invalidate()
		}
	}

	// Clear out the allowance and save.
	c.mu.Lock()
	c.allowance = modules.Allowance{}
	c.currentPeriod = 0
	err := c.save()
	c.mu.Unlock()
	if err != nil {
		return err
	}

	// Issue an interrupt to any in-progress contract maintenance thread.
	c.managedInterruptContractMaintenance()

	// Cycle through all contracts and mark them as !goodForRenew and !goodForUpload
	ids = c.staticContracts.IDs()
	for _, id := range ids {
		contract, exists := c.staticContracts.Acquire(id)
		if !exists {
			continue
		}
		utility := contract.Utility()
		utility.GoodForRenew = false
		utility.GoodForUpload = false
		utility.Locked = true
		err := contract.UpdateUtility(utility)
		c.staticContracts.Return(contract)
		if err != nil {
			return err
		}
	}
	return nil
}<|MERGE_RESOLUTION|>--- conflicted
+++ resolved
@@ -9,18 +9,7 @@
 )
 
 var (
-<<<<<<< HEAD
-	errAllowanceNoHosts                = errors.New("hosts must be non-zero")
-	errAllowanceNotSynced              = errors.New("you must be synced to set an allowance")
-	errAllowanceZeroPeriod             = errors.New("period must be non-zero")
-	errAllowanceZeroExpectedStorage    = errors.New("expected storage must be non-zero")
-	errAllowanceZeroExpectedUpload     = errors.New("expected upload  must be non-zero")
-	errAllowanceZeroExpectedDownload   = errors.New("expected download  must be non-zero")
-	errAllowanceZeroExpectedRedundancy = errors.New("expected redundancy must be non-zero")
-=======
-	errAllowanceNotSynced  = errors.New("you must be synced to set an allowance")
-	errAllowanceWindowSize = errors.New("renew window must be less than period")
->>>>>>> afa9477f
+	errAllowanceNotSynced = errors.New("you must be synced to set an allowance")
 
 	// ErrAllowanceZeroFunds is returned if the allowance funds are being set to
 	// zero when not cancelling the allowance
