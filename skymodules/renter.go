package skymodules

import (
	"context"
	"encoding/json"
	"fmt"
	"io"
	"os"
	"time"

	"gitlab.com/NebulousLabs/errors"

	"gitlab.com/SkynetLabs/skyd/build"
	"gitlab.com/SkynetLabs/skyd/skykey"
	"go.sia.tech/siad/crypto"
	"go.sia.tech/siad/modules"
	"go.sia.tech/siad/types"
)

type (
	// ContractParams are supplied as an argument to FormContract.
	ContractParams struct {
		Allowance     Allowance
		Host          HostDBEntry
		Funding       types.Currency
		StartHeight   types.BlockHeight
		EndHeight     types.BlockHeight
		RefundAddress types.UnlockHash
		RenterSeed    EphemeralRenterSeed

		// TODO: add optional keypair
	}
)

// WorkerPool is an interface that describes a collection of workers. It's used
// to be able to pass the renter's workers to the contractor.
type WorkerPool interface {
	Worker(types.SiaPublicKey) (Worker, error)
}

// Worker is a minimal interface for a single worker. It's used to be able to
// use workers within the contractor.
type Worker interface {
	RenewContract(ctx context.Context, fcid types.FileContractID, params ContractParams, txnBuilder modules.TransactionBuilder) (RenterContract, []types.Transaction, error)
}

var (
	// DefaultAllowance is the set of default allowance settings that will be
	// used when allowances are not set or not fully set
	DefaultAllowance = Allowance{
		Funds:       types.SiacoinPrecision.Mul64(2500),
		Hosts:       uint64(PriceEstimationScope),
		Period:      2 * types.BlocksPerMonth,
		RenewWindow: types.BlocksPerMonth,

		ExpectedStorage:    1e12,                                         // 1 TB
		ExpectedUpload:     uint64(200e9) / uint64(types.BlocksPerMonth), // 200 GB per month
		ExpectedDownload:   uint64(100e9) / uint64(types.BlocksPerMonth), // 100 GB per month
		ExpectedRedundancy: 3.0,                                          // default is 10/30 erasure coding
		MaxPeriodChurn:     uint64(250e9),                                // 250 GB
	}
	// ErrHostFault indicates if an error is the host's fault.
	ErrHostFault = errors.New("host has returned an error")

	// ErrDownloadCancelled is the error set when a download was cancelled
	// manually by the user.
	ErrDownloadCancelled = errors.New("download was cancelled")

	// ErrNotEnoughWorkersInWorkerPool is an error that is returned whenever an
	// operation expects a certain number of workers but there aren't that many
	// available.
	ErrNotEnoughWorkersInWorkerPool = errors.New("not enough workers in worker pool")

	// PriceEstimationScope is the number of hosts that get queried by the
	// renter when providing price estimates. Especially for the 'Standard'
	// variable, there should be congruence with the number of contracts being
	// used in the renter allowance.
	PriceEstimationScope = build.Select(build.Var{
		Standard: int(50),
		Dev:      int(12),
		Testing:  int(4),
	}).(int)
	// BackupKeySpecifier is a specifier that is hashed with the wallet seed to
	// create a key for encrypting backups.
	BackupKeySpecifier = types.NewSpecifier("backupkey")
)

// DataSourceID is an identifier to uniquely identify a data source, such as for
// loading a file. Adding data sources that have the same ID should return the
// exact same data when queried. This is typically used inside of the renter to
// build stream buffers.
type DataSourceID crypto.Hash

// FilterMode is the helper type for the enum constants for the HostDB filter
// mode
type FilterMode int

// FileListFunc is a type that's passed in to functions related to iterating
// over the filesystem.
type FileListFunc func(FileInfo)

// DirListFunc is a type that's passed in to functions related to iterating
// over the filesystem.
type DirListFunc func(DirectoryInfo)

// RenterPerformance contains a collection of information that can be exported
// from the renter about its performance.
type RenterPerformance struct {
	SystemHealthScanDuration time.Duration

	BaseSectorUploadStats *DistributionTrackerStats
	ChunkUploadStats      *DistributionTrackerStats
	RegistryReadStats     *DistributionTrackerStats
	RegistryWriteStats    *DistributionTrackerStats
	StreamBufferReadStats *DistributionTrackerStats
}

// RenterStats is a struct which tracks key metrics in a single renter. This
// struct is intended to give a large overview / large dump of data related to
// the renter, which can then be aggregated across a fleet of renters by a
// program which monitors for inconsistencies or other challenges.
type RenterStats struct {
	// A name for this renter.
	Name string `json:"name"`

	// Any alerts that are in place for this renter.
	Alerts []modules.Alert `json:"alerts"`

	// The total amount of contract data that hosts are maintaining on behalf of
	// the renter is the sum of these fields.
	ActiveContractData  uint64 `json:"activecontractdata"`
	PassiveContractData uint64 `json:"passivecontractdata"`
	WastedContractData  uint64 `json:"wastedcontractdata"`

	AggregateLastHealthCheckTime time.Time `json:"aggregatelasthealthchecktime"`
	TotalRepairSize              uint64    `json:"totalrepairsize"`
	TotalSiafiles                uint64    `json:"totalsiafiles"`
	TotalSiadirs                 uint64    `json:"totalsiadirs"`
	TotalSize                    uint64    `json:"totalsize"`
	TotalStuckChunks             uint64    `json:"totalstuckchunks"`
	TotalStuckSize               uint64    `json:"totalstucksize"`

	TotalContractSpentFunds     types.Currency `json:"totalcontractspentfunds"` // Includes fees
	TotalContractSpentFees      types.Currency `json:"totalcontractspentfees"`
	TotalContractRemainingFunds types.Currency `json:"totalcontractremainingfunds"`

	Allowance                   Allowance      `json:"allowance"`
	AllowanceUnspentUnallocated types.Currency `json:"allowanceunspentunallocated"`
	WalletFunds                 types.Currency `json:"walletfunds"` // Includes unconfirmed

	// Information about the status of the memory queue. If the memory is all
	// used up, jobs will start blocking eachother.
	HasRenterMemory         bool `json:"hasrentermemory"`
	HasPriorityRenterMemory bool `json:"haspriorityrentermemory"`
}

// HostDBFilterError HostDBDisableFilter HostDBActivateBlacklist and
// HostDBActiveWhitelist are the constants used to enable and disable the filter
// mode of the renter's hostdb
const (
	HostDBFilterError FilterMode = iota
	HostDBDisableFilter
	HostDBActivateBlacklist
	HostDBActiveWhitelist
)

// Filesystem related consts.
const (
	// DefaultDirPerm defines the default permissions used for a new dir if no
	// permissions are supplied. Changing this value is a compatibility issue
	// since users expect dirs to have these permissions.
	DefaultDirPerm = 0755

	// DefaultFilePerm defines the default permissions used for a new file if no
	// permissions are supplied. Changing this value is a compatibility issue
	// since users expect files to have these permissions.
	DefaultFilePerm = 0644
)

// String returns the string value for the FilterMode
func (fm FilterMode) String() string {
	switch fm {
	case HostDBFilterError:
		return "error"
	case HostDBDisableFilter:
		return "disable"
	case HostDBActivateBlacklist:
		return "blacklist"
	case HostDBActiveWhitelist:
		return "whitelist"
	default:
		return ""
	}
}

// FromString assigned the FilterMode from the provide string
func (fm *FilterMode) FromString(s string) error {
	switch s {
	case "disable":
		*fm = HostDBDisableFilter
	case "blacklist":
		*fm = HostDBActivateBlacklist
	case "whitelist":
		*fm = HostDBActiveWhitelist
	default:
		*fm = HostDBFilterError
		return fmt.Errorf("could not assigned FilterMode from string %v", s)
	}
	return nil
}

// IsHostsFault indicates if a returned error is the host's fault.
func IsHostsFault(err error) bool {
	return errors.Contains(err, ErrHostFault)
}

const (
	// RenterDir is the name of the directory that is used to store the
	// renter's persistent data.
	RenterDir = "renter"

	// FileSystemRoot is the name of the directory that is used as the root of
	// the renter's filesystem.
	FileSystemRoot = "fs"

	// CombinedChunksRoot is the name of the directory that contains combined
	// chunks consisting of multiple partial chunks.
	CombinedChunksRoot = "combinedchunks"

	// EstimatedFileContractTransactionSetSize is the estimated blockchain size
	// of a transaction set between a renter and a host that contains a file
	// contract. This transaction set will contain a setup transaction from each
	// the host and the renter, and will also contain a file contract and file
	// contract revision that have each been signed by all parties.
	EstimatedFileContractTransactionSetSize = 2048

	// EstimatedFileContractRevisionAndProofTransactionSetSize is the
	// estimated blockchain size of a transaction set used by the host to
	// provide the storage proof at the end of the contract duration.
	EstimatedFileContractRevisionAndProofTransactionSetSize = 5000

	// SkynetSpendingHistoryFilename is the name of the file that periodically
	// tracks the part of the renter spending that is elligible for the skynet
	// license fee.
	SkynetSpendingHistoryFilename = "spendinghistory.dat"

	// StreamDownloadSize is the size of downloaded in a single streaming download
	// request.
	StreamDownloadSize = uint64(1 << 16) // 64 KiB

	// StreamUploadSize is the size of downloaded in a single streaming upload
	// request.
	StreamUploadSize = uint64(1 << 16) // 64 KiB
)

type (
	// DownloadID is a unique identifier used to identify downloads within the
	// download history.
	DownloadID string

	// CombinedChunkID is a unique identifier for a combined chunk which makes up
	// part of its filename on disk.
	CombinedChunkID string
)

// An Allowance dictates how much the Renter is allowed to spend in a given
// period. Note that funds are spent on both storage and bandwidth.
//
// NOTE: When changing the allowance struct, any new or adjusted fields are
// going to be loaded as blank when the contractor first starts up. The startup
// code either needs to set sane defaults, or the code which depends on the
// values needs to appropriately handle the values being empty.
type Allowance struct {
	Funds       types.Currency    `json:"funds"`
	Hosts       uint64            `json:"hosts"`
	Period      types.BlockHeight `json:"period"`
	RenewWindow types.BlockHeight `json:"renewwindow"`

	// PaymentContractInitialFunding establishes the amount of money that the a
	// Skynet portal will put into a brand new payment contract. If this value
	// is set to zero, this node will not act as a Skynet portal. When this
	// value is non-zero, this node will act as a Skynet portal, and form
	// contracts with every reasonably priced host.
	PaymentContractInitialFunding types.Currency `json:"paymentcontractinitialfunding"`

	// ExpectedStorage is the amount of data that we expect to have in a contract.
	ExpectedStorage uint64 `json:"expectedstorage"`

	// ExpectedUpload is the expected amount of data uploaded through the API,
	// before redundancy, per block.
	ExpectedUpload uint64 `json:"expectedupload"`

	// ExpectedDownload is the expected amount of data downloaded through the
	// API per block.
	ExpectedDownload uint64 `json:"expecteddownload"`

	// ExpectedRedundancy is the average redundancy of files being uploaded.
	ExpectedRedundancy float64 `json:"expectedredundancy"`

	// MaxPeriodChurn is maximum amount of contract churn allowed in a single
	// period.
	MaxPeriodChurn uint64 `json:"maxperiodchurn"`

	// The following fields provide price gouging protection for the user. By
	// setting a particular maximum price for each mechanism that a host can use
	// to charge users, the workers know to avoid hosts that go outside of the
	// safety range.
	//
	// The intention is that if the fields are not set, a reasonable value will
	// be derived from the other allowance settings. The intention is that the
	// hostdb will pay attention to these limits when forming contracts,
	// understanding that a certain feature (such as storage) will not be used
	// if the host price is above the limit. If the hostdb believes that a host
	// is valuable for its other, more reasonably priced features, the hostdb
	// may choose to form a contract with the host anyway.
	//
	// NOTE: If the allowance max price fields are ever extended, all of the
	// price gouging checks throughout the worker code and contract formation
	// code also need to be extended.
	MaxRPCPrice               types.Currency `json:"maxrpcprice"`
	MaxContractPrice          types.Currency `json:"maxcontractprice"`
	MaxDownloadBandwidthPrice types.Currency `json:"maxdownloadbandwidthprice"`
	MaxSectorAccessPrice      types.Currency `json:"maxsectoraccessprice"`
	MaxStoragePrice           types.Currency `json:"maxstorageprice"`
	MaxUploadBandwidthPrice   types.Currency `json:"maxuploadbandwidthprice"`
}

// Active returns true if and only if this allowance has been set in the
// contractor.
func (a Allowance) Active() bool {
	return a.Period != 0
}

// PortalMode returns true if the renter is supposed to act as a portal.
func (a Allowance) PortalMode() bool {
	return !a.PaymentContractInitialFunding.IsZero()
}

// ContractUtility contains metrics internal to the contractor that reflect the
// utility of a given contract.
type ContractUtility struct {
	GoodForUpload bool `json:"goodforupload"`
	GoodForRenew  bool `json:"goodforrenew"`

	// BadContract will be set to true if there's good reason to believe that
	// the contract is unusable and will continue to be unusable. For example,
	// if the host is claiming that the contract does not exist, the contract
	// should be marked as bad.
	BadContract bool              `json:"badcontract"`
	LastOOSErr  types.BlockHeight `json:"lastooserr"` // OOS means Out Of Storage

	// If a contract is locked, the utility should not be updated. 'Locked' is a
	// value that gets persisted.
	Locked bool `json:"locked"`
}

// ContractWatchStatus provides information about the status of a contract in
// the renter's watchdog.
type ContractWatchStatus struct {
	Archived                  bool              `json:"archived"`
	FormationSweepHeight      types.BlockHeight `json:"formationsweepheight"`
	ContractFound             bool              `json:"contractfound"`
	LatestRevisionFound       uint64            `json:"latestrevisionfound"`
	StorageProofFoundAtHeight types.BlockHeight `json:"storageprooffoundatheight"`
	DoubleSpendHeight         types.BlockHeight `json:"doublespendheight"`
	WindowStart               types.BlockHeight `json:"windowstart"`
	WindowEnd                 types.BlockHeight `json:"windowend"`
}

// DirectoryInfo provides information about a siadir
type DirectoryInfo struct {
	// The following fields are aggregate values of the siadir. These values are
	// the totals of the siadir and any sub siadirs, or are calculated based on
	// all the values in the subtree
	AggregateHealth              float64   `json:"aggregatehealth"`
	AggregateLastHealthCheckTime time.Time `json:"aggregatelasthealthchecktime"`
	AggregateMaxHealth           float64   `json:"aggregatemaxhealth"`
	AggregateMaxHealthPercentage float64   `json:"aggregatemaxhealthpercentage"`
	AggregateMinRedundancy       float64   `json:"aggregateminredundancy"`
	AggregateMostRecentModTime   time.Time `json:"aggregatemostrecentmodtime"`
	AggregateNumFiles            uint64    `json:"aggregatenumfiles"`
	AggregateNumLostFiles        uint64    `json:"aggregatenumlostfiles"`
	AggregateNumStuckChunks      uint64    `json:"aggregatenumstuckchunks"`
	AggregateNumSubDirs          uint64    `json:"aggregatenumsubdirs"`
	AggregateRepairSize          uint64    `json:"aggregaterepairsize"`
	AggregateSize                uint64    `json:"aggregatesize"`
	AggregateStuckHealth         float64   `json:"aggregatestuckhealth"`
	AggregateStuckSize           uint64    `json:"aggregatestucksize"`

	// Skynet Fields
	AggregateSkynetFiles uint64 `json:"aggregateskynetfiles"`
	AggregateSkynetSize  uint64 `json:"aggregateskynetsize"`

	// The following fields are information specific to the siadir that is not
	// an aggregate of the entire sub directory tree
	Health              float64     `json:"health"`
	LastHealthCheckTime time.Time   `json:"lasthealthchecktime"`
	MaxHealthPercentage float64     `json:"maxhealthpercentage"`
	MaxHealth           float64     `json:"maxhealth"`
	MinRedundancy       float64     `json:"minredundancy"`
	DirMode             os.FileMode `json:"mode,siamismatch"` // Field is called DirMode for fuse compatibility
	MostRecentModTime   time.Time   `json:"mostrecentmodtime"`
	NumFiles            uint64      `json:"numfiles"`
	NumLostFiles        uint64      `json:"numlostfiles"`
	NumStuckChunks      uint64      `json:"numstuckchunks"`
	NumSubDirs          uint64      `json:"numsubdirs"`
	RepairSize          uint64      `json:"repairsize"`
	SiaPath             SiaPath     `json:"siapath"`
	DirSize             uint64      `json:"size,siamismatch"` // Stays as 'size' in json for compatibility
	StuckHealth         float64     `json:"stuckhealth"`
	StuckSize           uint64      `json:"stucksize"`
	UID                 uint64      `json:"uid"`

	// Skynet Fields
	SkynetFiles uint64 `json:"skynetfiles"`
	SkynetSize  uint64 `json:"skynetsize"`
}

// Name implements os.FileInfo.
func (d DirectoryInfo) Name() string { return d.SiaPath.Name() }

// Size implements os.FileInfo.
func (d DirectoryInfo) Size() int64 { return int64(d.DirSize) }

// Mode implements os.FileInfo.
func (d DirectoryInfo) Mode() os.FileMode { return d.DirMode }

// ModTime implements os.FileInfo.
func (d DirectoryInfo) ModTime() time.Time { return d.MostRecentModTime }

// IsDir implements os.FileInfo.
func (d DirectoryInfo) IsDir() bool { return true }

// Sys implements os.FileInfo.
func (d DirectoryInfo) Sys() interface{} { return nil }

// DownloadInfo provides information about a file that has been requested for
// download.
type DownloadInfo struct {
	Destination     string  `json:"destination"`     // The destination of the download.
	DestinationType string  `json:"destinationtype"` // Can be "file", "memory buffer", or "http stream".
	Length          uint64  `json:"length"`          // The length requested for the download.
	Offset          uint64  `json:"offset"`          // The offset within the siafile requested for the download.
	SiaPath         SiaPath `json:"siapath"`         // The siapath of the file used for the download.

	Completed            bool      `json:"completed"`            // Whether or not the download has completed.
	EndTime              time.Time `json:"endtime"`              // The time when the download fully completed.
	Error                string    `json:"error"`                // Will be the empty string unless there was an error.
	Received             uint64    `json:"received"`             // Amount of data confirmed and decoded.
	StartTime            time.Time `json:"starttime"`            // The time when the download was started.
	StartTimeUnix        int64     `json:"starttimeunix"`        // The time when the download was started in unix format.
	TotalDataTransferred uint64    `json:"totaldatatransferred"` // Total amount of data transferred, including negotiation, etc.
}

// FileUploadParams contains the information used by the Renter to upload a
// file.
type FileUploadParams struct {
	Source              string
	SiaPath             SiaPath
	ErasureCode         ErasureCoder
	Force               bool
	DisablePartialChunk bool
	Repair              bool

	// CipherType was added later. If it is left blank, the renter will use the
	// default encryption method (as of writing, Threefish)
	CipherType crypto.CipherType

	// CipherKey was added in v1.5.0. If it is left blank, the renter will use it
	// to create a CipherKey with the given CipherType. This value override
	// CipherType if it is set.
	CipherKey crypto.CipherKey
}

// FileInfo provides information about a file.
type FileInfo struct {
	AccessTime       time.Time         `json:"accesstime"`
	Available        bool              `json:"available"`
	ChangeTime       time.Time         `json:"changetime"`
	CipherType       string            `json:"ciphertype"`
	CreateTime       time.Time         `json:"createtime"`
	Expiration       types.BlockHeight `json:"expiration"`
	Filesize         uint64            `json:"filesize"`
	Health           float64           `json:"health"`
	LocalPath        string            `json:"localpath"`
	MaxHealth        float64           `json:"maxhealth"`
	MaxHealthPercent float64           `json:"maxhealthpercent"`
	ModificationTime time.Time         `json:"modtime,siamismatch"` // Stays as 'modtime' in json for compatibility
	FileMode         os.FileMode       `json:"mode,siamismatch"`    // Field is called FileMode for fuse compatibility
	NumStuckChunks   uint64            `json:"numstuckchunks"`
	OnDisk           bool              `json:"ondisk"`
	Recoverable      bool              `json:"recoverable"`
	Redundancy       float64           `json:"redundancy"`
	Renewing         bool              `json:"renewing"`
	RepairBytes      uint64            `json:"repairbytes"`
	Skylinks         []string          `json:"skylinks"`
	SiaPath          SiaPath           `json:"siapath"`
	Stuck            bool              `json:"stuck"`
	StuckBytes       uint64            `json:"stuckbytes"`
	StuckHealth      float64           `json:"stuckhealth"`
	UID              uint64            `json:"uid"`
	UploadedBytes    uint64            `json:"uploadedbytes"`
	UploadProgress   float64           `json:"uploadprogress"`
}

// Name implements os.FileInfo.
func (f FileInfo) Name() string { return f.SiaPath.Name() }

// Size implements os.FileInfo.
func (f FileInfo) Size() int64 { return int64(f.Filesize) }

// Mode implements os.FileInfo.
func (f FileInfo) Mode() os.FileMode { return f.FileMode }

// ModTime implements os.FileInfo.
func (f FileInfo) ModTime() time.Time { return f.ModificationTime }

// IsDir implements os.FileInfo.
func (f FileInfo) IsDir() bool { return false }

// Sys implements os.FileInfo.
func (f FileInfo) Sys() interface{} { return nil }

// A HostDBEntry represents one host entry in the Renter's host DB. It
// aggregates the host's external settings and metrics with its public key.
type HostDBEntry struct {
	modules.HostExternalSettings

	// FirstSeen is the last block height at which this host was announced.
	FirstSeen types.BlockHeight `json:"firstseen"`

	// Measurements that have been taken on the host. The most recent
	// measurements are kept in full detail, historic ones are compressed into
	// the historic values.
	HistoricDowntime time.Duration `json:"historicdowntime"`
	HistoricUptime   time.Duration `json:"historicuptime"`
	ScanHistory      HostDBScans   `json:"scanhistory"`

	// Measurements that are taken whenever we interact with a host.
	HistoricFailedInteractions     float64 `json:"historicfailedinteractions"`
	HistoricSuccessfulInteractions float64 `json:"historicsuccessfulinteractions"`
	RecentFailedInteractions       float64 `json:"recentfailedinteractions"`
	RecentSuccessfulInteractions   float64 `json:"recentsuccessfulinteractions"`

	LastHistoricUpdate types.BlockHeight `json:"lasthistoricupdate"`

	// Measurements related to the IP subnet mask.
	IPNets          []string  `json:"ipnets"`
	LastIPNetChange time.Time `json:"lastipnetchange"`

	// The public key of the host, stored separately to minimize risk of certain
	// MitM based vulnerabilities.
	PublicKey types.SiaPublicKey `json:"publickey"`

	// Filtered says whether or not a HostDBEntry is being filtered out of the
	// filtered hosttree due to the filter mode of the hosttree
	Filtered bool `json:"filtered"`
}

// HostDBScan represents a single scan event.
type HostDBScan struct {
	Timestamp time.Time `json:"timestamp"`
	Success   bool      `json:"success"`
}

// HostScoreBreakdown provides a piece-by-piece explanation of why a host has
// the score that they do.
//
// NOTE: Renters are free to use whatever scoring they feel appropriate for
// hosts. Some renters will outright blacklist or whitelist sets of hosts. The
// results provided by this struct can only be used as a guide, and may vary
// significantly from machine to machine.
type HostScoreBreakdown struct {
	Score          types.Currency `json:"score"`
	ConversionRate float64        `json:"conversionrate"`

	AcceptContractAdjustment   float64 `json:"acceptcontractadjustment"`
	AgeAdjustment              float64 `json:"ageadjustment"`
	BasePriceAdjustment        float64 `json:"basepriceadjustment"`
	BurnAdjustment             float64 `json:"burnadjustment"`
	CollateralAdjustment       float64 `json:"collateraladjustment"`
	DurationAdjustment         float64 `json:"durationadjustment"`
	InteractionAdjustment      float64 `json:"interactionadjustment"`
	PriceAdjustment            float64 `json:"pricesmultiplier,siamismatch"`
	StorageRemainingAdjustment float64 `json:"storageremainingadjustment"`
	UptimeAdjustment           float64 `json:"uptimeadjustment"`
	VersionAdjustment          float64 `json:"versionadjustment"`
}

// MemoryStatus contains information about the status of the memory managers in
// the renter.
type MemoryStatus struct {
	MemoryManagerStatus

	Registry     MemoryManagerStatus `json:"registry"`
	UserUpload   MemoryManagerStatus `json:"userupload"`
	UserDownload MemoryManagerStatus `json:"userdownload"`
	System       MemoryManagerStatus `json:"system"`
}

// MemoryManagerStatus contains the memory status of a single memory manager.
type MemoryManagerStatus struct {
	Available uint64 `json:"available"`
	Base      uint64 `json:"base"`
	Requested uint64 `json:"requested"`

	PriorityAvailable uint64 `json:"priorityavailable"`
	PriorityBase      uint64 `json:"prioritybase"`
	PriorityRequested uint64 `json:"priorityrequested"`
	PriorityReserve   uint64 `json:"priorityreserve"`
}

// Add combines two MemoryManagerStatus objects into one.
func (ms MemoryManagerStatus) Add(ms2 MemoryManagerStatus) MemoryManagerStatus {
	return MemoryManagerStatus{
		Available:         ms.Available + ms2.Available,
		Base:              ms.Base + ms2.Base,
		Requested:         ms.Requested + ms2.Requested,
		PriorityAvailable: ms.PriorityAvailable + ms2.PriorityAvailable,
		PriorityBase:      ms.PriorityBase + ms2.PriorityBase,
		PriorityRequested: ms.PriorityRequested + ms2.PriorityRequested,
		PriorityReserve:   ms.PriorityReserve + ms2.PriorityReserve,
	}
}

// MountInfo contains information about a mounted FUSE filesystem.
type MountInfo struct {
	MountPoint string  `json:"mountpoint"`
	SiaPath    SiaPath `json:"siapath"`

	MountOptions MountOptions `json:"mountoptions"`
}

// RenterPriceEstimation contains a bunch of files estimating the costs of
// various operations on the network.
type RenterPriceEstimation struct {
	// The cost of downloading 1 TB of data.
	DownloadTerabyte types.Currency `json:"downloadterabyte"`

	// The cost of forming a set of contracts using the defaults.
	FormContracts types.Currency `json:"formcontracts"`

	// The cost of storing 1 TB for a month, including redundancy.
	StorageTerabyteMonth types.Currency `json:"storageterabytemonth"`

	// The cost of consuming 1 TB of upload bandwidth from the host, including
	// redundancy.
	UploadTerabyte types.Currency `json:"uploadterabyte"`
}

// RenterSettings control the behavior of the Renter.
type RenterSettings struct {
	Allowance        Allowance     `json:"allowance"`
	IPViolationCheck bool          `json:"ipviolationcheck"`
	MaxUploadSpeed   int64         `json:"maxuploadspeed"`
	MaxDownloadSpeed int64         `json:"maxdownloadspeed"`
	UploadsStatus    UploadsStatus `json:"uploadsstatus"`

	CurrencyConversionRates map[string]types.Currency `json:"currencyconversionrates"`
	MonetizationBase        types.Currency            `json:"monetizationbase"`
}

// UploadsStatus contains information about the Renter's Uploads
type UploadsStatus struct {
	Paused       bool      `json:"paused"`
	PauseEndTime time.Time `json:"pauseendtime"`
}

// HostDBScans represents a sortable slice of scans.
type HostDBScans []HostDBScan

func (s HostDBScans) Len() int           { return len(s) }
func (s HostDBScans) Less(i, j int) bool { return s[i].Timestamp.Before(s[j].Timestamp) }
func (s HostDBScans) Swap(i, j int)      { s[i], s[j] = s[j], s[i] }

// MerkleRootSet is a set of Merkle roots, and gets encoded more efficiently.
type MerkleRootSet []crypto.Hash

// MarshalJSON defines a JSON encoding for a MerkleRootSet.
func (mrs MerkleRootSet) MarshalJSON() ([]byte, error) {
	// Copy the whole array into a giant byte slice and then encode that.
	fullBytes := make([]byte, crypto.HashSize*len(mrs))
	for i := range mrs {
		copy(fullBytes[i*crypto.HashSize:(i+1)*crypto.HashSize], mrs[i][:])
	}
	return json.Marshal(fullBytes)
}

// ChunkSize is a helper to compute the size of a chunk given the used cipher
// type and data pieces.
func ChunkSize(ct crypto.CipherType, dataPieces uint64) uint64 {
	pieceSize := modules.SectorSize - ct.Overhead()
	return pieceSize * dataPieces
}

// UnmarshalJSON attempts to decode a MerkleRootSet, falling back on the legacy
// decoding of a []crypto.Hash if that fails.
func (mrs *MerkleRootSet) UnmarshalJSON(b []byte) error {
	// Decode the giant byte slice, and then split it into separate arrays.
	var fullBytes []byte
	err := json.Unmarshal(b, &fullBytes)
	if err != nil {
		// Encoding the byte slice has failed, try decoding it as a []crypto.Hash.
		var hashes []crypto.Hash
		err := json.Unmarshal(b, &hashes)
		if err != nil {
			return err
		}
		*mrs = MerkleRootSet(hashes)
		return nil
	}

	umrs := make(MerkleRootSet, len(fullBytes)/32)
	for i := range umrs {
		copy(umrs[i][:], fullBytes[i*crypto.HashSize:(i+1)*crypto.HashSize])
	}
	*mrs = umrs
	return nil
}

// MountOptions specify various settings of a FUSE filesystem mount.
type MountOptions struct {
	AllowOther bool `json:"allowother"`
	ReadOnly   bool `json:"readonly"`
}

// RecoverableContract is a types.FileContract as it appears on the blockchain
// with additional fields which contain the information required to recover its
// latest revision from a host.
type RecoverableContract struct {
	types.FileContract
	// ID is the FileContract's ID.
	ID types.FileContractID `json:"id"`
	// HostPublicKey is the public key of the host we formed this contract
	// with.
	HostPublicKey types.SiaPublicKey `json:"hostpublickey"`
	// InputParentID is the ParentID of the first SiacoinInput of the
	// transaction that contains this contract.
	InputParentID types.SiacoinOutputID `json:"inputparentid"`
	// StartHeight is the estimated startheight of a recoverable contract.
	StartHeight types.BlockHeight `json:"startheight"`
	// TxnFee of the transaction which contains the contract.
	TxnFee types.Currency `json:"txnfee"`
}

// A RenterContract contains metadata about a file contract. It is read-only;
// modifying a RenterContract does not modify the actual file contract.
type RenterContract struct {
	ID            types.FileContractID
	HostPublicKey types.SiaPublicKey
	Transaction   types.Transaction

	StartHeight types.BlockHeight
	EndHeight   types.BlockHeight

	// RenterFunds is the amount remaining in the contract that the renter can
	// spend.
	RenterFunds types.Currency

	// The FileContract does not indicate what funds were spent on, so we have
	// to track the various costs manually.
	DownloadSpending    types.Currency
	FundAccountSpending types.Currency
	MaintenanceSpending MaintenanceSpending
	StorageSpending     types.Currency
	UploadSpending      types.Currency

	// Utility contains utility information about the renter.
	Utility ContractUtility

	// TotalCost indicates the amount of money that the renter spent and/or
	// locked up while forming a contract. This includes fees, and includes
	// funds which were allocated (but not necessarily committed) to spend on
	// uploads/downloads/storage.
	TotalCost types.Currency

	// ContractFee is the amount of money paid to the host to cover potential
	// future transaction fees that the host may incur, and to cover any other
	// overheads the host may have.
	//
	// TxnFee is the amount of money spent on the transaction fee when putting
	// the renter contract on the blockchain.
	//
	// SiafundFee is the amount of money spent on siafund fees when creating the
	// contract. The siafund fee that the renter pays covers both the renter and
	// the host portions of the contract, and therefore can be unexpectedly high
	// if the the host collateral is high.
	ContractFee types.Currency
	TxnFee      types.Currency
	SiafundFee  types.Currency
}

// SpendingDetails is a helper struct that contains a breakdown of where exactly
// the money was spent. The MaintenanceSpending field is an aggregate of costs
// spent on RHP3 maintenance, this includes updating the price table, syncing
// the account balance, etc.
type SpendingDetails struct {
	DownloadSpending    types.Currency
	FundAccountSpending types.Currency
	MaintenanceSpending MaintenanceSpending
	StorageSpending     types.Currency
	UploadSpending      types.Currency
}

// MaintenanceSpending is a helper struct that contains a breakdown of costs
// related to the maintenance (a.k.a upkeep) of the RHP3 protocol. This includes
// the costs to sync the account balance, update the price table, etc.
type MaintenanceSpending struct {
	AccountBalanceCost   types.Currency `json:"accountbalancecost"`
	FundAccountCost      types.Currency `json:"fundaccountcost"`
	UpdatePriceTableCost types.Currency `json:"updatepricetablecost"`
}

// Add is a convenience function that sums the fields of the spending object
// with the corresponding fields of the given object.
func (x MaintenanceSpending) Add(y MaintenanceSpending) MaintenanceSpending {
	return MaintenanceSpending{
		AccountBalanceCost:   x.AccountBalanceCost.Add(y.AccountBalanceCost),
		FundAccountCost:      x.FundAccountCost.Add(y.FundAccountCost),
		UpdatePriceTableCost: x.UpdatePriceTableCost.Add(y.UpdatePriceTableCost),
	}
}

// Sum is a convenience function that sums up all of the fields in the spending
// object and returns the total as a types.Currency.
func (x MaintenanceSpending) Sum() types.Currency {
	return x.AccountBalanceCost.Add(x.FundAccountCost).Add(x.UpdatePriceTableCost)
}

// Size returns the contract size
func (rc *RenterContract) Size() uint64 {
	var size uint64
	if len(rc.Transaction.FileContractRevisions) != 0 {
		size = rc.Transaction.FileContractRevisions[0].NewFileSize
	}
	return size
}

// SkynetSpending return the sum of all spending of the contract that is subject to
// skynet fees.
func (rc *RenterContract) SkynetSpending() (spending types.Currency) {
	spending = spending.Add(rc.DownloadSpending)
	spending = spending.Add(rc.FundAccountSpending)
	spending = spending.Add(rc.MaintenanceSpending.Sum())
	spending = spending.Add(rc.StorageSpending)
	spending = spending.Add(rc.UploadSpending)
	spending = spending.Add(rc.ContractFee)
	spending = spending.Add(rc.TxnFee)
	spending = spending.Add(rc.SiafundFee)
	return
}

// ContractorSpending contains the metrics about how much the Contractor has
// spent during the current billing period.
type ContractorSpending struct {
	// ContractFees are the sum of all fees in the contract. This means it
	// includes the ContractFee, TxnFee and SiafundFee
	ContractFees types.Currency `json:"contractfees"`
	// DownloadSpending is the money currently spent on downloads.
	DownloadSpending types.Currency `json:"downloadspending"`
	// FundAccountSpending is the money used to fund an ephemeral account on the
	// host.
	FundAccountSpending types.Currency `json:"fundaccountspending"`
	// MaintenanceSpending is the money spent on maintenance tasks in support of
	// the RHP3 protocol, this includes updating the price table as well as
	// syncing the ephemeral account balance.
	MaintenanceSpending MaintenanceSpending `json:"maintenancespending"`
	// StorageSpending is the money currently spent on storage.
	StorageSpending types.Currency `json:"storagespending"`
	// ContractSpending is the total amount of money that the renter has put
	// into contracts, whether it's locked and the renter gets that money
	// back or whether it's spent and the renter won't get the money back.
	TotalAllocated types.Currency `json:"totalallocated"`
	// UploadSpending is the money currently spent on uploads.
	UploadSpending types.Currency `json:"uploadspending"`
	// Unspent is locked-away, unspent money.
	Unspent types.Currency `json:"unspent"`
	// ContractSpendingDeprecated was renamed to TotalAllocated and always has the
	// same value as TotalAllocated.
	ContractSpendingDeprecated types.Currency `json:"contractspending,siamismatch"`
	// WithheldFunds are the funds from the previous period that are tied up
	// in contracts and have not been released yet
	WithheldFunds types.Currency `json:"withheldfunds"`
	// ReleaseBlock is the block at which the WithheldFunds should be
	// released to the renter, based on worst case.
	// Contract End Height + Host Window Size + Maturity Delay
	ReleaseBlock types.BlockHeight `json:"releaseblock"`
	// PreviousSpending is the total spend funds from old contracts
	// that are not included in the current period spending
	PreviousSpending types.Currency `json:"previousspending"`
}

// SpendingBreakdown provides a breakdown of a few fields in the Contractor
// Spending
func (cs ContractorSpending) SpendingBreakdown() (totalSpent, unspentAllocated, unspentUnallocated types.Currency) {
	totalSpent = cs.ContractFees.Add(cs.UploadSpending).
		Add(cs.DownloadSpending).Add(cs.StorageSpending).Add(cs.FundAccountSpending).Add(cs.MaintenanceSpending.Sum())

	// Calculate unspent allocated
	if cs.TotalAllocated.Cmp(totalSpent) >= 0 {
		unspentAllocated = cs.TotalAllocated.Sub(totalSpent)
	}
	// Calculate unspent unallocated
	if cs.Unspent.Cmp(unspentAllocated) >= 0 {
		unspentUnallocated = cs.Unspent.Sub(unspentAllocated)
	}
	return totalSpent, unspentAllocated, unspentUnallocated
}

// ContractorChurnStatus contains the current churn budgets for the Contractor's
// churnLimiter and the aggregate churn for the current period.
type ContractorChurnStatus struct {
	// AggregateCurrentPeriodChurn is the total size of files from churned contracts in this
	// period.
	AggregateCurrentPeriodChurn uint64 `json:"aggregatecurrentperiodchurn"`
	// MaxPeriodChurn is the (adjustable) maximum churn allowed per period.
	MaxPeriodChurn uint64 `json:"maxperiodchurn"`
}

// UploadedBackup contains metadata about an uploaded backup.
type UploadedBackup struct {
	Name           string
	UID            [16]byte
	CreationDate   types.Timestamp
	Size           uint64 // size of snapshot .sia file
	UploadProgress float64
}

type (
	// WorkerPoolStatus contains information about the status of the workerPool
	// and the workers
	WorkerPoolStatus struct {
		NumWorkers               int            `json:"numworkers"`
		TotalDownloadCoolDown    int            `json:"totaldownloadcooldown"`
		TotalMaintenanceCoolDown int            `json:"totalmaintenancecooldown"`
		TotalUploadCoolDown      int            `json:"totaluploadcooldown"`
		Workers                  []WorkerStatus `json:"workers"`
	}

	// WorkerStatus contains information about the status of a worker
	WorkerStatus struct {
		// Worker contract information
		ContractID      types.FileContractID `json:"contractid"`
		ContractUtility ContractUtility      `json:"contractutility"`
		HostPubKey      types.SiaPublicKey   `json:"hostpubkey"`

		// Download status information
		DownloadCoolDownError string        `json:"downloadcooldownerror"`
		DownloadCoolDownTime  time.Duration `json:"downloadcooldowntime"`
		DownloadOnCoolDown    bool          `json:"downloadoncooldown"`
		DownloadQueueSize     int           `json:"downloadqueuesize"`
		DownloadTerminated    bool          `json:"downloadterminated"`

		// Upload status information
		UploadCoolDownError string        `json:"uploadcooldownerror"`
		UploadCoolDownTime  time.Duration `json:"uploadcooldowntime"`
		UploadOnCoolDown    bool          `json:"uploadoncooldown"`
		UploadQueueSize     int           `json:"uploadqueuesize"`
		UploadTerminated    bool          `json:"uploadterminated"`

		// Maintenance Cooldown information
		MaintenanceOnCooldown    bool          `json:"maintenanceoncooldown"`
		MaintenanceCoolDownError string        `json:"maintenancecooldownerror"`
		MaintenanceCoolDownTime  time.Duration `json:"maintenancecooldowntime"`

		// Ephemeral Account information
		AccountBalanceTarget types.Currency      `json:"accountbalancetarget"`
		AccountStatus        WorkerAccountStatus `json:"accountstatus"`

		// PriceTable information
		PriceTableStatus WorkerPriceTableStatus `json:"pricetablestatus"`

		// Job Queues
		DownloadSnapshotJobQueueSize int `json:"downloadsnapshotjobqueuesize"`
		UploadSnapshotJobQueueSize   int `json:"uploadsnapshotjobqueuesize"`

		// Read Jobs Information
		ReadJobsStatus WorkerReadJobsStatus `json:"readjobsstatus"`

		// HasSector Job Information
		HasSectorJobsStatus WorkerHasSectorJobsStatus `json:"hassectorjobsstatus"`

		// ReadRegistry Job Information
		ReadRegistryJobsStatus WorkerReadRegistryJobStatus `json:"readregistryjobsstatus"`

		// UpdateRegistry Job information
		UpdateRegistryJobsStatus WorkerUpdateRegistryJobStatus `json:"updateregistryjobsstatus"`
	}

	// WorkerGenericJobsStatus contains the common information for worker jobs.
	WorkerGenericJobsStatus struct {
		ConsecutiveFailures uint64    `json:"consecutivefailures"`
		JobQueueSize        uint64    `json:"jobqueuesize"`
		OnCooldown          bool      `json:"oncooldown"`
		OnCooldownUntil     time.Time `json:"oncooldownuntil"`
		RecentErr           string    `json:"recenterr"`
		RecentErrTime       time.Time `json:"recenterrtime"`
	}

	// WorkerAccountStatus contains detailed information about the account
	WorkerAccountStatus struct {
		AvailableBalance types.Currency `json:"availablebalance"`
		NegativeBalance  types.Currency `json:"negativebalance"`

		RecentErr         string    `json:"recenterr"`
		RecentErrTime     time.Time `json:"recenterrtime"`
		RecentSuccessTime time.Time `json:"recentsuccesstime"`
	}

	// WorkerPriceTableStatus contains detailed information about the price
	// table
	WorkerPriceTableStatus struct {
		ExpiryTime time.Time `json:"expirytime"`
		UpdateTime time.Time `json:"updatetime"`

		Active bool `json:"active"`

		RecentErr     string    `json:"recenterr"`
		RecentErrTime time.Time `json:"recenterrtime"`
	}

	// WorkerReadJobsStatus contains detailed information about the read jobs
	WorkerReadJobsStatus struct {
		AvgJobTime64k uint64 `json:"avgjobtime64k"` // in ms
		AvgJobTime1m  uint64 `json:"avgjobtime1m"`  // in ms
		AvgJobTime4m  uint64 `json:"avgjobtime4m"`  // in ms

		ConsecutiveFailures uint64 `json:"consecutivefailures"`

		JobQueueSize uint64 `json:"jobqueuesize"`

		RecentErr     string    `json:"recenterr"`
		RecentErrTime time.Time `json:"recenterrtime"`
	}

	// WorkerHasSectorJobsStatus contains detailed information about the has
	// sector jobs
	WorkerHasSectorJobsStatus struct {
		AvgJobTime uint64 `json:"avgjobtime"` // in ms

		ConsecutiveFailures uint64 `json:"consecutivefailures"`

		JobQueueSize uint64 `json:"jobqueuesize"`

		RecentErr     string    `json:"recenterr"`
		RecentErrTime time.Time `json:"recenterrtime"`
	}

	// WorkerReadRegistryJobStatus contains detailed information about the read
	// registry jobs.
	WorkerReadRegistryJobStatus struct {
		WorkerGenericJobsStatus
	}

	// WorkerUpdateRegistryJobStatus contains detailed information about the update
	// registry jobs.
	WorkerUpdateRegistryJobStatus struct {
		WorkerGenericJobsStatus
	}
)

// ChunkReader is the interface for a reader reading full erasure-coded chunks
// from a stream.
type ChunkReader interface {
	// Peek returns whether the next call to ReadChunk is expected to return a
	// chunk or if there is no more data.
	Peek() bool

	// ReadChunk reads the next chunk from the reader. The returned chunk is
	// erasure coded, encrypted and will always be a full chunk ready for
	// upload. It also returns the number of bytes that this chunk was created
	// from which is useful because the last chunk might be padded. ReadChunk
	// will only return >0 bytes read if err == nil.
	ReadChunk() ([][]byte, uint64, error)
}

// FanoutChunkReader defines a chunk reader that computes a skylink fanout on
// the fly.
type FanoutChunkReader interface {
	ChunkReader

	// Fanout returns the computed fanout.
	Fanout() []byte
}

// A Renter uploads, tracks, repairs, and downloads a set of files for the
// user.
type Renter interface {
	modules.Alerter

	// ActiveHosts provides the list of hosts that the renter is selecting,
	// sorted by preference.
	ActiveHosts() ([]HostDBEntry, error)

	// AllHosts returns the full list of hosts known to the renter.
	AllHosts() ([]HostDBEntry, error)

	// Close closes the Renter.
	Close() error

	// CancelContract cancels a specific contract of the renter.
	CancelContract(id types.FileContractID) error

	// Contracts returns the staticContracts of the renter's hostContractor.
	Contracts() []RenterContract

	// ContractStatus returns the status of the contract with the given ID in the
	// watchdog, and a bool indicating whether or not the watchdog is aware of it.
	ContractStatus(fcID types.FileContractID) (ContractWatchStatus, bool)

	// CreateBackup creates a backup of the renter's siafiles. If a secret is not
	// nil, the backup will be encrypted using the provided secret.
	CreateBackup(dst string, secret []byte) error

	// DecryptBaseSector attempts to decrypt the baseSector. If it has the
	// necessary Skykey, it will decrypt the baseSector in-place. It returns the
	// file-specific skykey to be used for decrypting the rest of the associated
	// skyfile.
	DecryptBaseSector(baseSector []byte) (skykey.Skykey, error)

	// LoadBackup loads the siafiles of a previously created backup into the
	// renter. If the backup is encrypted, secret will be used to decrypt it.
	// Otherwise the argument is ignored.
	// If a file from the backup would have the same path as an already
	// existing file, a suffix of the form _[num] is appended to the siapath.
	// [num] is incremented until a siapath is found that is not already in
	// use.
	LoadBackup(src string, secret []byte) error

	// InitRecoveryScan starts scanning the whole blockchain for recoverable
	// contracts within a separate thread.
	InitRecoveryScan() error

	// OldContracts returns the oldContracts of the renter's hostContractor.
	OldContracts() []RenterContract

	// ContractorChurnStatus returns contract churn stats for the current period.
	ContractorChurnStatus() ContractorChurnStatus

	// ContractUtility provides the contract utility for a given host key.
	ContractUtility(pk types.SiaPublicKey) (ContractUtility, bool)

	// CurrentPeriod returns the height at which the current allowance period
	// began.
	CurrentPeriod() types.BlockHeight

	// MemoryStatus returns the current status of the memory manager
	MemoryStatus() (MemoryStatus, error)

	// Mount mounts a FUSE filesystem at mountPoint, making the contents of sp
	// available via the local filesystem.
	Mount(mountPoint string, sp SiaPath, opts MountOptions) error

	// MountInfo returns the list of currently mounted FUSE filesystems.
	MountInfo() []MountInfo

	// Unmount unmounts the FUSE filesystem currently mounted at mountPoint.
	Unmount(mountPoint string) error

	// Performance returns performance information about the renter.
	Performance() (RenterPerformance, error)

	// PeriodSpending returns the amount spent on contracts in the current
	// billing period.
	PeriodSpending() (ContractorSpending, error)

	// RecoverableContracts returns the contracts that the contractor deems
	// recoverable. That means they are not expired yet and also not part of the
	// active contracts. Usually this should return an empty slice unless the host
	// isn't available for recovery or something went wrong.
	RecoverableContracts() []RecoverableContract

	// RecoveryScanStatus returns a bool indicating if a scan for recoverable
	// contracts is in progress and if it is, the current progress of the scan.
	RecoveryScanStatus() (bool, types.BlockHeight)

	// RefreshedContract checks if the contract was previously refreshed
	RefreshedContract(fcid types.FileContractID) bool

	// SetFileStuck sets the 'stuck' status of a file.
	SetFileStuck(siaPath SiaPath, stuck bool) error

	// SkynetTUSUploader returns the TUSUploader that can be used to initiate
	// resumable uploads to skynet.
	SkynetTUSUploader() SkynetTUSDataStore

	// UploadBackup uploads a backup to hosts, such that it can be retrieved
	// using only the seed.
	UploadBackup(src string, name string) error

	// DownloadBackup downloads a backup previously uploaded to hosts.
	DownloadBackup(dst string, name string) error

	// UploadedBackups returns a list of backups previously uploaded to hosts,
	// along with a list of which hosts are storing all known backups.
	UploadedBackups() ([]UploadedBackup, []types.SiaPublicKey, error)

	// BackupsOnHost returns the backups stored on the specified host.
	BackupsOnHost(hostKey types.SiaPublicKey) ([]UploadedBackup, error)

	// DeleteFile deletes a file entry from the renter.
	DeleteFile(siaPath SiaPath) error

	// Download creates a download according to the parameters passed, including
	// downloads of `offset` and `length` type. It returns a method to
	// start the download.
	Download(params RenterDownloadParameters) (DownloadID, func() error, error)

	// DownloadAsync creates a file download using the passed parameters without
	// blocking until the download is finished. The download needs to be started
	// using the method returned by DownloadAsync. DownloadAsync also accepts an
	// optional input function which will be registered to be called when the
	// download is finished.
	DownloadAsync(params RenterDownloadParameters, onComplete func(error) error) (uid DownloadID, start func() error, cancel func(), err error)

	// ClearDownloadHistory clears the download history of the renter
	// inclusive for before and after times.
	ClearDownloadHistory(after, before time.Time) error

	// DownloadByUID returns a download from the download history given its uid.
	DownloadByUID(uid DownloadID) (DownloadInfo, bool)

	// DownloadHistory lists all the files that have been scheduled for download.
	DownloadHistory() ([]DownloadInfo, error)

	// File returns information on specific file queried by user
	File(siaPath SiaPath) (FileInfo, error)

	// FileList returns information on all of the files stored by the renter at the
	// specified folder. The 'cached' argument specifies whether cached values
	// should be returned or not.
	FileList(siaPath SiaPath, recursive, cached bool, flf FileListFunc) error

	// Filter returns the renter's hostdb's filterMode and filteredHosts
	Filter() (FilterMode, map[string]types.SiaPublicKey, error)

	// SetFilterMode sets the renter's hostdb filter mode
	SetFilterMode(fm FilterMode, hosts []types.SiaPublicKey) error

	// Host provides the DB entry and score breakdown for the requested host.
	Host(pk types.SiaPublicKey) (HostDBEntry, bool, error)

	// InitialScanComplete returns a boolean indicating if the initial scan of the
	// hostdb is completed.
	InitialScanComplete() (bool, error)

	// PriceEstimation estimates the cost in siacoins of performing various
	// storage and data operations.
	PriceEstimation(allowance Allowance) (RenterPriceEstimation, Allowance, error)

	// RenameFile changes the path of a file.
	RenameFile(siaPath, newSiaPath SiaPath) error

	// RenameDir changes the path of a dir.
	RenameDir(oldPath, newPath SiaPath) error

	// EstimateHostScore will return the score for a host with the provided
	// settings, assuming perfect age and uptime adjustments
	EstimateHostScore(entry HostDBEntry, allowance Allowance) (HostScoreBreakdown, error)

	// ReadRegistry starts a registry lookup on all available workers. The jobs
	// have time to finish their jobs and return a response until the context is
	// closed. Otherwise the response with the highest revision number will be
	// used.
	ReadRegistry(ctx context.Context, spk types.SiaPublicKey, tweak crypto.Hash) (RegistryEntry, error)

<<<<<<< HEAD
	// ReadRegistry starts a registry lookup on all available workers. The jobs
	// have time to finish their jobs and return a response until the context is
	// closed. Otherwise the response with the highest revision number will be
	// used.
	ReadRegistryRID(ctx context.Context, rid modules.RegistryEntryID) (RegistryEntry, error)
=======
	// ReadRegistryRID starts a registry lookup on all available workers.
	// The jobs have time to finish their jobs and return a response until
	// the context is closed. Otherwise the response with the highest
	// revision number will be used.
	ReadRegistryRID(ctx context.Context, rid modules.RegistryEntryID) (modules.SignedRegistryValue, error)
>>>>>>> d59fd341

	// ResolveSkylinkV2 resolves a V2 skylink to a V1 skylink if possible.
	ResolveSkylinkV2(ctx context.Context, sl Skylink) (Skylink, *RegistryEntry, error)

	// ScoreBreakdown will return the score for a host db entry using the
	// hostdb's weighting algorithm.
	ScoreBreakdown(entry HostDBEntry) (HostScoreBreakdown, error)

	// Settings returns the Renter's current settings.
	Settings() (RenterSettings, error)

	// SetSettings sets the Renter's settings.
	SetSettings(RenterSettings) error

	// SetFileTrackingPath sets the on-disk location of an uploaded file to a
	// new value. Useful if files need to be moved on disk.
	SetFileTrackingPath(siaPath SiaPath, newPath string) error

	// UpdateRegistry updates the registries on all workers with the given
	// registry value.
	UpdateRegistry(spk types.SiaPublicKey, srv modules.SignedRegistryValue, timeout time.Duration) error

	// PauseRepairsAndUploads pauses the renter's repairs and uploads for a time
	// duration
	PauseRepairsAndUploads(duration time.Duration) error

	// ResumeRepairsAndUploads resumes the renter's repairs and uploads
	ResumeRepairsAndUploads() error

	// Streamer creates a io.ReadSeeker that can be used to stream downloads
	// from the Sia network and also returns the fileName of the streamed
	// resource.
	Streamer(siapath SiaPath, disableLocalFetch bool) (string, Streamer, error)

	// Upload uploads a file using the input parameters.
	Upload(FileUploadParams) error

	// UploadStreamFromReader reads from the provided reader until io.EOF is
	// reached and upload the data to the Sia network.
	UploadStreamFromReader(up FileUploadParams, reader io.Reader) error

	// CreateDir creates a directory for the renter
	CreateDir(siaPath SiaPath, mode os.FileMode) error

	// DeleteDir deletes a directory from the renter
	DeleteDir(siaPath SiaPath) error

	// DirList lists the directories in a siadir
	DirList(siaPath SiaPath) ([]DirectoryInfo, error)

	// AddSkykey adds the skykey to the renter's skykey manager.
	AddSkykey(skykey.Skykey) error

	// CreateSkykey creates a new Skykey with the given name and SkykeyType.
	CreateSkykey(string, skykey.SkykeyType) (skykey.Skykey, error)

	// DeleteSkykeyByID deletes the Skykey with the given name from the renter's
	// skykey manager if it exists.
	DeleteSkykeyByID(skykey.SkykeyID) error

	// DeleteSkykeyByName deletes the Skykey with the given name from the renter's skykey
	// manager if it exists.
	DeleteSkykeyByName(string) error

	// SkykeyByName gets the Skykey with the given name from the renter's skykey
	// manager if it exists.
	SkykeyByName(string) (skykey.Skykey, error)

	// SkykeyByID gets the Skykey with the given ID from the renter's skykey
	// manager if it exists.
	SkykeyByID(skykey.SkykeyID) (skykey.Skykey, error)

	// SkykeyIDByName gets the SkykeyID of the key with the given name if it
	// exists.
	SkykeyIDByName(string) (skykey.SkykeyID, error)

	// Skykeys returns a slice containing each Skykey being stored by the renter.
	Skykeys() ([]skykey.Skykey, error)

	// CreateSkylinkFromSiafile will create a skylink from a siafile. This will
	// result in some uploading - the base sector skyfile needs to be uploaded
	// separately, and if there is a fanout expansion that needs to be uploaded
	// separately as well.
	CreateSkylinkFromSiafile(SkyfileUploadParameters, SiaPath) (Skylink, error)

	// DownloadByRoot will fetch data using the merkle root of that data. The
	// given timeout will make sure this call won't block for a time that
	// exceeds the given timeout value. Passing a timeout of 0 is considered as
	// no timeout. The pricePerMS acts as a budget to spend on faster, and thus
	// potentially more expensive, hosts.
	DownloadByRoot(root crypto.Hash, offset, length uint64, timeout time.Duration, pricePerMS types.Currency) ([]byte, error)

	// DownloadSkylink will fetch a file from the Sia network using the given
	// skylink. The given timeout will make sure this call won't block for a
	// time that exceeds the given timeout value. Passing a timeout of 0 is
	// considered as no timeout. The pricePerMS acts as a budget to spend on
	// faster, and thus potentially more expensive, hosts.
	DownloadSkylink(link Skylink, timeout time.Duration, pricePerMS types.Currency) (SkyfileStreamer, []RegistryEntry, error)

	// DownloadSkylinkBaseSector will take a link and turn it into the data of a
	// download without any decoding of the metadata, fanout, or decryption. The
	// given timeout will make sure this call won't block for a time that
	// exceeds the given timeout value. Passing a timeout of 0 is considered as
	// no timeout. The pricePerMS acts as a budget to spend on faster, and thus
	// potentially more expensive, hosts.
	DownloadSkylinkBaseSector(link Skylink, timeout time.Duration, pricePerMS types.Currency) (Streamer, []RegistryEntry, error)

	// UploadSkyfile will upload data to the Sia network from a reader and
	// create a skyfile, returning the skylink that can be used to access the
	// file.
	//
	// NOTE: A skyfile is a file that is tracked and repaired by the renter.  A
	// skyfile contains more than just the file data, it also contains metadata
	// about the file and other information which is useful in fetching the
	// file.
	UploadSkyfile(context.Context, SkyfileUploadParameters, SkyfileUploadReader) (Skylink, error)

	// Blocklist returns the merkleroots that are blocked
	Blocklist() ([]crypto.Hash, error)

	// PinSkylink re-uploads the data stored at the file under that skylink with
	// the given parameters. Alongside the parameters we can pass a timeout and
	// a price per millisecond. The timeout ensures fetching the base sector
	// does not surpass it, the price per millisecond is the budget we are
	// allowed to spend on faster hosts.
	PinSkylink(link Skylink, sup SkyfileUploadParameters, timeout time.Duration, pricePerMS types.Currency) error

	// UnpinSkylink unpins a skylink from the renter by removing the underlying
	// siafile.
	UnpinSkylink(skylink Skylink) error

	// Portals returns the list of known skynet portals.
	Portals() ([]SkynetPortal, error)

	// RestoreSkyfile restores a skyfile such that the skylink is preserved.
	RestoreSkyfile(reader io.Reader) (Skylink, error)

	// UpdateSkynetBlocklist updates the list of hashed merkleroots that are
	// blocked
	UpdateSkynetBlocklist(additions, removals []crypto.Hash) error

	// UpdateSkynetPortals updates the list of known skynet portals.
	UpdateSkynetPortals(additions []SkynetPortal, removals []modules.NetAddress) error

	// WorkerPoolStatus returns the current status of the Renter's worker pool
	WorkerPoolStatus() (WorkerPoolStatus, error)

	// UpdateMetadata will ensure that the metadata of the provided directory is
	// updated and that the updated stats are represented in the aggregate
	// statistics of the root folder.
	UpdateMetadata(siaPath SiaPath, recursive bool) error
}

// Streamer is the interface implemented by the Renter's streamer type which
// allows for streaming files uploaded to the Sia network.
type Streamer interface {
	io.ReadSeeker
	io.Closer
}

// SkyfileStreamer is the interface implemented by the Renter's skyfile type
// which allows for streaming files uploaded to the Sia network.
type SkyfileStreamer interface {
	io.ReadSeeker
	io.Closer

	Layout() SkyfileLayout
	Metadata() SkyfileMetadata
	RawMetadata() []byte
	Skylink() Skylink
}

// RenterDownloadParameters defines the parameters passed to the Renter's
// Download method.
type RenterDownloadParameters struct {
	Async            bool
	Httpwriter       io.Writer
	Length           uint64
	Offset           uint64
	SiaPath          SiaPath
	Destination      string
	DisableDiskFetch bool
}

// HealthPercentage returns the health in a more human understandable format out
// of 100%
//
// The percentage is out of 1.25, this is to account for the RepairThreshold of
// 0.25 and assumes that the worst health is 1.5. Since we do not repair until
// the health is worse than the RepairThreshold, a health of 0 - 0.25 is full
// health. Likewise, a health that is greater than 1.25 is essentially 0 health.
func HealthPercentage(health float64) float64 {
	healthPercent := 100 * (1.25 - health)
	if healthPercent > 100 {
		healthPercent = 100
	}
	if healthPercent < 0 {
		healthPercent = 0
	}
	return healthPercent
}

var (
	// RepairThreshold defines the threshold at which the renter decides to
	// repair a file. The renter will start repairing the file when the health
	// is equal to or greater than this value.
	RepairThreshold = build.Select(build.Var{
		Dev:      0.25,
		Standard: 0.25,
		Testing:  0.25,
	}).(float64)
)

// NeedsRepair is a helper to ensure consistent comparison with the
// RepairThreshold
func NeedsRepair(health float64) bool {
	return health >= RepairThreshold
}

// A HostDB is a database of hosts that the renter can use for figuring out who
// to upload to, and download from.
type HostDB interface {
	modules.Alerter

	// ActiveHosts returns the list of hosts that are actively being selected
	// from.
	ActiveHosts() ([]HostDBEntry, error)

	// AllHosts returns the full list of hosts known to the hostdb, sorted in
	// order of preference.
	AllHosts() ([]HostDBEntry, error)

	// CheckForIPViolations accepts a number of host public keys and returns the
	// ones that violate the rules of the addressFilter.
	CheckForIPViolations([]types.SiaPublicKey) ([]types.SiaPublicKey, error)

	// Close closes the hostdb.
	Close() error

	// EstimateHostScore returns the estimated score breakdown of a host with the
	// provided settings.
	EstimateHostScore(HostDBEntry, Allowance) (HostScoreBreakdown, error)

	// Filter returns the hostdb's filterMode and filteredHosts
	Filter() (FilterMode, map[string]types.SiaPublicKey, error)

	// SetFilterMode sets the renter's hostdb filter mode
	SetFilterMode(lm FilterMode, hosts []types.SiaPublicKey) error

	// Host returns the HostDBEntry for a given host.
	Host(pk types.SiaPublicKey) (HostDBEntry, bool, error)

	// IncrementSuccessfulInteractions increments the number of successful
	// interactions with a host for a given key
	IncrementSuccessfulInteractions(types.SiaPublicKey) error

	// IncrementFailedInteractions increments the number of failed interactions with
	// a host for a given key
	IncrementFailedInteractions(types.SiaPublicKey) error

	// initialScanComplete returns a boolean indicating if the initial scan of the
	// hostdb is completed.
	InitialScanComplete() (bool, error)

	// IPViolationsCheck returns a boolean indicating if the IP violation check is
	// enabled or not.
	IPViolationsCheck() (bool, error)

	// RandomHosts returns a set of random hosts, weighted by their estimated
	// usefulness / attractiveness to the renter. RandomHosts will not return
	// any offline or inactive hosts.
	RandomHosts(int, []types.SiaPublicKey, []types.SiaPublicKey) ([]HostDBEntry, error)

	// RandomHosts returns a set of random hosts, weighted by their estimated
	// usefulness / attractiveness to the renter. RandomHosts will not return
	// any offline or inactive hosts.
	RandomHostsWithWhitelist(int, []types.SiaPublicKey, []types.SiaPublicKey, map[string]struct{}) ([]HostDBEntry, error)

	// RandomHostsWithAllowance is the same as RandomHosts but accepts an
	// allowance as an argument to be used instead of the allowance set in the
	// renter.
	RandomHostsWithAllowance(int, []types.SiaPublicKey, []types.SiaPublicKey, Allowance) ([]HostDBEntry, error)

	// ScoreBreakdown returns a detailed explanation of the various properties
	// of the host.
	ScoreBreakdown(HostDBEntry) (HostScoreBreakdown, error)

	// SetAllowance updates the allowance used by the hostdb for weighing hosts by
	// updating the host weight function. It will completely rebuild the hosttree so
	// it should be used with care.
	SetAllowance(Allowance) error

	// SetIPViolationCheck enables/disables the IP violation check within the
	// hostdb.
	SetIPViolationCheck(enabled bool) error

	// UpdateContracts rebuilds the knownContracts of the HostBD using the provided
	// contracts.
	UpdateContracts([]RenterContract) error
}

// RenterPayoutsPreTax calculates the renterPayout before tax and the hostPayout
// given a host, the available renter funding, the expected txnFee for the
// transaction and an optional basePrice in case this helper is used for a
// renewal. It also returns the hostCollateral.
func RenterPayoutsPreTax(host HostDBEntry, funding, txnFee, basePrice, baseCollateral types.Currency, period types.BlockHeight, expectedStorage uint64) (renterPayout, hostPayout, hostCollateral types.Currency, err error) {
	// Divide by zero check.
	if host.StoragePrice.IsZero() {
		host.StoragePrice = types.NewCurrency64(1)
	}
	// Underflow check.
	if funding.Cmp(host.ContractPrice.Add(txnFee).Add(basePrice)) <= 0 {
		err = fmt.Errorf("contract price (%v) plus transaction fee (%v) plus base price (%v) exceeds funding (%v)",
			host.ContractPrice.HumanString(), txnFee.HumanString(), basePrice.HumanString(), funding.HumanString())
		return
	}
	// Calculate renterPayout.
	renterPayout = funding.Sub(host.ContractPrice).Sub(txnFee).Sub(basePrice)
	// Calculate hostCollateral by calculating the maximum amount of storage
	// the renter can afford with 'funding' and calculating how much collateral
	// the host wouldl have to put into the contract for that. We also add a
	// potential baseCollateral.
	maxStorageSizeTime := renterPayout.Div(host.StoragePrice)
	hostCollateral = maxStorageSizeTime.Mul(host.Collateral).Add(baseCollateral)
	// Don't add more collateral than 10x the collateral for the expected
	// storage to save on fees.
	maxRenterCollateral := host.Collateral.Mul64(uint64(period)).Mul64(expectedStorage).Mul64(5)
	if hostCollateral.Cmp(maxRenterCollateral) > 0 {
		hostCollateral = maxRenterCollateral
	}
	// Don't add more collateral than the host is willing to put into a single
	// contract.
	if hostCollateral.Cmp(host.MaxCollateral) > 0 {
		hostCollateral = host.MaxCollateral
	}
	// Calculate hostPayout.
	hostPayout = hostCollateral.Add(host.ContractPrice).Add(basePrice)
	return
}<|MERGE_RESOLUTION|>--- conflicted
+++ resolved
@@ -1264,19 +1264,11 @@
 	// used.
 	ReadRegistry(ctx context.Context, spk types.SiaPublicKey, tweak crypto.Hash) (RegistryEntry, error)
 
-<<<<<<< HEAD
-	// ReadRegistry starts a registry lookup on all available workers. The jobs
-	// have time to finish their jobs and return a response until the context is
-	// closed. Otherwise the response with the highest revision number will be
-	// used.
-	ReadRegistryRID(ctx context.Context, rid modules.RegistryEntryID) (RegistryEntry, error)
-=======
 	// ReadRegistryRID starts a registry lookup on all available workers.
 	// The jobs have time to finish their jobs and return a response until
 	// the context is closed. Otherwise the response with the highest
 	// revision number will be used.
-	ReadRegistryRID(ctx context.Context, rid modules.RegistryEntryID) (modules.SignedRegistryValue, error)
->>>>>>> d59fd341
+	ReadRegistryRID(ctx context.Context, rid modules.RegistryEntryID) (RegistryEntry, error)
 
 	// ResolveSkylinkV2 resolves a V2 skylink to a V1 skylink if possible.
 	ResolveSkylinkV2(ctx context.Context, sl Skylink) (Skylink, *RegistryEntry, error)
