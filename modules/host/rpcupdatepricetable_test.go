--- conflicted
+++ resolved
@@ -20,13 +20,6 @@
 // TestMarshalUnmarshalRPCPriceTable tests we can properly marshal and unmarshal
 // the RPC price table.
 func TestMarshalUnmarshalJSONRPCPriceTable(t *testing.T) {
-<<<<<<< HEAD
-	// create a price table
-	expiry := time.Now().Add(rpcPriceGuaranteePeriod).Unix()
-	pt := modules.NewRPCPriceTable(expiry)
-	pt.Costs[types.NewSpecifier("RPC1")] = types.NewCurrency64(1)
-	pt.Costs[types.NewSpecifier("RPC2")] = types.NewCurrency64(2)
-=======
 	pt := modules.RPCPriceTable{
 		Expiry:               time.Now().Add(1).Unix(),
 		UpdatePriceTableCost: types.SiacoinPrecision,
@@ -35,7 +28,6 @@
 		ReadBaseCost:         types.SiacoinPrecision,
 		ReadLengthCost:       types.SiacoinPrecision,
 	}
->>>>>>> 37ce0ea5
 
 	// marshal & unmarshal it
 	ptMar, err := json.Marshal(pt)
@@ -48,18 +40,10 @@
 		t.Fatal("Failed to unmarshal RPC price table", err)
 	}
 
-<<<<<<< HEAD
-	// check equality
-	if !reflect.DeepEqual(pt, ptUmar) {
-		t.Log("expected:", pt)
-		t.Log("actual:", ptUmar)
-		t.Fatal("Price tables not equal after marshaling")
-=======
 	if !reflect.DeepEqual(pt, ptUmar) {
 		t.Log("expected:", pt)
 		t.Log("actual:", ptUmar)
 		t.Fatal("Unmarshaled table doesn't match expected one")
->>>>>>> 37ce0ea5
 	}
 }
 
@@ -112,7 +96,6 @@
 			return
 		}
 
-<<<<<<< HEAD
 		// unmarshal the JSON into a price table
 		var pt modules.RPCPriceTable
 		if err = json.Unmarshal(update.PriceTableJSON, &pt); err != nil {
@@ -121,9 +104,10 @@
 			return
 		}
 
-		_, exists := pt.Costs[modules.RPCUpdatePriceTable]
-		if !exists {
-			t.Log("Expected the cost of the updatePriceTableRPC to be defined")
+		ptc := pt.UpdatePriceTableCost
+		if ptc.Equals(types.ZeroCurrency) {
+			t.Log(ptc)
+			t.Log("Expected the cost of the updatePriceTableRPC to be set")
 			atomic.AddUint64(&atomicErrors, 1)
 			return
 		}
@@ -159,12 +143,6 @@
 
 	if atomic.LoadUint64(&atomicErrors) > 0 {
 		t.Fatal("Update price table failed")
-=======
-	ptc := pt.UpdatePriceTableCost
-	if ptc.Equals(types.ZeroCurrency) {
-		t.Log(ptc)
-		t.Fatal("Expected the cost of the updatePriceTableRPC to be set")
->>>>>>> 37ce0ea5
 	}
 }
 
