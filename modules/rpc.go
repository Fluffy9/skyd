--- conflicted
+++ resolved
@@ -69,7 +69,18 @@
 )
 
 type (
-<<<<<<< HEAD
+	// FundAccountRequest specifies the ephemeral account id that gets funded.
+	FundAccountRequest struct {
+		Account AccountID
+	}
+
+	// FundAccountResponse contains the signature. This signature is a
+	// signed receipt, and can be used as proof of funding.
+	FundAccountResponse struct {
+		Receipt   Receipt
+		Signature crypto.Signature
+	}
+
 	// RPCExecuteProgramRequest is the request sent by the renter to execute a
 	// program on the host's MDM.
 	RPCExecuteProgramRequest struct {
@@ -78,7 +89,7 @@
 		// Instructions to be executed as a program.
 		Program Program
 		// PriceTableID is the id of the price table to use for this request.
-		PriceTableID types.Specifier
+		PriceTableID UniqueID
 		// ProgramDataLength is the length of the programData following this
 		// request.
 		ProgramDataLength uint64
@@ -93,18 +104,6 @@
 		Error           error
 		TotalCost       types.Currency
 		PotentialRefund types.Currency
-=======
-	// FundAccountRequest specifies the ephemeral account id that gets funded.
-	FundAccountRequest struct {
-		Account AccountID
-	}
-
-	// FundAccountResponse contains the signature. This signature is a
-	// signed receipt, and can be used as proof of funding.
-	FundAccountResponse struct {
-		Receipt   Receipt
-		Signature crypto.Signature
->>>>>>> 3d9b737d
 	}
 
 	// RPCUpdatePriceTableResponse contains a JSON encoded RPC price table
