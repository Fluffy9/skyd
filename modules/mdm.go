package modules

import (
	"errors"

	"gitlab.com/NebulousLabs/Sia/types"
)

type (
	// Instruction specifies a generic instruction used as an input to
	// `mdm.ExecuteProgram`.
	Instruction struct {
		Specifier InstructionSpecifier
		Args      []byte
	}
	// InstructionSpecifier specifies the type of the instruction.
	InstructionSpecifier types.Specifier
)

const (
	// MDMTimeAppend is the time for executing an 'Append' instruction.
	MDMTimeAppend = 10000

	// MDMTimeCommit is the time used for executing managedFinalize.
	// TODO: This should scale with the number of added + removed sectors.
	MDMTimeCommit = 50e3

	// MDMTimeDropSectorsBase is the base time for executing a 'DropSectors'
	// instruction.
	MDMTimeDropSectorsBase = 1

	// MDMTimeDropSingleSector is the time for dropping a single sector.
	MDMTimeDropSingleSector = 1

	// MDMTimeHasSector is the time for executing a 'HasSector' instruction.
	MDMTimeHasSector = 1

	// MDMTimeInitProgram is the base time for initializing a program. `1`
	// because no disk IO is involved.
	MDMTimeInitProgram = 1

	// MDMTimeInitSingleInstruction is the time it takes to initialize a single
	// instruction.
	MDMTimeInitSingleInstruction = 1

	// MDMTimeReadSector is the time for executing a 'ReadSector' instruction.
	MDMTimeReadSector = 1000

	// MDMTimeWriteSector is the time for executing a 'WriteSector' instruction.
	MDMTimeWriteSector = 10000

	// RPCIAppendLen is the expected length of the 'Args' of an Append
	// instructon.
	RPCIAppendLen = 9

	// RPCIDropSectorsLen is the expected length of the 'Args' of a DropSectors
	// Instruction.
	RPCIDropSectorsLen = 9

	// RPCIHasSectorLen is the expected length of the 'Args' of a HasSector
	// instruction.
	RPCIHasSectorLen = 8

	// RPCIReadSectorLen is the expected length of the 'Args' of a ReadSector
	// instruction.
	RPCIReadSectorLen = 25
)

var (
	// SpecifierAppend is the specifier for the Append instruction.
	SpecifierAppend = InstructionSpecifier{'A', 'p', 'p', 'e', 'n', 'd'}

	// SpecifierDropSectors is the specifier for the DropSectors instruction.
	SpecifierDropSectors = InstructionSpecifier{'D', 'r', 'o', 'p', 'S', 'e', 'c', 't', 'o', 'r', 's'}

	// SpecifierHasSector is the specifier for the HasSector instruction.
	SpecifierHasSector = InstructionSpecifier{'H', 'a', 's', 'S', 'e', 'c', 't', 'o', 'r'}

	// SpecifierReadSector is the specifier for the ReadSector instruction.
	SpecifierReadSector = InstructionSpecifier{'R', 'e', 'a', 'd', 'S', 'e', 'c', 't', 'o', 'r'}

	// ErrMDMInsufficientBudget is the error returned if the remaining budget of
	// an MDM program is not sufficient to execute the next instruction.
	ErrMDMInsufficientBudget = errors.New("remaining budget is insufficient")

	// ErrMDMInsufficientCollateralBudget is the error returned if the remaining
	// collateral budget of an MDM program is not sufficient to execute the next
	// instruction.
	ErrMDMInsufficientCollateralBudget = errors.New("remaining collateral budget is insufficient")
)

// MDMAppendCost is the cost of executing an 'Append' instruction.
func MDMAppendCost(pt RPCPriceTable) (types.Currency, types.Currency) {
	writeCost := pt.WriteLengthCost.Mul64(SectorSize).Add(pt.WriteBaseCost)
	storeCost := pt.WriteStoreCost.Mul64(SectorSize) // potential refund
	return writeCost.Add(storeCost), storeCost
}

// MDMCopyCost is the cost of executing a 'Copy' instruction.
func MDMCopyCost(pt RPCPriceTable, contractSize uint64) types.Currency {
	return types.SiacoinPrecision // TODO: figure out good cost
}

// MDMDropSectorsCost is the cost of executing a 'DropSectors' instruction for a
// certain number of dropped sectors.
func MDMDropSectorsCost(pt RPCPriceTable, numSectorsDropped uint64) (types.Currency, types.Currency) {
	cost := pt.DropSectorsUnitCost.Mul64(numSectorsDropped).Add(pt.DropSectorsBaseCost)
	refund := types.ZeroCurrency
	return cost, refund
}

// MDMInitCost is the cost of instantiatine the MDM. It is defined as:
// 'InitBaseCost' + 'MemoryTimeCost' * 'programLen' * Time, where Time is
// `TimeInitProgramBase` + `TimeInitSingleInstruction` * `numInstructions`
func MDMInitCost(pt RPCPriceTable, programLen, numInstructions uint64) types.Currency {
	time := MDMTimeInitProgram + MDMTimeInitSingleInstruction*numInstructions
	return pt.MemoryTimeCost.Mul64(programLen).Mul64(time).Add(pt.InitBaseCost)
}

// MDMHasSectorCost is the cost of executing a 'HasSector' instruction.
func MDMHasSectorCost(pt RPCPriceTable) (types.Currency, types.Currency) {
	cost := pt.MemoryTimeCost.Mul64(1 << 20).Mul64(MDMTimeHasSector)
	refund := types.ZeroCurrency // no refund
	return cost, refund
}

// MDMReadCost is the cost of executing a 'Read' instruction. It is defined as:
// 'readBaseCost' + 'readLengthCost' * `readLength`
func MDMReadCost(pt RPCPriceTable, readLength uint64) (types.Currency, types.Currency) {
	cost := pt.ReadLengthCost.Mul64(readLength).Add(pt.ReadBaseCost)
	refund := types.ZeroCurrency // no refund
	return cost, refund
}

// MDMWriteCost is the cost of executing a 'Write' instruction of a certain length.
func MDMWriteCost(pt RPCPriceTable, writeLength uint64) (types.Currency, types.Currency) {
	writeCost := pt.WriteLengthCost.Mul64(writeLength).Add(pt.WriteBaseCost)
	storeCost := types.ZeroCurrency // no refund since we overwrite existing storage
	return writeCost, storeCost
}

// MDMSwapCost is the cost of executing a 'Swap' instruction.
func MDMSwapCost(pt RPCPriceTable, contractSize uint64) types.Currency {
	return types.SiacoinPrecision // TODO: figure out good cost
}

// MDMTruncateCost is the cost of executing a 'Truncate' instruction.
func MDMTruncateCost(pt RPCPriceTable, contractSize uint64) types.Currency {
	return types.SiacoinPrecision // TODO: figure out good cost
}

// MDMAppendMemory returns the additional memory consumption of a 'Append'
// instruction.
func MDMAppendMemory() uint64 {
	return SectorSize // A full sector is added to the program's memory until the program is finalized.
}

// MDMDropSectorsMemory returns the additional memory consumption of a
// `DropSectors` instruction
func MDMDropSectorsMemory() uint64 {
	return 0 // 'DropSectors' doesn't hold on to any memory beyond the lifetime of the instruction.
}

<<<<<<< HEAD
// MDMInitMemory returns the memory consumed by a program before considering the
// size of the program input.
func MDMInitMemory() uint64 {
	return 1 << 20 // 1 MiB
}

=======
>>>>>>> 3d9b737d
// MDMHasSectorMemory returns the additional memory consumption of a 'HasSector'
// instruction.
func MDMHasSectorMemory() uint64 {
	return 0 // 'HasSector' doesn't hold on to any memory beyond the lifetime of the instruction.
}

// MDMReadMemory returns the additional memory consumption of a 'Read' instruction.
func MDMReadMemory() uint64 {
	return 0 // 'Read' doesn't hold on to any memory beyond the lifetime of the instruction.
}

// MDMMemoryCost computes the memory cost given a price table, memory and time.
func MDMMemoryCost(pt RPCPriceTable, usedMemory, time uint64) types.Currency {
	return pt.MemoryTimeCost.Mul64(usedMemory * time)
}

<<<<<<< HEAD
// MDMDropSectorsTime returns the time for a `DropSectors` instruction given
// `numSectorsDropped`.
func MDMDropSectorsTime(numSectorsDropped uint64) uint64 {
	return MDMTimeDropSectorsBase + MDMTimeDropSingleSector*numSectorsDropped
=======
// MDMAppendCollateral returns the additional collateral a 'Append' instruction
// requires the host to put up.
func MDMAppendCollateral(pt RPCPriceTable) types.Currency {
	return pt.CollateralCost.Mul64(SectorSize)
}

// MDMDropSectorsCollateral returns the additional collateral a 'DropSectors'
// instruction requires the host to put up.
func MDMDropSectorsCollateral() types.Currency {
	return types.ZeroCurrency
}

// MDMHasSectorCollateral returns the additional collateral a 'HasSector'
// instruction requires the host to put up.
func MDMHasSectorCollateral() types.Currency {
	return types.ZeroCurrency
}

// MDMReadCollateral returns the additional collateral a 'Read' instruction
// requires the host to put up.
func MDMReadCollateral() types.Currency {
	return types.ZeroCurrency
>>>>>>> 3d9b737d
}<|MERGE_RESOLUTION|>--- conflicted
+++ resolved
@@ -161,15 +161,12 @@
 	return 0 // 'DropSectors' doesn't hold on to any memory beyond the lifetime of the instruction.
 }
 
-<<<<<<< HEAD
 // MDMInitMemory returns the memory consumed by a program before considering the
 // size of the program input.
 func MDMInitMemory() uint64 {
 	return 1 << 20 // 1 MiB
 }
 
-=======
->>>>>>> 3d9b737d
 // MDMHasSectorMemory returns the additional memory consumption of a 'HasSector'
 // instruction.
 func MDMHasSectorMemory() uint64 {
@@ -186,12 +183,12 @@
 	return pt.MemoryTimeCost.Mul64(usedMemory * time)
 }
 
-<<<<<<< HEAD
 // MDMDropSectorsTime returns the time for a `DropSectors` instruction given
 // `numSectorsDropped`.
 func MDMDropSectorsTime(numSectorsDropped uint64) uint64 {
 	return MDMTimeDropSectorsBase + MDMTimeDropSingleSector*numSectorsDropped
-=======
+}
+
 // MDMAppendCollateral returns the additional collateral a 'Append' instruction
 // requires the host to put up.
 func MDMAppendCollateral(pt RPCPriceTable) types.Currency {
@@ -214,5 +211,4 @@
 // requires the host to put up.
 func MDMReadCollateral() types.Currency {
 	return types.ZeroCurrency
->>>>>>> 3d9b737d
 }