--- conflicted
+++ resolved
@@ -433,11 +433,7 @@
 	Recoverable      bool              `json:"recoverable"`
 	Redundancy       float64           `json:"redundancy"`
 	Renewing         bool              `json:"renewing"`
-<<<<<<< HEAD
-	Sialinks         []string          `json:"sialinks"`
-=======
 	Skylinks         []string          `json:"skylinks"`
->>>>>>> 368cc498
 	SiaPath          SiaPath           `json:"siapath"`
 	Stuck            bool              `json:"stuck"`
 	StuckHealth      float64           `json:"stuckhealth"`
@@ -936,19 +932,6 @@
 	// DirList lists the directories in a siadir
 	DirList(siaPath SiaPath) ([]DirectoryInfo, error)
 
-<<<<<<< HEAD
-	// CreateSialinkFromSiafile will create a sialink from a siafile. This will
-	// result in some uploading - the base sector linkfile needs to be uploaded
-	// separately, and if there is a fanout expansion that needs to be uploaded
-	// separately as well.
-	CreateSialinkFromSiafile(LinkfileUploadParameters, SiaPath) (Sialink, error)
-
-	// DownloadSialink will fetch a file from the Sia network using the sialink.
-	DownloadSialink(Sialink) (LinkfileMetadata, Streamer, error)
-
-	// UploadLinkfile will upload data to the Sia network from a reader and
-	// create a linkfile, returning the sialink that can be used to access the
-=======
 	// CreateSkylinkFromSiafile will create a skylink from a siafile. This will
 	// result in some uploading - the base sector linkfile needs to be uploaded
 	// separately, and if there is a fanout expansion that needs to be uploaded
@@ -960,18 +943,13 @@
 
 	// UploadLinkfile will upload data to the Sia network from a reader and
 	// create a linkfile, returning the skylink that can be used to access the
->>>>>>> 368cc498
 	// file.
 	//
 	// NOTE: A linkfile is a file that is tracked and repaired by the renter.  A
 	// linkfile contains more than just the file data, it also contains metadata
 	// about the file and other information which is useful in fetching the
 	// file.
-<<<<<<< HEAD
-	UploadLinkfile(LinkfileUploadParameters) (Sialink, error)
-=======
 	UploadLinkfile(LinkfileUploadParameters) (Skylink, error)
->>>>>>> 368cc498
 }
 
 // Streamer is the interface implemented by the Renter's streamer type which
@@ -1011,8 +989,6 @@
 	return healthPercent
 }
 
-<<<<<<< HEAD
-=======
 // A HostDB is a database of hosts that the renter can use for figuring out who
 // to upload to, and download from.
 type HostDB interface {
@@ -1090,7 +1066,6 @@
 	UpdateContracts([]RenterContract) error
 }
 
->>>>>>> 368cc498
 // LinkfileMetadata is all of the metadata that gets placed into the first 4096
 // bytes of the linkfile, and is used to set the metadata of the file when
 // writing back to disk. The data is json-encoded when it is placed into the
