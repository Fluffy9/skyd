--- conflicted
+++ resolved
@@ -887,11 +887,6 @@
 	_, set := header["Skynet-Proof"]
 	if set {
 		t.Fatal("set")
-<<<<<<< HEAD
-	}
-}
-
-=======
 	}
 }
 
@@ -1098,7 +1093,6 @@
 	}
 }
 
->>>>>>> 58f8ba0f
 // TestParseTimeout is a unit test for parseTimeout and parseRegistryTimeout.
 func TestParseTimeout(t *testing.T) {
 	t.Parallel()
