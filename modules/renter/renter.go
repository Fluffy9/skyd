--- conflicted
+++ resolved
@@ -258,15 +258,8 @@
 	bubbleUpdates   map[string]bubbleStatus
 	bubbleUpdatesMu sync.Mutex
 
-<<<<<<< HEAD
-	accounts map[string]*account
-	// RPC clients
-	clients map[string]RPCClient
-
 	blockHeight types.BlockHeight
 
-=======
->>>>>>> 58c05430
 	// Utilities.
 	cs                    modules.ConsensusSet
 	deps                  modules.Dependencies
@@ -489,33 +482,6 @@
 	return est, allowance, nil
 }
 
-// managedRPCClient returns an RPC client for the host with given key
-func (r *Renter) managedRPCClient(host types.SiaPublicKey) (RPCClient, error) {
-	id := r.mu.Lock()
-	defer r.mu.Unlock(id)
-
-	// return early if we early have an RPC client for the given host
-	client, exists := r.clients[host.String()]
-	if exists {
-		return client, nil
-	}
-
-	// lookup the host entry
-	he, found, err := r.hostDB.Host(host)
-	if !found || err != nil {
-		return nil, errors.AddContext(err, "host not found")
-	}
-
-	acc := r.openAccount(host)
-	client, err = r.newRPCClient(acc, he)
-	if err != nil {
-		return nil, errors.AddContext(err, "could not create RPC client")
-	}
-
-	r.clients[host.String()] = client
-	return client, nil
-}
-
 // managedContractUtilityMaps returns a set of maps that contain contract
 // information. Information about which contracts are offline, goodForRenew are
 // available, as well as a full list of contracts keyed by their public key.
@@ -864,8 +830,8 @@
 
 	// Notify all rpc clients of the new block height
 	if cc.Synced {
-		for _, c := range r.clients {
-			c.(*hostRPCClient).UpdateBlockHeight(r.blockHeight)
+		for _, _ = range r.staticWorkerPool.workers {
+			// w.UpdateBlockHeight(r.blockHeight)
 		}
 	}
 
@@ -944,12 +910,6 @@
 			heapDirectories: make(map[modules.SiaPath]*directory),
 		},
 
-<<<<<<< HEAD
-		accounts: make(map[string]*account),
-		clients:  make(map[string]RPCClient),
-
-=======
->>>>>>> 58c05430
 		bubbleUpdates:   make(map[string]bubbleStatus),
 		downloadHistory: make(map[modules.DownloadID]*download),
 
