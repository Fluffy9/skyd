---
title: Sia API Documentation

language_tabs: # must be one of https://git.io/vQNgJ
  - go

toc_footers:
  - <a href='https://sia.tech'>The Official Sia Website
  - <a href='https://gitlab.com/NebulousLabs/Sia'>Sia on GitLab</a>

search: true
---

# Introduction

## Welcome to the Sia Storage Platform API!
> Example GET curl call 

```go
curl -A "Sia-Agent" -u "":<apipassword> "localhost:9980/wallet/transactions?startheight=1&endheight=250"
```

> Example POST curl call with data

```go
curl -A "Sia-Agent" -u "":<apipassword> --data "amount=123&destination=abcd" "localhost:9980/wallet/siacoins"
```

> Example POST curl call without data or authentication

```go
curl -A "Sia-Agent" -X POST "localhost:9980/gateway/connect/123.456.789.0:9981"
```

Sia uses semantic versioning and is backwards compatible to version v1.0.0.

API calls return either JSON or no content. Success is indicated by 2xx HTTP
status codes, while errors are indicated by 4xx and 5xx HTTP status codes. If an
endpoint does not specify its expected status code refer to [standard
responses](#Standard-Responses).

There may be functional API calls which are not documented. These are not
guaranteed to be supported beyond the current release, and should not be used in
production.

**Notes:**

- Requests must set their User-Agent string to contain the substring
  "Sia-Agent".
- By default, siad listens on "localhost:9980". This can be changed using the
  `--api-addr` flag when running siad.
- **Do not bind or expose the API to a non-loopback address unless you are aware
  of the possible dangers.**

## Documentation Standards

The following details the documentation standards for the API endpoints.

 - Endpoints should follow the structure of:
    - Parameters
    - Response
 - Each endpoint should have a corresponding curl example
   - For formatting there needs to be a newline between `> curl example` and the
     example
 - All non-standard responses should have a JSON Response example with units
   - For formatting there needs to be a newline between `> JSON Response
     Example` and the example
 - There should be detailed descriptions of all JSON response fields
 - There should be detailed descriptions of all query string parameters
 - Query String Parameters should be separated into **REQUIRED** and
   **OPTIONAL** sections
 - Detailed descriptions should be structured as "**field** | units"
   - For formatting there needs to be two spaces after the units so that the
     description is on a new line
 - All code blocks should specify `go` as the language for consistent formatting

Contributors should follow these standards when submitting updates to the API
documentation.  If you find API endpoints that do not adhere to these
documentation standards please let the Sia team know by submitting an issue
[here](https://gitlab.com/NebulousLabs/Sia/issues)

# Standard Responses

## Success
The standard response indicating the request was successfully processed is HTTP
status code `204 No Content`. If the request was successfully processed and the
server responded with JSON the HTTP status code is `200 OK`. Specific endpoints
may specify other 2xx status codes on success.

## Error

```go
{
    "message": String

    // There may be additional fields depending on the specific error.
}
```

The standard error response indicating the request failed for any reason, is a
4xx or 5xx HTTP status code with an error JSON object describing the error.

### Module Not Loaded

A module that is not reachable due to not being loaded by siad will return
the custom status code `490 ModuleNotLoaded`. This is only returned during
startup. Once the startup is complete and the module is still not available,
ModuleDisabled will be returned.

### Module Disabled

A module that is not reachable due to being disabled, will return the custom
status code `491 ModuleDisabled`.

# Authentication
> Example POST curl call with Authentication

```go
curl -A "Sia-Agent" --user "":<apipassword> --data "amount=123&destination=abcd" "localhost:9980/wallet/siacoins"
```

API authentication is enabled by default, using a password stored in a flat
file. The location of this file is:

 - Linux:   `$HOME/.sia/apipassword`
 - MacOS:   `$HOME/Library/Application Support/Sia/apipassword`
 - Windows: `%LOCALAPPDATA%\Sia\apipassword`


Note that the file contains a trailing newline, which must be trimmed before
use.

Authentication is HTTP Basic Authentication as described in [RFC
2617](https://tools.ietf.org/html/rfc2617), however, the username is the empty
string. The flag does not enforce authentication on all API endpoints. Only
endpoints that expose sensitive information or modify state require
authentication.

For example, if the API password is "foobar" the request header should include

`Authorization: Basic OmZvb2Jhcg==`

And for a curl call the following would be included

`--user "":<apipassword>`

Authentication can be disabled by passing the `--authenticate-api=false` flag to
siad. You can change the password by modifying the password file, setting the
`SIA_API_PASSWORD` environment variable, or passing the `--temp-password` flag
to siad.

# Units

Unless otherwise noted, all parameters should be identified in their smallest
possible unit. For example, size should always be specified in bytes and
Siacoins should always be specified in hastings. JSON values returned by the API
will also use the smallest possible unit, unless otherwise noted.

If a number is returned as a string in JSON, it should be treated as an
arbitrary-precision number (bignum), and it should be parsed with your
language's corresponding bignum library. Currency values are the most common
example where this is necessary.

# Environment Variables
There are a number of environment variables supported by siad and siac.

 - `SIA_API_PASSWORD` is the environment variable that sets a custom API
   password if the default is not used
 - `SIA_DATA_DIR` is the environment variable that tells siad where to put the
   general sia data, e.g. api password, configuration, logs, etc.
 - `SIAD_DATA_DIR` is the environment variable that tells siad where to put the
   siad-specific data
 - `SIA_WALLET_PASSWORD` is the environment variable that can be set to enable
   auto unlocking the wallet
 - `SIA_EXCHANGE_RATE` is the environment variable that can be set (e.g. to
   "0.00018 mBTC") to extend the output of some siac subcommands when displaying
   currency amounts

# Consensus

The consensus set manages everything related to consensus and keeps the
blockchain in sync with the rest of the network. The consensus set's API
endpoint returns information about the state of the blockchain.

## /consensus [GET]
> curl example  

```go
curl -A "Sia-Agent" "localhost:9980/consensus"
```

Returns information about the consensus set, such as the current block height.
Also returns the set of constants in use in the consensus code.

### JSON Response
> JSON Response Example

```go
{
  "synced":       true, // boolean
  "height":       62248, // blockheight
  "currentblock": "00000000000008a84884ba827bdc868a17ba9c14011de33ff763bd95779a9cf1", // hash
  "target":       [0,0,0,0,0,0,11,48,125,79,116,89,136,74,42,27,5,14,10,31,23,53,226,238,202,219,5,204,38,32,59,165], // hash
  "difficulty":   "1234" // arbitrary-precision integer

  "foundationprimaryunlockhash":  "b4bf662170622944a7c838c7e75665a9a4cf76c4cebd97d0e5dcecaefad1c8df312f90070966",
  "foundationfailsafeunlockhash": "17d25299caeccaa7d1598751f239dd47570d148bb08658e596112d917dfa6bc8400b44f239bb",

  "blockfrequency":         600,        // seconds per block
  "blocksizelimit":         2000000,    // bytes
  "extremefuturethreshold": 10800,      // seconds
  "futurethreshold":        10800,      // seconds
  "genesistimestamp":       1257894000, // Unix time
  "maturitydelay":          144,        // blocks
  "mediantimestampwindow":  11,         // blocks
  "siafundcount":           "10000",    // siafund
  "siafundportion":         "39/1000",  // fraction

  "initialcoinbase": 300000, // Siacoins (see note in Daemon.md)
  "minimumcoinbase": 30000,  // Siacoins (see note in Daemon.md)

  "roottarget": [0,0,0,0,32,0,0,0,0,0,0,0,0,0,0,0,0,0,0,0,0,0,0,0,0,0,0,0,0,0,0,0], // hash
  "rootdepth":  [255,255,255,255,255,255,255,255,255,255,255,255,255,255,255,255,255,255,255,255,255,255,255,255,255,255,255,255,255,255,255,255],  // hash

  "siacoinprecision": "1000000000000000000000000" // hastings per siacoin
}
```
**synced** | boolean  
True if the consensus set is synced with the network, e.g. it has downloaded the
entire blockchain.  

**height** | blockheight  
Number of blocks preceding the current block.  

**currentblock** | hash  
Hash of the current block.  

**target** | hash  
An immediate child block of this block must have a hash less than this target
for it to be valid.  

**difficulty** | arbitrary-precision integer  
The difficulty of the current block target.  

**blockfrequency** | blocks / second  
Target for how frequently new blocks should be mined.  

**blocksizelimit** | bytes  
Maximum size, in bytes, of a block. Blocks larger than this will be rejected by
peers.  

**extremefuturethreshold** | seconds  
Farthest a block's timestamp can be in the future before the block is rejected
outright.  

**futurethreshold** | seconds  
How far in the future a block can be without being rejected. A block further
into the future will not be accepted immediately, but the daemon will attempt to
accept the block as soon as it is valid.  

**genesistimestamp** | unix timestamp  
Timestamp of the genesis block.  

**maturitydelay** | number of blocks  
Number of children a block must have before it is considered "mature."  

**mediantimestampwindow** | number of blocks  
Duration of the window used to adjust the difficulty.  

**siafundcount** | siafunds  
Total number of siafunds.  

**siafundportion** | fraction  
Fraction of each file contract payout given to siafund holders.  

**initialcoinbase** | siacoin  
Number of coins given to the miner of the first block. Note that elsewhere in
the API currency is typically returned in hastings and as a bignum. This is not
the case here.  

**minimumcoinbase** | siacoin  
Minimum number of coins paid out to the miner of a block (the coinbase decreases
with each block). Note that elsewhere in the API currency is typically returned
in hastings and as a bignum. This is not the case here.  

**roottarget** | hash  
Initial target.  

**rootdepth** | hash  
Initial depth.  

**siacoinprecision** | hastings per siacoin  
Number of Hastings in one Siacoin.  

## /consensus/blocks [GET]
> curl example  

```go
curl -A "Sia-Agent" "localhost:9980/consensus/blocks?height=20032"
```
```go
curl -A "Sia-Agent" "localhost:9980/consensus/blocks?id=00000000000033b9eb57fa63a51adeea857e70f6415ebbfe5df2a01f0d0477f4"
```

Returns the block for a given id or height.

### Query String Parameters
### REQUIRED
One of the following parameters must be specified.

**id** | blockID  
BlockID of the requested block.  

**height** | blockheight  
BlockHeight of the requested block.  

### JSON Response
> JSON Response Example

```go
{
    "height": 20032, // block height
    "id": "00000000000033b9eb57fa63a51adeea857e70f6415ebbfe5df2a01f0d0477f4", // hash
    "minerpayouts": [ // []SiacoinOutput
        {
            "unlockhash": "c199cd180e19ef7597bcf4beecdd4f211e121d085e24432959c42bdf9030e32b9583e1c2727c",
            "value": "279978000000000000000000000000"
        }
    ],
    "nonce": [4,12,219,7,0,0,0,0], // [8]byte
    "parentid": "0000000000009615e8db750eb1226aa5e629bfa7badbfe0b79607ec8b918a44c", // hash
    "difficulty": "440908097469850", // arbitrary-precision integer
    "timestamp": 1444516982, // timestamp
    "transactions": [ // []ConsensusBlocksGetTxn
        {
            "arbitrarydata": [],          // [][]byte
            "filecontractrevisions": [],  // []FileContractRevision
            "filecontracts": [],          // []ConsensusBlocksGetFileContract
            "minerfees": [],              // []Currency
            "siacoininputs": [            // []SiacoinInput
                {
                    "parentid": "24cbeb9df7eb2d81d0025168fc94bd179909d834f49576e65b51feceaf957a64",
                    "unlockconditions": {
                        "publickeys": [
                            {
                                "algorithm": "ed25519",
                                "key": "QET8w7WRbGfcnnpKd1nuQfE3DuNUUq9plyoxwQYDK4U="
                            }
                        ],
                        "signaturesrequired": 1,
                        "timelock": 0
                    }
                }
            ],
            "siacoinoutputs": [ // []SiacoinOutput
                {
                    "unlockhash": "d54f500f6c1774d518538dbe87114fe6f7e6c76b5bc8373a890b12ce4b8909a336106a4cd6db",
                    "value": "1010000000000000000000000000"
                },
                {
                    "unlockhash": "48a56b19bd0be4f24190640acbd0bed9669ea9c18823da2645ec1ad9652f10b06c5d4210f971",
                    "value": "5780000000000000000000000000"
                }
            ],
            "siafundinputs": [],          // []SiafundInput
            "siafundoutputs": [],         // []SiafundOutput
            "storageproofs": [],          // []StorageProof
            "transactionsignatures": [    // []TransactionSignature
                {
                    "coveredfields": {
                        "arbitrarydata": [],
                        "filecontractrevisions": [],
                        "filecontracts": [],
                        "minerfees": [],
                        "siacoininputs": [],
                        "siacoinoutputs": [],
                        "siafundinputs": [],
                        "siafundoutputs": [],
                        "storageproofs": [],
                        "transactionsignatures": [],
                        "wholetransaction": true
                    },
                    "parentid": "24cbeb9df7eb2d81d0025168fc94bd179909d834f49576e65b51feceaf957a64",
                    "publickeyindex": 0,
                    "signature": "pByLGMlvezIZWVZmHQs/ynGETETNbxcOY/kr6uivYgqZqCcKTJ0JkWhcFaKJU+3DEA7JAloLRNZe3PTklD3tCQ==",
                    "timelock": 0
                }
            ]
        },
        {
          // ...
        }
    ]
}
```
**height** | block height  
Height of the block

**id** | hash  
ID of the block

**minerpayouts** |  SiacoinOutput  
Siacoin output that holds the amount of siacoins spent on the miner payout

**nonce** | bytes  
Block nonce

**parentid** | hash  
ID of the previous block

**difficulty** | arbitrary-precision integer  
Historic difficulty at height of the block

**timestamp** | timestamp  
Block timestamp

**transactions** | ConsensusBlocksGetTxn  
Transactions contained within the block

## /consensus/subscribe/:id [GET]
> curl example

```go
curl -A "Sia-Agent" "localhost:9980/consensus/subscribe/0000000000000000000000000000000000000000000000000000000000000000"
```

Streams a series of consensus changes, starting from the provided change ID.

### Path Parameters
### REQUIRED
**id** | string
The consensus change ID to subscribe from. There are two sentinel values:
to subscribe from the genesis block use:
```
0000000000000000000000000000000000000000000000000000000000000000
```
To skip all existing blocks and subscribe only to subsequent changes, use:
```
0100000000000000000000000000000000000000000000000000000000000000
```
In addition, each consensus change contains its own ID.

### Response

A concatenation of Sia-encoded (binary) modules.ConsensusChange objects.

## /consensus/validate/transactionset [POST]
> curl example  

```go
curl -A "Sia-Agent" --data "[JSON-encoded-txnset]" "localhost:9980/validate/transactionset"
```

validates a set of transactions using the current utxo set.

### Request Body Bytes

Since transactions may be large, the transaction set is supplied in the POST
body, encoded in JSON format.

### Response

standard success or error response. See [standard
responses](#standard-responses).

# Daemon

The daemon is responsible for starting and stopping the modules which make up
the rest of Sia.

## /daemon/alerts [GET]
> curl example  

```go
curl -A "Sia-Agent" "localhost:9980/daemon/alerts"
```

Returns all alerts of all severities of the Sia instance sorted by severity from highest to lowest in `alerts` and the alerts of the Sia instance sorted by category in `criticalalerts`, `erroralerts` and `warningalerts`.

### JSON Response
> JSON Response Example
 
```go
{
    "alerts": [
    {
      "cause": "wallet is locked",
      "msg": "user's contracts need to be renewed but a locked wallet prevents renewal",
      "module": "contractor",
      "severity": "warning",
    }
  ],
  "criticalalerts": [],
  "erroralerts": [],
  "warningalerts": [
    {
      "cause": "wallet is locked",
      "msg": "user's contracts need to be renewed but a locked wallet prevents renewal",
      "module": "contractor",
      "severity": "warning",
    }
  ]
}
```
**cause** | string  
Cause is the cause for the information contained in msg if known.

**msg** | string  
Msg contains information about an issue.

**module** | string  
Module is the module which caused the alert.

**severity** | string  
Severity is either "warning", "error" or "critical" where "error" might be a
lack of internet access and "critical" would be a lack of funds and contracts
that are about to expire due to that.

## /daemon/constants [GET]
> curl example  

```go
curl -A "Sia-Agent" -u "":<apipassword> "localhost:9980/daemon/constants"
```

Returns the some of the constants that the Sia daemon uses. 

### JSON Response
> JSON Response Example
 
```go
{
  "blockfrequency":600,           // blockheight
  "blocksizelimit":2000000,       // uint64
  "extremefuturethreshold":18000, // timestamp
  "futurethreshold":10800,        // timestamp
  "genesistimestamp":1433600000,  // timestamp
  "maturitydelay":144,            // blockheight
  "mediantimestampwindow":11,     // uint64
  "siafundcount":"10000",         // uint64
  "siafundportion":"39/1000",     // big.Rat
  "targetwindow":1000,            // blockheight
  
  "initialcoinbase":300000, // uint64
  "minimumcoinbase":30000,  // uint64
  
  "roottarget": // target
  [0,0,0,0,32,0,0,0,0,0,0,0,0,0,0,0,0,0,0,0,0,0,0,0,0,0,0,0,0,0,0,0],
  "rootdepth":  // target
  [255,255,255,255,255,255,255,255,255,255,255,255,255,255,255,255,255,255,255,255,255,255,255,255,255,255,255,255,255,255,255,255],
  
  "defaultallowance":  // allowance
    {
      "funds":"250000000000000000000000000000",  // currency
      "hosts":50,                       // uint64
      "period":12096,                   // blockheight
      "renewwindow":4032,               // blockheight
      "expectedstorage":1000000000000,  // uint64
      "expectedupload":2,               // uint64
      "expecteddownload":1,             // uint64
      "expectedredundancy":3            // uint64
    },
  
  "maxtargetadjustmentup":"5/2",    // big.Rat
  "maxtargetadjustmentdown":"2/5",  // big.Rat
  
  "siacoinprecision":"1000000000000000000000000"  // currency
}
```
**blockfrequency** | blockheight  
BlockFrequency is the desired number of seconds that should elapse, on average,
between successive Blocks.

**blocksizelimit** | uint64  
BlockSizeLimit is the maximum size of a binary-encoded Block that is permitted
by the consensus rules.

**extremefuturethreshold** | timestamp  
ExtremeFutureThreshold is a temporal limit beyond which Blocks are discarded by
the consensus rules. When incoming Blocks are processed, their Timestamp is
allowed to exceed the processor's current time by a small amount. But if the
Timestamp is further into the future than ExtremeFutureThreshold, the Block is
immediately discarded.

**futurethreshold** | timestamp  
FutureThreshold is a temporal limit beyond which Blocks are discarded by the
consensus rules. When incoming Blocks are processed, their Timestamp is allowed
to exceed the processor's current time by no more than FutureThreshold. If the
excess duration is larger than FutureThreshold, but smaller than
ExtremeFutureThreshold, the Block may be held in memory until the Block's
Timestamp exceeds the current time by less than FutureThreshold.

**genesistimestamp** | timestamp  
GenesisBlock is the first block of the block chain

**maturitydelay** | blockheight  
MaturityDelay specifies the number of blocks that a maturity-required output is
required to be on hold before it can be spent on the blockchain. Outputs are
maturity-required if they are highly likely to be altered or invalidated in the
event of a small reorg. One example is the block reward, as a small reorg may
invalidate the block reward. Another example is a siafund payout, as a tiny
reorg may change the value of the payout, and thus invalidate any transactions
spending the payout. File contract payouts also are subject to a maturity delay.

**mediantimestampwindow** | uint64  
MedianTimestampWindow tells us how many blocks to look back when calculating the
median timestamp over the previous n blocks. The timestamp of a block is not
allowed to be less than or equal to the median timestamp of the previous n
blocks, where for Sia this number is typically 11.

**siafundcount** | currency  
SiafundCount is the total number of Siafunds in existence.

**siafundportion** | big.Rat  
SiafundPortion is the percentage of siacoins that is taxed from FileContracts.

**targetwindow** | blockheight  
TargetWindow is the number of blocks to look backwards when determining how much
time has passed vs. how many blocks have been created. It's only used in the
old, broken difficulty adjustment algorithm.

**initialcoinbase** | uint64  
InitialCoinbase is the coinbase reward of the Genesis block.

**minimumcoinbase** | uint64  
MinimumCoinbase is the minimum coinbase reward for a block. The coinbase
decreases in each block after the Genesis block, but it will not decrease past
MinimumCoinbase.

**roottarget** | target  
RootTarget is the target for the genesis block - basically how much work needs
to be done in order to mine the first block. The difficulty adjustment algorithm
takes over from there.

**rootdepth** | target  
RootDepth is the cumulative target of all blocks. The root depth is essentially
the maximum possible target, there have been no blocks yet, so there is no
cumulated difficulty yet.

**defaultallowance** | allowance  
DefaultAllowance is the set of default allowance settings that will be used when
allowances are not set or not fully set. See [/renter GET](#renter-get) for an
explanation of the fields.

**maxtargetadjustmentup** | big.Rat  
MaxTargetAdjustmentUp restrict how much the block difficulty is allowed to
change in a single step, which is important to limit the effect of difficulty
raising and lowering attacks.

**maxtargetadjustmentdown** | big.Rat  
MaxTargetAdjustmentDown restrict how much the block difficulty is allowed to
change in a single step, which is important to limit the effect of difficulty
raising and lowering attacks.

**siacoinprecision** | currency  
SiacoinPrecision is the number of base units in a siacoin. The Sia network has a
very large number of base units. We call 10^24 of these a siacoin.

## /daemon/settings [GET]
> curl example  

```go
curl -A "Sia-Agent" -u "":<apipassword> "localhost:9980/daemon/settings"
```
Returns the settings for the daemon

### JSON Response
> JSON Response Example
 
```go
{
  "maxdownloadspeed": 0,  // bytes per second
  "maxuploadspeed":   0,  // bytes per second
  "modules": { 
    "consensus":       true,  // bool
    "explorer":        false, // bool
    "feemanager":      true,  // bool
    "gateway":         true,  // bool
    "host":            true,  // bool
    "miner":           true,  // bool
    "renter":          true,  // bool
    "transactionpool": true,  // bool
    "wallet":          true   // bool

  } 
}
```

**maxdownloadspeed** | bytes per second  
Is the maximum download speed that the daemon can reach. 0 means there is no
limit set.

**maxuploadspeed** | bytes per second  
Is the maximum upload speed that the daemon can reach. 0 means there is no limit
set.

**modules** | struct  
Is a list of the siad modules with a bool indicating if the module was launched.

## /daemon/stack [GET]
**UNSTABLE**
> curl example  

```go
curl -A "Sia-Agent" "localhost:9980/daemon/stack"
```
Returns the daemon's current stack trace. The maximum buffer size that will be
returned is 64MB. If the stack trace is larger than 64MB the first 64MB are
returned.

### JSON Response
> JSON Response Example
 
```go
{
  "stack": [1,2,21,1,13,32,14,141,13,2,41,120], // []byte
}
```

**stack** | []byte  
Current stack trace. 

## /daemon/settings [POST]
> curl example  

```go
curl -A "Sia-Agent" -u "":<apipassword> --data "maxdownloadspeed=1000000&maxuploadspeed=20000" "localhost:9980/daemon/settings"
```

Modify settings that control the daemon's behavior.

### Query String Parameters
### OPTIONAL
**maxdownloadspeed** | bytes per second  
Max download speed permitted in bytes per second  

**maxuploadspeed** | bytes per second  
Max upload speed permitted in bytes per second  

### Response
standard success or error response. See [standard
responses](#standard-responses).

## /daemon/stop [GET]
> curl example  

```go
curl -A "Sia-Agent" -u "":<apipassword> "localhost:9980/daemon/stop"
```

Cleanly shuts down the daemon. This may take a few seconds.

### Response
standard success or error response. See [standard
responses](#standard-responses).

## /daemon/update [GET]
> curl example  

```go
curl -A "Sia-Agent" -u "":<apipassword> "localhost:9980/daemon/update"
```
Returns the the status of any updates available for the daemon

### JSON Response
> JSON Response Example
 
```go
{
  "available": false, // boolean
  "version": "1.4.0"  // string
}
```

**available** | boolean  
Available indicates whether or not there is an update available for the daemon.

**version** | string  
Version is the version of the latest release.

## /daemon/update [POST]
> curl example  

```go
curl -A "Sia-Agent" -u "":<apipassword> "localhost:9980/daemon/update"
```
Updates the daemon to the latest available version release.

### Response
standard success or error response. See [standard
responses](#standard-responses).

## /daemon/version [GET]
> curl example  

```go
curl -A "Sia-Agent" -u "":<apipassword> "localhost:9980/daemon/version"
```

Returns the version of the Sia daemon currently running. 

### JSON Response
> JSON Response Example
 
```go
{
"version": "1.3.7" // string
}
```
**version** | string  
This is the version number that is visible to its peers on the network.

# FeeManager

The feemanager allows applications built on top of Sia to charge the Sia user a
fee. The feemanager's API endpoints expose methods for viewing information about
the feemanager and for adding and canceling fees. 

## /feemanager [GET]
> curl example

```go
curl -A "Sia-Agent" "localhost:9980/feemanager"
```

returns information about the feemanager.

### JSON Response
> JSON Response Example

```go
{
  "payoutheight":249854 // blockheight
}
```

**payoutheight** | blockheight  
Height at which the FeeManager will payout the pending fees.

## /feemanager/add [POST]
> curl example  

```go
// Required Fields Only
curl -A "Sia-Agent" -u "":<apipassword> --data "amount=1000&address=1234567890abcdef0123456789abcdef0123456789abcdef0123456789abcdef0123456789ab&appuid=supercoolapp" "localhost:9980/feemanager/add"

// All Fields
curl -A "Sia-Agent" -u "":<apipassword> --data "amount=1000&address=1234567890abcdef0123456789abcdef0123456789abcdef0123456789abcdef0123456789ab&appuid=supercoolapp&recurring=true" "localhost:9980/feemanager/add"
```
sets a fee and associates it with the provided application UID.

### Query String Parameters
### REQUIRED
**amount** | hastings  
The amount is how much the fee will charge the user.

**address** | address  
The address is the application developer's wallet address that the fee should be
paid out to.

**appuid** | string  
The unique application identifier for the application that set the fee.

### OPTIONAL
**recurring** | bool  
Indicates whether or not this fee will be a recurring fee.  
**NOTE:** This is only informational, the application charging the fee is
responsible for submitting the fee on the recurring interval. 

### JSON Response
> JSON Response Example

```go
{
  "feeuid":"9ce7ff6c2b65a760b7362f5a041d3e84e65e22dd"  // string
}
```

**feeuid** | string  
This is the unique identifier for the fee that was just added

## /feemanager/cancel [POST]
> curl example  

```go
curl -A "Sia-Agent" -u "":<apipassword> --data "feeuid=9ce7ff6c2b65a760b7362f5a041d3e84e65e22dd" "localhost:9980/feemanager/cancel"
```

cancels a fee.

### Query String Parameters
### REQUIRED
**feeuid** | string  
The unique identifier for the fee.

### Response

standard success or error response. See [standard
responses](#standard-responses).

## /feemanager/paidfees [GET]
> curl example

```go
curl -A "Sia-Agent" "localhost:9980/feemanager/paidfees"
```

returns the paid fees that the feemanager managed.

### JSON Response
> JSON Response Example

```go
{
  "paidfees": [
    {
      "address":            "f063edc8412e3d17f0e130f38bc6f25d134fae46b760b829e09a762c400fbd641a0c1539a056", // hash
      "amount":             "1000",  // hastings
      "appuid":             "okapp", // string
      "feeuid":             "9ce7ff6c2b65a760b7362f5a041d3e84e65e22dd" // string
      "paymentcompleted":   true,    // bool
      "payoutheight":       12345,   // types.BlockHeight
      "recurring":          false,   // bool
      "timestamp":          "2018-09-23T08:00:00.000000000+04:00",     // Unix timestamp
      "transactioncreated": true,    // bool
    }
  ]
}

```

**paidfees** | []AppFee  
List of historical fees that have been paid out by the FeeManager. 

**address** | address  
The application developer's wallet address that the fee should be paid out to.

**amount** | hastings  
The number of hastings the fee will charge the user.

**appuid** | string  
Indicates the uid of the application requesting the fee.  

**feeuid** | string  
This is the unique identifier for the fee

**paymentcompleted** | bool  
Indicates whether or not the payment has been confirmed on-chain  

**payoutheight** | bool  
Indicates the height at which the fee is supposed to be paid out. The fee may be
paid out (or have been paid out for completed fees) at a later height than this,
but not earlier.  

**recurring** | bool  
Indicates whether or not this fee will be a recurring fee. 

**timestamp** | Unix timestamp  
This is the moment that the fee was requested.  

**transactioncreated** | bool  
Indicates whether the transaction to pay the fee has been created. If this is
set to true and paymentcompleted is set to false, it means that the transaction
has not yet been confirmed on-chain  

## /feemanager/pendingfees [GET]
> curl example

```go
curl -A "Sia-Agent" "localhost:9980/feemanager/pendingfees"
```

returns the pending fees that the feemanager is managing.

### JSON Response
> JSON Response Example

```go
{
  "pendingfees": [
    {
      "address":            "f063edc8412e3d17f0e130f38bc6f25d134fae46b760b829e09a762c400fbd641a0c1539a056", // hash
      "amount":             "1000",  // hastings
      "appuid":             "okapp", // string
      "feeuid":             "9ce7ff6c2b65a760b7362f5a041d3e84e65e22dd" // string
      "paymentcompleted":   true,    // bool
      "payoutheight":       12345,   // types.BlockHeight
      "recurring":          false,   // bool
      "timestamp":          "2018-09-23T08:00:00.000000000+04:00",     // Unix timestamp
      "transactioncreated": true,    // bool
    }
  ]
}

```

**pendingfees** | []AppFee  
List of pending fees that the FeeManager is managing that will pay out this
period. 

**address** | address  
The application developer's wallet address that the fee should be paid out to.

**amount** | hastings  
The number of hastings the fee will charge the user.

**appuid** | string  
The unique application identifier for the application that set the fee.

**feeuid** | string  
This is the unique identifier for the fee

**paymentcompleted** | bool  
Indicates whether or not the payment has been confirmed on-chain  

**payoutheight** | bool  
Indicates the height at which the fee is supposed to be paid out. The fee may be
paid out (or have been paid out for completed fees) at a later height than this,
but not earlier.  

**recurring** | bool  
Indicates whether or not this fee will be a recurring fee. 

**timestamp** | Unix timestamp  
This is the moment that the fee was requested.  

**transactioncreated** | bool  
Indicates whether the transaction to pay the fee has been created. If this is
set to true and paymentcompleted is set to false, it means that the transaction
has not yet been confirmed on-chain  

# Gateway

The gateway maintains a peer to peer connection to the network and provides a
method for calling RPCs on connected peers. The gateway's API endpoints expose
methods for viewing the connected peers, manually connecting to peers, and
manually disconnecting from peers. The gateway may connect or disconnect from
peers on its own.

## /gateway [GET]
> curl example  

```go
curl -A "Sia-Agent" "localhost:9980/gateway"
```

returns information about the gateway, including the list of connected peers.

### JSON Response
> JSON Response Example
 
```go
{
    "netaddress":"333.333.333.333:9981",  // string
    "peers":[
        {
            "inbound":    false,                   // boolean
            "local":      false,                   // boolean
            "netaddress": "222.222.222.222:9981",  // string
            "version":    "1.0.0",                 // string
        },
    ],
    "online":           true,  // boolean
    "maxdownloadspeed": 1234,  // bytes per second
    "maxuploadspeed":   1234,  // bytes per second
}
```
**netaddress** | string  
netaddress is the network address of the gateway as seen by the rest of the
network. The address consists of the external IP address and the port Sia is
listening on. It represents a `modules.NetAddress`.  

**peers** | array  
peers is an array of peers the gateway is connected to. It represents an array
of `modules.Peer`s.  
        
**inbound** | boolean  
inbound is true when the peer initiated the connection. This field is exposed as
outbound peers are generally trusted more than inbound peers, as inbound peers
are easily manipulated by an adversary.  

**local** | boolean  
local is true if the peer's IP address belongs to a local address range such as
192.168.x.x or 127.x.x.x  

**netaddress** | string  
netaddress is the address of the peer. It represents a `modules.NetAddress`.  

**version** | string  
version is the version number of the peer.  

**online** | boolean  
online is true if the gateway is connected to at least one peer that isn't
local.

**maxdownloadspeed** | bytes per second   
Max download speed permitted in bytes per second

**maxuploadspeed** | bytes per second   
Max upload speed permitted in bytes per second

## /gateway [POST]
> curl example  

```go
curl -A "Sia-Agent" -u "":<apipassword> --data "maxdownloadspeed=1000000&maxuploadspeed=20000" "localhost:9980/gateway"
```

Modify settings that control the gateway's behavior.

### Query String Parameters
### OPTIONAL
**maxdownloadspeed** | bytes per second  
Max download speed permitted in bytes per second  

**maxuploadspeed** | bytes per second  
Max upload speed permitted in bytes per second  

### Response

standard success or error response. See [standard
responses](#standard-responses).

## /gateway/bandwidth [GET]
> curl example

```go
curl -A "Sia-Agent" "localhost:9980/gateway/bandwidth"
```

returns the total upload and download bandwidth usage for the gateway

### JSON Response
> JSON Response Example

```go
{
  "download":  12345                                  // bytes
  "upload":    12345                                  // bytes
  "starttime": "2018-09-23T08:00:00.000000000+04:00", // Unix timestamp
}
```

**download** | bytes  
the total number of bytes that have been downloaded by the gateway since the
starttime.

**upload** | bytes  
the total number of bytes that have been uploaded by the gateway since the
starttime.

**starttime** | Unix timestamp  
the time at which the gateway started monitoring the bandwidth, since the
bandwidth is not currently persisted this will be startup timestamp.

## /gateway/connect/:*netaddress* [POST]
> curl example  

```go
curl -A "Sia-Agent" -X POST "localhost:9980/gateway/connect/123.456.789.0:9981"
```

connects the gateway to a peer. The peer is added to the node list if it is not
already present. The node list is the list of all nodes the gateway knows about,
but is not necessarily connected to.  

### Path Parameters
### REQUIRED
netaddress is the address of the peer to connect to. It should be a reachable ip
address and port number, of the form `IP:port`. IPV6 addresses must be enclosed
in square brackets.  

**netaddress** | string  
Example IPV4 address: 123.456.789.0:123  
Example IPV6 address: [123::456]:789  

### Response
standard success or error response. See [standard
responses](#Standard-Responses).

## /gateway/disconnect/:*netaddress* [POST]
> curl example  

```go
curl -A "Sia-Agent" -u "":<apipassword> -X POST "localhost:9980/gateway/disconnect/123.456.789.0:9981"
```

disconnects the gateway from a peer. The peer remains in the node list.
Disconnecting from a peer does not prevent the gateway from automatically
connecting to the peer in the future.

### Path Parameters
### REQUIRED
netaddress is the address of the peer to connect to. It should be a reachable ip
address and port number, of the form `IP:port`. IPV6 addresses must be enclosed
in square brackets.  

**netaddress** | string  
Example IPV4 address: 123.456.789.0:123  
Example IPV6 address: [123::456]:789  

### Response
standard success or error response. See [standard
responses](#standard-responses).

## /gateway/blocklist [GET]
> curl example  

```go
curl -A "Sia-Agent" "localhost:9980/gateway/blocklist"
```

fetches the list of blocklisted addresses.

### JSON Response
> JSON Response Example

```go
{
  "blocklist":
    [
    "123.123.123.123",  // string
    "123.123.123.123",  // string
    "123.123.123.123",  // string
    ],
}
```
**blocklist** | string  
blocklist is a list of blocklisted address

## /gateway/blocklist [POST]
> curl example  

```go
curl -A "Sia-Agent" -u "":<apipassword> --data '{"action":"append","addresses":["123.123.123.123","123.123.123.123","123.123.123.123"]}' "localhost:9980/gateway/blocklist"
```
```go
curl -A "Sia-Agent" -u "":<apipassword> --data '{"action":"set","addresses":[]}' "localhost:9980/gateway/blocklist"
```

performs actions on the Gateway's blocklist. There are three `actions` that can
be performed. `append` and `remove` are used for appending or removing addresses
from the Gateway's blocklist. `set` is used to define all the addresses in the
blocklist. If a list of addresses is provided with `set`, that list of addresses
will become the Gateway's blocklist, replacing any blocklist that was currently
in place. To clear the Gateway's blocklist, submit an empty list with `set`.

### Path Parameters
### REQUIRED
**action** | string  
this is the action to be performed on the blocklist. Allowed inputs are
`append`, `remove`, and `set`.

**addresses** | string  
this is a comma separated list of addresses that are to be appended to or
removed from the blocklist. If the action is `append` or `remove` this field is
required.

### Response
standard success or error response. See [standard
responses](#standard-responses).

# Host

The host provides storage from local disks to the network. The host negotiates
file contracts with remote renters to earn money for storing other users' files.
The host's endpoints expose methods for viewing and modifying host settings,
announcing to the network, and managing how files are stored on disk.

## /host [GET]
> curl example  

```go
curl -A "Sia-Agent" "localhost:9980/host"
```

fetches status information about the host.

### JSON Response
> JSON Response Example
 
```go
{
  "externalsettings": {
    "acceptingcontracts":   true,                 // boolean
    "maxdownloadbatchsize": 17825792,             // bytes
    "maxduration":          25920,                // blocks
    "maxrevisebatchsize":   17825792,             // bytes
    "netaddress":           "123.456.789.0:9982", // string
    "remainingstorage":     35000000000,          // bytes
    "sectorsize":           4194304,              // bytes
    "totalstorage":         35000000000,          // bytes
    "unlockhash":           "0123456789abcdef0123456789abcdef0123456789abcdef0123456789abcdef0123456789ab", // hash
    "windowsize":           144,  // blocks

    "collateral":    "57870370370",                     // hastings / byte / block
    "maxcollateral": "100000000000000000000000000000",  // hastings

    "contractprice":          "30000000000000000000000000", // hastings
    "downloadbandwidthprice": "250000000000000",            // hastings / byte
    "storageprice":           "231481481481",               // hastings / byte / block
    "uploadbandwidthprice":   "100000000000000",            // hastings / byte

    "registrysize":       16384,  // int
    "customregistrypath": ""      // string
    "revisionnumber":     0,      // int
    "version":            "1.0.0" // string
  },

  "financialmetrics": {
    "contractcount":                 2,     // int
    "contractcompensation":          "123", // hastings
    "potentialcontractcompensation": "123", // hastings

    "lockedstoragecollateral": "123", // hastings
    "lostrevenue":             "123", // hastings
    "loststoragecollateral":   "123", // hastings
    "potentialstoragerevenue": "123", // hastings
    "riskedstoragecollateral": "123", // hastings
    "storagerevenue":          "123", // hastings
    "transactionfeeexpenses":  "123", // hastings

    "downloadbandwidthrevenue":          "123", // hastings
    "potentialdownloadbandwidthrevenue": "123", // hastings
    "potentialuploadbandwidthrevenue":   "123", // hastings
    "uploadbandwidthrevenue":            "123"  // hastings
  },

  "internalsettings": {
    "acceptingcontracts":   true,                 // boolean
    "maxdownloadbatchsize": 17825792,             // bytes
    "maxduration":          25920,                // blocks
    "maxrevisebatchsize":   17825792,             // bytes
    "netaddress":           "123.456.789.0:9982", // string
    "windowsize":           144,                  // blocks
    
    "collateral":       "57870370370",                     // hastings / byte / block
    "collateralbudget": "2000000000000000000000000000000", // hastings
    "maxcollateral":    "100000000000000000000000000000",  // hastings
    
    "minbaserpcprice":           "123",                        //hastings
    "mincontractprice":          "30000000000000000000000000", // hastings
    "mindownloadbandwidthprice": "250000000000000",            // hastings / byte
    "minsectoraccessprice":      "123",                        //hastings
    "minstorageprice":           "231481481481",               // hastings / byte / block
    "minuploadbandwidthprice":   "100000000000000"             // hastings / byte

    "ephemeralaccountexpiry":     "604800",                          // seconds
    "maxephemeralaccountbalance": "2000000000000000000000000000000", // hastings
    "maxephemeralaccountrisk":    "2000000000000000000000000000000", // hastings
  },

  "networkmetrics": {
    "downloadcalls":     0,   // int
    "errorcalls":        1,   // int
    "formcontractcalls": 2,   // int
    "renewcalls":        3,   // int
    "revisecalls":       4,   // int
    "settingscalls":     5,   // int
    "unrecognizedcalls": 6    // int
  },

  "connectabilitystatus": "checking", // string
  "workingstatus":        "checking"  // string
  "publickey": {
    "algorithm": "ed25519", // string
    "key":       "RW50cm9weSBpc24ndCB3aGF0IGl0IHVzZWQgdG8gYmU=" // string
  },

"pricetable": {
  "uid":                        "00000000000000000000000000000000", // types.Specifier
  "validity":                   60000000000, // time.Duration
  "hostblockheight":            0, // types.BlockHeight

  "updatepricetablecost":       "1", // types.Currency
  "accountbalancecost":         "1", // types.Currency
  "fundaccountcost":            "1", // types.Currency
  "latestrevisioncost":         "151200000000000000", // types.Currency
  "initbasecost":               "100000000000000000", // types.Currency
  "memorytimecost":             "1", // types.Currency
  "collateralcost":             "0", // types.Currency
  "downloadbandwidthcost":      "25000000000000", // types.Currency
  "uploadbandwidthcost":        "1000000000000", // types.Currency
  "dropsectorsbasecost":        "1", // types.Currency
  "dropsectorsunitcost":        "1", // types.Currency
  "hassectorbasecost":          "1", // types.Currency
  "readbasecost":               "2000000000000000000", // types.Currency
  "readlengthcost":             "1", // types.Currency
  "revisionbasecost":           "0", // types.Currency
  "swapsectorcost":             "1", // types.Currency
  "writebasecost":              "1", // types.Currency
  "writelengthcost":            "1", // types.Currency
  "writestorecost":             "11574074074", // types.Currency

  "txnfeeminrecommended":       "10000000000000000000", // types.Currency
  "txnfeemaxrecommended":       "30000000000000000000", // types.Currency

  "registryentriesleft":        1024, // uint64
  "registryentriestotal":       1024, // uint64
  },
}
```
**externalsettings**    
The settings that get displayed to untrusted nodes querying the host's status.  
  
**acceptingcontracts** | boolean  
Whether or not the host is accepting new contracts.  

**maxdownloadbatchsize** | bytes  
The maximum size of a single download request from a renter. Each download
request has multiple round trips of communication that exchange money. Larger
batch sizes mean fewer round trips, but more financial risk for the host - the
renter can get a free batch when downloading by refusing to provide a signature.


**maxduration** | blocks  
The maximum duration that a host will allow for a file contract. The host
commits to keeping files for the full duration under the threat of facing a
large penalty for losing or dropping data before the duration is complete. The
storage proof window of an incoming file contract must end before the current
height + maxduration.  

**maxrevisebatchsize** | bytes  
The maximum size of a single batch of file contract revisions. The renter can
perform DoS attacks on the host by uploading a batch of data then refusing to
provide a signature to pay for the data. The host can reduce this exposure by
limiting the batch size. Larger batch sizes allow for higher throughput as there
is significant communication overhead associated with performing a batch upload.


**netaddress** | string  
The IP address or hostname (including port) that the host should be contacted
at.  

**remainingstorage** | bytes  
The amount of unused storage capacity on the host in bytes. It should be noted
that the host can lie.  

**sectorsize** | bytes  
The smallest amount of data in bytes that can be uploaded or downloaded when
performing calls to the host.  

**totalstorage** | bytes  
The total amount of storage capacity on the host. It should be noted that the
host can lie.  

**unlockhash** | hash  
The unlock hash is the address at which the host can be paid when forming file
contracts.  

**windowsize** | blocks  
The storage proof window is the number of blocks that the host has to get a
storage proof onto the blockchain. The window size is the minimum size of window
that the host will accept in a file contract.  

**collateral** | hastings / byte / block  
The maximum amount of money that the host will put up as collateral for storage
that is contracted by the renter.  

**maxcollateral** | hastings  
The maximum amount of collateral that the host will put into a single file
contract.  

**contractprice** | hastings  
The price that a renter has to pay to create a contract with the host. The
payment is intended to cover transaction fees for the file contract revision and
the storage proof that the host will be submitting to the blockchain.  

**downloadbandwidthprice** | hastings / byte  
The price that a renter has to pay when downloading data from the host.  

**storageprice** | hastings / byte / block  
The price that a renter has to pay to store files with the host.  

**uploadbandwidthprice** | hastings / byte  
The price that a renter has to pay when uploading data to the host.  

**registrysize** | int  
The size of the registry in bytes. One entry requires 256 bytes of storage on
disk and the size of the registry needs to be a multiple of 64 entries.
Therefore any provided number >0 bytes will be rounded to the nearest 16kib.
The default is 0 which means no registry.

**customregistrypath** | string  
The path of the registry on disk. If it's empty, it uses the default location
relative to siad's host folder. Otherwise the provided path will be used.
Changing it will trigger a registry migration which takes an arbitrary amount
of time depending on the size of the registry.

**revisionnumber** | int  
The revision number indicates to the renter what iteration of settings the host
is currently at. Settings are generally signed. If the renter has multiple
conflicting copies of settings from the host, the renter can expect the one with
the higher revision number to be more recent.  

**version** | string  
The version of external settings being used. This field helps coordinate updates
while preserving compatibility with older nodes.  

**financialmetrics**    
The financial status of the host.  
  
**contractcount** | int  
Number of open file contracts.  

**contractcompensation** | hastings  
The amount of money that renters have given to the host to pay for file
contracts. The host is required to submit a file contract revision and a storage
proof for every file contract that gets created, and the renter pays for the
miner fees on  these objects.  

**potentialcontractcompensation** | hastings  
The amount of money that renters have given to the host to pay for file
contracts which have not been confirmed yet. The potential compensation becomes
compensation after the storage proof is submitted.  

**lockedstoragecollateral** | hastings  
The amount of storage collateral which the host has tied up in file contracts.
The host has to commit collateral to a file contract even if there is no
storage, but the locked collateral will be returned even if the host does not
submit a storage proof - the collateral is not at risk, it is merely set aside
so that it can be put at risk later.  

**lostrevenue** | hastings  
The amount of revenue, including storage revenue and bandwidth revenue, that has
been lost due to failed file contracts and failed storage proofs.  

**loststoragecollateral** | hastings  
The amount of collateral that was put up to protect data which has been lost due
to failed file contracts and missed storage proofs.  

**potentialstoragerevenue** | hastings  
The amount of revenue that the host stands to earn if all storage proofs are
submitted correctly and in time.

**riskedstoragecollateral** | hastings  
The amount of money that the host has risked on file contracts. If the host
starts missing storage proofs, the host can forfeit up to this many coins. In
the event of a missed storage proof, locked storage collateral gets returned,
but risked storage collateral does not get returned.  

**storagerevenue** | hastings  
The amount of money that the host has earned from storing data. This money has
been locked down by successful storage proofs.  

**transactionfeeexpenses** | hastings  
The amount of money that the host has spent on transaction fees when submitting
host announcements, file contract revisions, and storage proofs.  

**downloadbandwidthrevenue** | hastings  
The amount of money that the host has made from renters downloading their files.
This money has been locked in by successsful storage proofs.  

**potentialdownloadbandwidthrevenue** | hastings  
The amount of money that the host stands to make from renters that downloaded
their files. The host will only realize this revenue if the host successfully
submits storage proofs for the related file contracts.  

**potentialuploadbandwidthrevenue** | hastings  
The amount of money that the host stands to make from renters that uploaded
files. The host will only realize this revenue if the host successfully submits
storage proofs for the related file contracts.  

**uploadbandwidthrevenue** | hastings  
The amount of money that the host has made from renters uploading their files.
This money has been locked in by successful storage proofs.  

**internalsettings**    
The settings of the host. Most interactions between the user and the host occur
by changing the internal settings.  

**acceptingcontracts** | boolean  
When set to true, the host will accept new file contracts if the terms are
reasonable. When set to false, the host will not accept new file contracts at
all.  

**maxdownloadbatchsize** | bytes  
The maximum size of a single download request from a renter. Each download
request has multiple round trips of communication that exchange money. Larger
batch sizes mean fewer round trips, but more financial risk for the host - the
renter can get a free batch when downloading by refusing to provide a signature.


**maxduration** | blocks  
The maximum duration of a file contract that the host will accept. The storage
proof window must end before the current height + maxduration.  

**maxrevisebatchsize** | bytes  
The maximum size of a single batch of file contract revisions. The renter can
perform DoS attacks on the host by uploading a batch of data then refusing to
provide a signature to pay for the data. The host can reduce this exposure by
limiting the batch size. Larger batch sizes allow for higher throughput as there
is significant communication overhead associated with performing a batch upload.


**netaddress** | string  
The IP address or hostname (including port) that the host should be contacted
at. If left blank, the host will automatically figure out its ip address and use
that. If given, the host will use the address given.  

**windowsize** | blocks  
The storage proof window is the number of blocks that the host has to get a
storage proof onto the blockchain. The window size is the minimum size of window
that the host will accept in a file contract.  

**collateral** | hastings / byte / block  
The maximum amount of money that the host will put up as collateral per byte per
block of storage that is contracted by the renter.  

**collateralbudget** | hastings  
The total amount of money that the host will allocate to collateral across all
file contracts.  

**maxcollateral** | hastings  
The maximum amount of collateral that the host will put into a single file
contract.

**minbaserpcprice** | hastings  
The minimum price that the host will demand from a renter for interacting with
the host. This is charged for every interaction a renter has with a host to pay
for resources consumed during the interaction. It is added to the
`mindownloadbandwidthprice` and `minuploadbandwidthprice` when uploading or
downloading files from the host.

**mincontractprice** | hastings  
The minimum price that the host will demand from a renter when forming a
contract. Typically this price is to cover transaction fees on the file contract
revision and storage proof, but can also be used if the host has a low amount of
collateral. The price is a minimum because the host may automatically adjust the
price upwards in times of high demand.  

**mindownloadbandwidthprice** | hastings / byte  
The minimum price that the host will demand from a renter when the renter is
downloading data. If the host is saturated, the host may increase the price from
the minimum.

**minsectoraccessprice** | hastings  
The minimum price that the host will demand from a renter for accessing a sector
of data on disk. Since the host has to read at least a full 4MB sector from disk
regardless of how much the renter intends to download this is charged to pay for
the physical disk resources the host uses. It is multiplied by the number of
sectors read then added to the `mindownloadbandwidthprice` when downloading a
file.

**minstorageprice** | hastings / byte / block  
The minimum price that the host will demand when storing data for extended
periods of time. If the host is low on space, the price of storage may be set
higher than the minimum.  

**minuploadbandwidthprice** | hastings / byte  
The minimum price that the host will demand from a renter when the renter is
uploading data. If the host is saturated, the host may increase the price from
the minimum.  

**ephemeralaccountexpiry** | seconds  
The  maximum amount of time an ephemeral account can be inactive before it is
considered to be expired and gets deleted. After an account has expired, the
account owner has no way of retrieving the funds. Setting this value to 0 means
ephemeral accounts never expire, regardless of how long they have been inactive.

**maxephemeralaccountbalance** | hastings  
The maximum amount of money that the host will allow a user to deposit into a
single ephemeral account.

**maxephemeralaccountrisk** | hastings  
To increase performance, the host will allow a user to withdraw from an
ephemeral account without requiring the user to wait until the host has
persisted the updated ephemeral account balance to complete a transaction. This
means that the user can perform actions such as downloads with significantly
less latency. This also means that if the host loses power at that exact moment,
the host will forget that the user has spent money and the user will be able to
spend that money again.

maxephemeralaccountrisk is the maximum amount of money that the host is willing
to risk to a system failure. The account manager will keep track of the total
amount of money that has been withdrawn, but has not yet been persisted to disk.
If a user's withdrawal would put the host over the maxephemeralaccountrisk, the
host will wait to complete the user's transaction until it has persisted the
widthdrawal, to prevent the host from having too much money at risk.

Note that money is only at risk if the host experiences an unclean shutdown
while in the middle of a transaction with a user, and generally the amount at
risk will be minuscule unless the host experiences an unclean shutdown while in
the middle of many transactions with many users at once. This value should be
larger than maxephemeralaccountbalance but does not need to be significantly
larger.

**networkmetrics**    
Information about the network, specifically various ways in which renters have
contacted the host.  

**downloadcalls** | int  
The number of times that a renter has attempted to download something from the
host.  

**errorcalls** | int  
The number of calls that have resulted in errors. A small number of errors are
expected, but a large number of errors indicate either buggy software or
malicious network activity. Usually buggy software.  

**formcontractcalls** | int  
The number of times that a renter has tried to form a contract with the host.  

**renewcalls** | int  
The number of times that a renter has tried to renew a contract with the host.  

**revisecalls** | int  
The number of times that the renter has tried to revise a contract with the
host.  

**settingscalls** | int  
The number of times that a renter has queried the host for the host's settings.
The settings include the price of bandwidth, which is a price that can adjust
every few minutes. This value is usually very high compared to the others.  

**unrecognizedcalls** | int  
The number of times that a renter has attempted to use an unrecognized call.
Larger numbers typically indicate buggy software.  

**connectabilitystatus** | string  
connectabilitystatus is one of "checking", "connectable", or "not connectable",
and indicates if the host can connect to itself on its configured NetAddress.  

**workingstatus** | string  
workingstatus is one of "checking", "working", or "not working" and indicates if
the host is being actively used by renters.

**publickey** | SiaPublicKey  
Public key used to identify the host.

**uid** | types.Specifier  
UID of the current price table. Only filled in for renters over the
peer-to-peer protocol. In the API it's always zeros.

**valdity** | time.Duration  
The duration for which a fresh price table is valid.

**hostblockheight** | types.BlockHeight  
Blockheight as seen by the host at the last time the table was updated.

**updatepricetablecost** | types.Currency  
Cost for the UpdatePriceTable RPC.

**accountbalanceCost** | types.Currency  
Cost for the AccountBalance RPC.

**fundaccountcost** | types.Currency  
Cost for the FundAccount RPC.

**latestrevisioncost** | types.Currency  
Cost for the LatestRevision RPC.

**initbasecost** | types.Currency  
InitBaseCost is the amount of cost that is incurred when an MDM program
starts to run. This doesn't include the memory used by the program data. The
total cost to initialize a program is calculated as
InitCost = InitBaseCost + MemoryTimeCost * Time

**memorytimecost** | types.Currency  
MemoryTimeCost is the amount of cost per byte per time that is incurred by
the memory consumption of the program.

**collateralcost** | types.Currency  
CollateralCost is the amount of money per byte the host is promising to lock
away as collateral when adding new data to a contract.

**downloadbandwidthcost** | types.Currency  
Cost per byte of downloading from a host.

**uploadbandwidthcost** | types.Currency  
Cost per byte of uploading from a host.

**dropsectorbasecost** | types.Currency  
Base cost of a drop sector MDM instruction.

**dropsectorunitcost** | types.Currency  
Additional per-sector cost of a drop sector MDM instruction.

**hassectorbasecost** | types.Currency  
Cost of a has sector MDM instruction.

**readbasecost** | types.Currency  
Base cost of a read instruction.

**readlengthcost** | types.Currency  
Additional per-byte cost of a read instruction.

**revisionbasecost** | types.Currency  
Cost of a revision instruction.

**swapsectorcost** | types.Currency  
Cost of swapping 2 sectors with a swap sector instruction.

**writebasecost** | types.Currency  
Base cost of a write instruction.

**writelengthcost** | types.Currency  
Additional per-byte cost of a write instruction.

**writestorecost** | types.Currency  
Addition per-byte per-block cost of a write instruction. Only applies to
adding new data, not overwriting data.

**txnfeeminrecommended** | types.Currency  
Minimum per-byte txnfee recommendation as seen by the host's transaction
pool.

**txnfeemaxrecommended** | types.Currency  
Maximum per-byte txnfee recommendation as seen by the host's transaction
pool.

**registryentriesleft** | uint64  
number of registry entries not in use.

**registryentriestotal** | uint64  
total number of registry entries the host has allocated.

## /host/bandwidth [GET]
> curl example

```go
curl -A "Sia-Agent" "localhost:9980/host/bandwidth"
```

returns the total upload and download bandwidth usage for the host

### JSON Response
```go
{
  "download":  12345                                  // bytes
  "upload":    12345                                  // bytes
  "starttime": "2018-09-23T08:00:00.000000000+04:00", // Unix timestamp
}
```

**download** | bytes  
the total number of bytes that have been sent from the host to renters since the
starttime.

**upload** | bytes  
the total number of bytes that have been received by the host from renters since the
starttime.

**starttime** | Unix timestamp  
the time at which the host started monitoring the bandwidth, since the
bandwidth is not currently persisted this will be startup timestamp.

## /host [POST]
> curl example  

```go
curl -A "Sia-Agent" -u "":<apipassword> -X POST "localhost:9980/host?acceptingcontracts=true&maxduration=12096&windowsize=1008"
```

Configures hosting parameters. All parameters are optional; unspecified
parameters will be left unchanged.

### Query String Parameters
### OPTIONAL
**acceptingcontracts** | boolean  
When set to true, the host will accept new file contracts if the terms are
reasonable. When set to false, the host will not accept new file contracts at
all.  

**maxdownloadbatchsize** | bytes  
The maximum size of a single download request from a renter. Each download
request has multiple round trips of communication that exchange money. Larger
batch sizes mean fewer round trips, but more financial risk for the host - the
renter can get a free batch when downloading by refusing to provide a signature.


**maxduration** | blocks  
The maximum duration of a file contract that the host will accept. The storage
proof window must end before the current height + maxduration.  

**maxrevisebatchsize** | bytes  
The maximum size of a single batch of file contract revisions. The renter can
perform DoS attacks on the host by uploading a batch of data then refusing to
provide a signature to pay for the data. The host can reduce this exposure by
limiting the batch size. Larger batch sizes allow for higher throughput as there
is significant communication overhead associated with performing a batch upload.


**netaddress** | string  
The IP address or hostname (including port) that the host should be contacted
at. If left blank, the host will automatically figure out its ip address and use
that. If given, the host will use the address given.  

**windowsize** | blocks  
// The storage proof window is the number of blocks that the host has to get a
storage proof onto the blockchain. The window size is the minimum size of window
that the host will accept in a file contract.

**collateral** | hastings / byte / block  
The maximum amount of money that the host will put up as collateral per byte per
block of storage that is contracted by the renter.  

**collateralbudget** | hastings  
The total amount of money that the host will allocate to collateral across all
file contracts.  

**maxcollateral** | hastings  
The maximum amount of collateral that the host will put into a single file
contract.  

**minbaserpcprice** | hastings  
The minimum price that the host will demand from a renter for interacting with
the host. This is charged for every interaction a renter has with a host to pay
for resources consumed during the interaction. It is added to the
`mindownloadbandwidthprice` and `minuploadbandwidthprice` when uploading or
downloading files from the host.

**mincontractprice** | hastings  
The minimum price that the host will demand from a renter when forming a
contract. Typically this price is to cover transaction fees on the file contract
revision and storage proof, but can also be used if the host has a low amount of
collateral. The price is a minimum because the host may automatically adjust the
price upwards in times of high demand.  

**minsectoraccessprice** | hastings  
The minimum price that the host will demand from a renter for accessing a sector
of data on disk. Since the host has to read at least a full 4MB sector from disk
regardless of how much the renter intends to download this is charged to pay for
the physical disk resources the host uses. It is multiplied by the number of
sectors read then added to the `mindownloadbandwidthprice` when downloading a
file.

**mindownloadbandwidthprice** | hastings / byte  
The minimum price that the host will demand from a renter when the renter is
downloading data. If the host is saturated, the host may increase the price from
the minimum.  

**minstorageprice** | hastings / byte / block  
The minimum price that the host will demand when storing data for extended
periods of time. If the host is low on space, the price of storage may be set
higher than the minimum.  

**minuploadbandwidthprice** | hastings / byte  
The minimum price that the host will demand from a renter when the renter is
uploading data. If the host is saturated, the host may increase the price from
the minimum.  

**maxephemeralaccountbalance** | hastings  
The maximum amount of money that the host will allow a user to deposit into a
single ephemeral account.

**maxephemeralaccountrisk** | hastings  
To increase performance, the host will allow a user to withdraw from an
ephemeral account without requiring the user to wait until the host has
persisted the updated ephemeral account balance to complete a transaction. This
means that the user can perform actions such as downloads with significantly
less latency. This also means that if the host loses power at that exact moment,
the host will forget that the user has spent money and the user will be able to
spend that money again.

maxephemeralaccountrisk is the maximum amount of money that the host is willing
to risk to a system failure. The account manager will keep track of the total
amount of money that has been withdrawn, but has not yet been persisted to disk.
If a user's withdrawal would put the host over the maxephemeralaccountrisk, the
host will wait to complete the user's transaction until it has persisted the
widthdrawal, to prevent the host from having too much money at risk.

Note that money is only at risk if the host experiences an
unclean shutdown while in the middle of a transaction with a user, and generally
the amount at risk will be minuscule unless the host experiences an unclean
shutdown while in the middle of many transactions with many users at once. This
value should be larger than 'maxephemeralaccountbalance but does not need to be
significantly larger.

**registrysize** | int  
The size of the registry in bytes. One entry requires 256 bytes of storage on
disk and the size of the registry needs to be a multiple of 64 entries.
Therefore any provided number >0 bytes will be rounded to the nearest 16kib.
The default is 0 which means no registry.

**customregistrypath** | string  
The path of the registry on disk. If it's empty, it uses the default location
relative to siad's host folder. Otherwise the provided path will be used.
Changing it will trigger a registry migration which takes an arbitrary amount
of time depending on the size of the registry.

### Response

standard success or error response. See [standard
responses](#standard-responses).

## /host/announce [POST]
> curl example  

```go
curl -A "Sia-Agent" -u "":<apipassword> -X POST "localhost:9980/host/announce"
```
> curl example with a custom netaddress

```go
curl -A "Sia-Agent" -u "":<apipassword> -X POST "localhost:9980/host/announce?netaddress=siahost.example.net"
```

Announce the host to the network as a source of storage. Generally only needs to
be called once.

Note that even after the host has been announced, it will not accept new
contracts unless configured to do so. To configure the host to accept contracts,
see [/host](## /host [POST]).

### Query String Parameters
### OPTIONAL
**netaddress string** | string  
The address to be announced. If no address is provided, the automatically
discovered address will be used instead.  

### Response

standard success or error response. See [standard
responses](#Standard-Responses).

## /host/contracts [GET]
> curl example  

```go
curl -A "Sia-Agent" "localhost:9980/host/contracts"
```


Get contract information from the host database. This call will return all
storage obligations on the host. Its up to the caller to filter the contracts
based on their needs.

### JSON Response
> JSON Response Example
 
```go
{
  "contracts": [
    {
      "contractcost":             "1234",             // hastings
      "datasize":                 500000,             // bytes
      "lockedcollateral":         "1234",             // hastings
      "obligationid": "fff48010dcbbd6ba7ffd41bc4b25a3634ee58bbf688d2f06b7d5a0c837304e13", // hash
      "potentialaccountfunding":  "1234",             // hastings
      "potentialdownloadrevenue": "1234",             // hastings
      "potentialstoragerevenue":  "1234",             // hastings
      "potentialuploadrevenue":   "1234",             // hastings
      "riskedcollateral":         "1234",             // hastings
      "revisionnumber":           0,                  // int
      "sectorrootscount":         2,                  // int
      "transactionfeesadded":     "1234",             // hastings
      "expirationheight":         123456,             // blocks
      "negotiationheight":        123456,             // blocks
      "proofdeadline":            123456,             // blocks
      "obligationstatus":         "obligationFailed", // string
      "originconfirmed":          true,               // boolean
      "proofconfirmed":           true,               // boolean
      "proofconstructed":         true,               // boolean
      "revisionconfirmed":        false,              // boolean
      "revisionconstructed":      false,              // boolean
      "validproofoutputs":        [],                 // []SiacoinOutput
      "missedproofoutputs":       [],                 // []SiacoinOutput
    }
  ]
}
```
**contractcost** | hastings  
Amount in hastings to cover the transaction fees for this storage obligation.

**datasize** | bytes  
Size of the data that is protected by the contract.

**lockedcollateral** | hastings  
Amount that is locked as collateral for this storage obligation.

**obligationid** | hash  
Id of the storageobligation, which is defined by the file contract id of the
file contract that governs the storage obligation.

**potentialaccountfunding** | hastings  
Amount in hastings that went to funding ephemeral accounts with.

**potentialdownloadrevenue** | hastings  
Potential revenue for downloaded data that the host will receive upon successful
completion of the obligation.

**potentialstoragerevenue** | hastings  
Potential revenue for storage of data that the host will receive upon successful
completion of the obligation.

**potentialuploadrevenue** | hastings  
Potential revenue for uploaded data that the host will receive upon successful
completion of the obligation.

**riskedcollateral** | hastings  
Amount that the host might lose if the submission of the storage proof is not
successful.

**revisionnumber** | int  
The last revision of the contract

**sectorrootscount** | int  
Number of sector roots.

**transactionfeesadded** | hastings  
Amount for transaction fees that the host added to the storage obligation.

**expirationheight** | blockheight  
Expiration height is the height at which the storage obligation expires.

**negotiationheight** | blockheight  
Negotiation height is the height at which the storage obligation was negotiated.

**proofdeadline** | blockheight  
The proof deadline is the height by which the storage proof must be submitted.

**obligationstatus** | string  
Status of the storage obligation. There are 4 different statuses:
 - `obligationFailed`:  the storage obligation failed, potential revenues and
   risked collateral are lost
 - `obligationRejected`:  the storage obligation was never started, no revenues
   gained or lost
 - `obligationSucceeded`: the storage obligation was completed, revenues were
   gained
 - `obligationUnresolved`:  the storage obligation has an uninitialized value.
   When the **proofdeadline** is in the past this might be a stale obligation.

**originconfirmed** | hash  
Origin confirmed indicates whether the file contract was seen on the blockchain
for this storage obligation.

**proofconfirmed** | boolean  
Proof confirmed indicates whether there was a storage proof seen on the
blockchain for this storage obligation.

**proofconstructed** | boolean  
The host has constructed a storage proof

**revisionconfirmed** | boolean  
Revision confirmed indicates whether there was a file contract revision seen on
the blockchain for this storage obligation.

**revisionconstructed** | boolean  
Revision constructed indicates whether there was a file contract revision
constructed for this storage obligation.

**validproofoutputs** | []SiacoinOutput   
The payouts that the host and renter will receive if a valid proof is confirmed on the blockchain

**missedproofoutputs** | []SiacoinOutput  
The payouts that the host and renter will receive if a proof is not confirmed on the blockchain

## /host/contracts/*id* [GET]
> curl example

```go
curl -A "Sia-Agent" "localhost:9980/host/contracts/75868cef0d7462bf8047f9ad7380ccd73a84e6c65ccf88cf237646ce240e9d6c"
```

Returns a storage obligation matching the contract id from the host's contracts. 
If the contract does not exist in the host's database an error is returned.

### JSON Response
> JSON Response Example

```go
{
  "contract": {}
}
```
**contract** | StorageObligation	
The contract matching the id, if it exists. See [/host/contracts [GET]](#host-contracts-get)

## /host/storage [GET]
> curl example  

```go
curl -A "Sia-Agent" "localhost:9980/host/storage"
```

Gets a list of folders tracked by the host's storage manager.

### JSON Response
> JSON Response Example
 
```go
{
  "folders": [
    {
      "path":              "/home/foo/bar", // string
      "capacity":          50000000000,     // bytes
      "capacityremaining": 100000,          // bytes

      "failedreads":      0,  // int
      "failedwrites":     1,  // int
      "successfulreads":  2,  // int
      "successfulwrites": 3,  // int
    }
  ]
}
```
**path** | string  
Absolute path to the storage folder on the local filesystem.  

**capacity** | bytes  
Maximum capacity of the storage folder in bytes. The host will not store more
than this many bytes in the folder. This capacity is not checked against the
drive's remaining capacity. Therefore, you must manually ensure the disk has
sufficient capacity for the folder at all times. Otherwise you risk losing
renter's data and failing storage proofs.  

**capacityremaining** | bytes  
Unused capacity of the storage folder in bytes.  

**failedreads, failedwrites** | int  
Number of failed disk read & write operations. A large number of failed reads or
writes indicates a problem with the filesystem or drive's hardware.  

**successfulreads, successfulwrites** | int  
Number of successful read & write operations.  

## /host/storage/folders/add [POST]
> curl example  

```go
curl -A "Sia-Agent" -u "":<apipassword> --data "path=foo/bar&size=1000000000000" "localhost:9980/host/storage/folders/add"
```

adds a storage folder to the manager. The manager may not check that there is
enough space available on-disk to support as much storage as requested

### Storage Folder Limits
A host can only have 65536 storage folders in total which have to be between 256
MiB and 16 PiB in size

### Query String Parameters
### REQUIRED
**path** | string  
Local path on disk to the storage folder to add.  

**size** | bytes  
Initial capacity of the storage folder. This value isn't validated so it is
possible to set the capacity of the storage folder greater than the capacity of
the disk. Do not do this.  

### Response

standard success or error response. See [standard
responses](#standard-responses).

## /host/storage/folders/remove [POST]
> curl example  

```go
curl -A "Sia-Agent" -u "":<apipassword> --data "path=foo/bar&force=false" "localhost:9980/host/storage/folders/remove"
```

Remove a storage folder from the manager. All storage on the folder will be
moved to other stoarge folders, meaning that no data will be lost. If the
manager is unable to save data, an error will be returned and the operation will
be stopped.

### Query String Parameters
### REQUIRED
**path** | string  
Local path on disk to the storage folder to removed.  

### OPTIONAL
**force** | boolean  
If `force` is true, the storage folder will be removed even if the data in the
storage folder cannot be moved to other storage folders, typically because they
don't have sufficient capacity. If `force` is true and the data cannot be moved,
data will be lost.  

### Response

standard success or error response. See [standard
responses](#standard-responses).

## /host/storage/folders/resize [POST]
> curl example  

```go
curl -A "Sia-Agent" -u "":<apipassword> --data "path=foo/bar&newsize=1000000000000" "localhost:9980/host/storage/folders/resize"
```

Grows or shrinks a storage file in the manager. The manager may not check that
there is enough space on-disk to support growing the storasge folder, but should
gracefully handle running out of space unexpectedly. When shrinking a storage
folder, any data in the folder that needs to be moved will be placed into other
storage folders, meaning that no data will be lost. If the manager is unable to
migrate the data, an error will be returned and the operation will be stopped.

### Storage Folder Limits
See [/host/storage/folders/add](#host-storage-folders-add-post)

### Query String Parameters
### REQUIRED
**path** | string  
Local path on disk to the storage folder to resize.  

**newsize** | bytes  
Desired new size of the storage folder. This will be the new capacity of the
storage folder.  

### Response

standard success or error response. See [standard
responses](#standard-responses).

## /host/storage/sectors/delete/:*merkleroot* [POST]
> curl example  

```go
curl -A "Sia-Agent" -u "":<apipassword> -X POST "localhost:9980/host/storage/sectors/delete/[merkleroot]"
```

Deletes a sector, meaning that the manager will be unable to upload that sector
and be unable to provide a storage proof on that sector. This endpoint is for
removing the data entirely, and will remove instances of the sector appearing at
all heights. The primary purpose is to comply with legal requests to remove
data.

### Path Parameters
### REQUIRED
**merkleroot** | merkleroot  
Merkleroot of the sector to delete.  

### Response

standard success or error response. See [standard
responses](#standard-responses).

## /host/estimatescore [GET]
> curl example  

```go
curl -A "Sia-Agent" "localhost:9980/host/estimatescore"
```

Returns the estimated HostDB score of the host using its current settings,
combined with the provided settings.

### Query String Parameters
### OPTIONAL
See [host internal settings](#internalsettings)
 - acceptingcontracts   
 - maxdownloadbatchsize 
 - maxduration          
 - maxrevisebatchsize   
 - netaddress           
 - windowsize           
 - collateral        
 - collateralbudget 
 - maxcollateral    
 - mincontractprice          
 - mindownloadbandwidthprice  
 - minstorageprice            
 - minuploadbandwidthprice
 - ephemeralaccountexpiry    
 - maxephemeralaccountbalance
 - maxephemeralaccountrisk

### JSON Response
> JSON Response Example

```go
{
  "estimatedscore": "123456786786786786786786786742133",  // big int
  "conversionrate": 95  // float64
}
```
**estimatedscore** | big int  
estimatedscore is the estimated HostDB score of the host given the settings
passed to estimatescore.  
  
**conversionrate** | float64  
conversionrate is the likelihood given the settings passed to estimatescore that
the host will be selected by renters forming contracts.  

# Host DB

The hostdb maintains a database of all hosts known to the network. The database
identifies hosts by their public key and keeps track of metrics such as price.

## /hostdb [GET]
> curl example  

```go
curl -A "Sia-Agent" "localhost:9980/hostdb"
```

Shows some general information about the state of the hostdb.

### JSON Response
> JSON Response Example
 
```go
{
    "initialscancomplete": false  // boolean
}
```
**initialscancomplete** | boolean  
indicates if all known hosts have been scanned at least once.

## /hostdb/active [GET]
> curl example  

```go
curl -A "Sia-Agent" "localhost:9980/hostdb/active"
```

lists all of the active hosts known to the renter, sorted by preference.

### Query String Parameters
### OPTIONAL
**numhosts** | int  
Number of hosts to return. The actual number of hosts returned may be less if
there are insufficient active hosts. Optional, the default is all active hosts.


### JSON Response
> JSON Response Example
 
```go
{
  "hosts": [
        {
      "acceptingcontracts":     true,                 // boolean
      "maxdownloadbatchsize":   17825792,             // bytes
      "maxduration":            25920,                // blocks
      "maxrevisebatchsize":     17825792,             // bytes
      "netaddress":             "123.456.789.0:9982"  // string 
      "remainingstorage":       35000000000,          // bytes
      "sectorsize":             4194304,              // bytes
      "totalstorage":           35000000000,          // bytes
      "unlockhash": "0123456789abcdef0123456789abcdef0123456789abcdef0123456789abcdef0123456789ab", // hash
      "windowsize":             144,                            // blocks
      "collateral":             "20000000000"                   // hastings / byte / block
      "maxcollateral":          "1000000000000000000000000000"  // hastings
      "contractprice":          "1000000000000000000000000"     // hastings
      "downloadbandwidthprice": "35000000000000"                // hastings / byte
      "storageprice":           "14000000000"                   // hastings / byte / block
      "uploadbandwidthprice":   "3000000000000"                 // hastings / byte
      "revisionnumber":         12733798,                       // int
      "version":                "1.3.4"                         // string
      "firstseen":              160000,                         // blocks
      "historicdowntime":       0,                              // nanoseconds
      "historicuptime":         41634520900246576,              // nanoseconds
      "scanhistory": [
        {
          "success": true,  // boolean
          "timestamp": "2018-09-23T08:00:00.000000000+04:00"  // unix timestamp
        },
        {
          "success": true,  // boolean
          "timestamp": "2018-09-23T06:00:00.000000000+04:00"  // unix timestamp
        },
        {
          "success": true,  // boolean// boolean
          "timestamp": "2018-09-23T04:00:00.000000000+04:00"  // unix timestamp
        }
      ],
      "historicfailedinteractions":     0,      // int
      "historicsuccessfulinteractions": 5,      // int
      "recentfailedinteractions":       0,      // int
      "recentsuccessfulinteractions":   0,      // int
      "lasthistoricupdate":             174900, // blocks
      "ipnets": [
        "1.2.3.0",  // string
        "2.1.3.0"   // string
      ],
      "lastipnetchange": "2015-01-01T08:00:00.000000000+04:00", // unix timestamp
      "publickey": {
        "algorithm": "ed25519", // string
        "key":       "RW50cm9weSBpc24ndCB3aGF0IGl0IHVzZWQgdG8gYmU=" // string
      },
      "publickeystring": "ed25519:1234567890abcdef1234567890abcdef1234567890abcdef1234567890abcdef",  // string
      "filtered": false, // boolean
    }
  ]
}
```

**hosts**  
**acceptingcontracts** | boolean  
true if the host is accepting new contracts.  

**maxdownloadbatchsize** | bytes  
Maximum number of bytes that the host will allow to be requested by a single
download request.  

**maxduration** | blocks  
Maximum duration in blocks that a host will allow for a file contract. The host
commits to keeping files for the full duration under the threat of facing a
large penalty for losing or dropping data before the duration is complete. The
storage proof window of an incoming file contract must end before the current
height + maxduration.  

There is a block approximately every 10 minutes. e.g. 1 day = 144 blocks  

**maxrevisebatchsize** | bytes  
Maximum size in bytes of a single batch of file contract revisions. Larger batch
sizes allow for higher throughput as there is significant communication overhead
associated with performing a batch upload.  

**netaddress** | string  
Remote address of the host. It can be an IPv4, IPv6, or hostname, along with the
port. IPv6 addresses are enclosed in square brackets.  

**remainingstorage** | bytes  
Unused storage capacity the host claims it has.  

**sectorsize** | bytes  
Smallest amount of data in bytes that can be uploaded or downloaded to or from
the host.  

**totalstorage** | bytes  
Total amount of storage capacity the host claims it has.  

**unlockhash** | hash  
Address at which the host can be paid when forming file contracts.  

**windowsize** | blocks  
A storage proof window is the number of blocks that the host has to get a
storage proof onto the blockchain. The window size is the minimum size of window
that the host will accept in a file contract.  

**collateral** | hastings / byte / block  
The maximum amount of money that the host will put up as collateral for storage
that is contracted by the renter.  

**maxcollateral** | hastings  
The maximum amount of collateral that the host will put into a single file
contract.  

**contractprice** | hastings  
The price that a renter has to pay to create a contract with the host. The
payment is intended to cover transaction fees for the file contract revision and
the storage proof that the host will be submitting to the blockchain.  

**downloadbandwidthprice** | hastings / byte  
The price that a renter has to pay when downloading data from the host.  

**storageprice** | hastings / byte / block  
The price that a renter has to pay to store files with the host.  

**uploadbandwidthprice** | hastings / byte  
The price that a renter has to pay when uploading data to the host.  

**revisionnumber** | int  
The revision number indicates to the renter what iteration of settings the host
is currently at. Settings are generally signed. If the renter has multiple
conflicting copies of settings from the host, the renter can expect the one with
the higher revision number to be more recent.  

**version** | string  
The version of the host.  

**firstseen** | blocks  
Firstseen is the last block height at which this host was announced.  

**historicdowntime** | nanoseconds  
Total amount of time the host has been offline.  

**historicuptime** | nanoseconds  
Total amount of time the host has been online.  

**scanhistory** Measurements that have been taken on the host. The most recent
measurements are kept in full detail.  

**historicfailedinteractions** | int  
Number of historic failed interactions with the host.  

**historicsuccessfulinteractions** | int Number of historic successful
interactions with the host.  

**recentfailedinteractions** | int  
Number of recent failed interactions with the host.  

**recentsuccessfulinteractions** | int  
Number of recent successful interactions with the host.  

**lasthistoricupdate** | blocks  
The last time that the interactions within scanhistory have been compressed into
the historic ones.  

**ipnets**  
List of IP subnet masks used by the host. For IPv4 the /24 and for IPv6 the /54
subnet mask is used. A host can have either one IPv4 or one IPv6 subnet or one
of each. E.g. these lists are valid: [ "IPv4" ], [ "IPv6" ] or [ "IPv4", "IPv6"
]. The following lists are invalid: [ "IPv4", "IPv4" ], [ "IPv4", "IPv6", "IPv6"
]. Hosts with an invalid list are ignored.  

**lastipnetchange** | date  
The last time the list of IP subnet masks was updated. When equal subnet masks
are found for different hosts, the host that occupies the subnet mask for a
longer time is preferred.  

**publickey** | SiaPublicKey  
Public key used to identify and verify hosts.  

**algorithm** | string  
Algorithm used for signing and verification. Typically "ed25519".  

**key** | hash  
Key used to verify signed host messages.  

**publickeystring** | string  
The string representation of the full public key, used when calling
/hostdb/hosts.  

**filtered** | boolean  
Indicates if the host is currently being filtered from the HostDB

## /hostdb/all [GET]
> curl example  

```go
curl -A "Sia-Agent" "localhost:9980/hostdb/all"
```

Lists all of the hosts known to the renter. Hosts are not guaranteed to be in
any particular order, and the order may change in subsequent calls.

### JSON Response 
Response is the same as [`/hostdb/active`](#hosts)

## /hostdb/hosts/:*pubkey* [GET]
> curl example  

```go
curl -A "Sia-Agent" "localhost:9980/hostdb/hosts/ed25519:8a95848bc71e9689e2f753c82c35dc47a1d62867f77c0113ebb6fa5b51723215"
```

fetches detailed information about a particular host, including metrics
regarding the score of the host within the database. It should be noted that
each renter uses different metrics for selecting hosts, and that a good score on
in one hostdb does not mean that the host will be successful on the network
overall.

### Path Parameters
> curl example  

```go
curl -A "Sia-Agent" "localhost:9980/hostdb/hosts/<pubkey>"
```
### REQUIRED
**pubkey**  
The public key of the host. Each public key identifies a single host.  

Example Pubkey:
ed25519:1234567890abcdef1234567890abcdef1234567890abcdef1234567890abcdef  

### JSON Response 
> JSON Response Example
 
```go
{
  "entry": {
    // same as hosts
  },
  "scorebreakdown": {
    "score":                      1,        // big int
    "acceptcontractadjustment":   1,        // float64
    "ageadjustment":              0.1234,   // float64
    "basepriceadjustment":        1,        // float64
    "burnadjustment":             0.1234,   // float64
    "collateraladjustment":       23.456,   // float64
    "conversionrate":             9.12345,  // float64
    "durationadjustment":         1,        // float64
    "interactionadjustment":      0.1234,   // float64
    "priceadjustment":            0.1234,   // float64
    "storageremainingadjustment": 0.1234,   // float64
    "uptimeadjustment":           0.1234,   // float64
    "versionadjustment":          0.1234,   // float64
  }
}
```
Response is the same as [`/hostdb/active`](#hosts) with the additional of the
**scorebreakdown**

**scorebreakdown**  
A set of scores as determined by the renter. Generally, the host's final score
is all of the values multiplied together. Modified renters may have additional
criteria that they use to judge a host, or may ignore certin criteia. In
general, these fields should only be used as a loose guide for the score of a
host, as every renter sees the world differently and uses different metrics to
evaluate hosts.  

**score** | big int  
The overall score for the host. Scores are entriely relative, and are consistent
only within the current hostdb. Between different machines, different
configurations, and different versions the absolute scores for a given host can
be off by many orders of magnitude. When displaying to a human, some form of
normalization with respect to the other hosts (for example, divide all scores by
the median score of the hosts) is recommended.  

**acceptcontractadjustment** | float64  
The multiplier that gets applied to the host based on whether its accepting contracts or not. Typically "1" if they do and "0" if they don't.

**ageadjustment** | float64  
The multiplier that gets applied to the host based on how long it has been a
host. Older hosts typically have a lower penalty.  

**basepriceadjustment** | float64  
The multiplier that gets applied to the host based on if the `BaseRPCPRice` and
the `SectorAccessPrice` are reasonable.  

**burnadjustment** | float64  
The multiplier that gets applied to the host based on how much proof-of-burn the
host has performed. More burn causes a linear increase in score.  

**collateraladjustment** | float64  
The multiplier that gets applied to a host based on how much collateral the host
is offering. More collateral is typically better, though above a point it can be
detrimental.  

**conversionrate** | float64  
conversionrate is the likelihood that the host will be selected by renters
forming contracts.  

**durationadjustment** | float64  
The multiplier that gets applied to a host based on the max duration it accepts
for file contracts. Typically '1' for hosts with an acceptable max duration, and
'0' for hosts that have a max duration which is not long enough.

**interactionadjustment** | float64  
The multiplier that gets applied to a host based on previous interactions
with the host. A high ratio of successful interactions will improve this
hosts score, and a high ratio of failed interactions will hurt this hosts
score. This adjustment helps account for hosts that are on unstable
connections, don't keep their wallets unlocked, ran out of funds, etc.  

**pricesmultiplier** | float64  
The multiplier that gets applied to a host based on the host's price. Lower
prices are almost always better. Below a certain, very low price, there is no
advantage.  

**storageremainingadjustment** | float64  
The multiplier that gets applied to a host based on how much storage is
remaining for the host. More storage remaining is better, to a point.  

**uptimeadjustment** | float64  
The multiplier that gets applied to a host based on the uptime percentage of the
host. The penalty increases extremely quickly as uptime drops below 90%.  

**versionadjustment** | float64  
The multiplier that gets applied to a host based on the version of Sia that they
are running. Versions get penalties if there are known bugs, scaling
limitations, performance limitations, etc. Generally, the most recent version is
always the one with the highest score.  

## /hostdb/filtermode [GET]
> curl example  

```go
curl -A "Sia-Agent" --user "":<apipassword> "localhost:9980/hostdb/filtermode"
```  
Returns the current filter mode of the hostDB and any filtered hosts.

### JSON Response 
> JSON Response Example
 
```go
{
  "filtermode": "blacklist",  // string
  "hosts":
    [
      "ed25519:122218260fb74b20a8be3000ad56a931f7461ea990a6dc5676c31bdf65fc668f"  // string
    ]
}

```
**filtermode** | string  
Can be either whitelist, blacklist, or disable.  

**hosts** | array of strings  
Comma separated pubkeys.  

## /hostdb/filtermode [POST]
> curl example  

```go
curl -A "Sia-Agent" --user "":<apipassword> --data '{"filtermode" : "whitelist","hosts" : ["ed25519:1234567890abcdef1234567890abcdef1234567890abcdef1234567890abcdef","ed25519:1234567890abcdef1234567890abcdef1234567890abcdef1234567890abcdef","ed25519:1234567890abcdef1234567890abcdef1234567890abcdef1234567890abcdef"]}' "localhost:9980/hostdb/filtermode"
```  
```go
curl -A "Sia-Agent" --user "":<apipassword> --data '{"filtermode" : "disable"}' "localhost:9980/hostdb/filtermode"
```
Lets you enable and disable a filter mode for the hostdb. Currently the two
modes supported are `blacklist` mode and `whitelist` mode. In `blacklist` mode,
any hosts you identify as being on the `blacklist` will not be used to form
contracts. In `whitelist` mode, only the hosts identified as being on the
`whitelist` will be used to form contracts. In both modes, hosts that you are
blacklisted will be filtered from your hostdb. To enable either mode, set
`filtermode` to the desired mode and submit a list of host pubkeys as the
corresponding `blacklist` or `whitelist`. To disable either list, the `host`
field can be left blank (e.g. empty slice) and the `filtermode` should be set to
`disable`.  

**NOTE:** Enabling and disabling a filter mode can result in changes with your
current contracts with can result in an increase in contract fee spending. For
example, if `blacklist` mode is enabled, any hosts that you currently have
contracts with that are also on the provide list of `hosts` will have their
contracts replaced with non-blacklisted hosts. When `whitelist` mode is enabled,
contracts will be replaced until there are only contracts with whitelisted
hosts. Even disabling a filter mode can result in a change in contracts if there
are better scoring hosts in your hostdb that were previously being filtered out.


### Query String Parameters
### REQUIRED
**filtermode** | string  
Can be either whitelist, blacklist, or disable.  

**hosts** | array of string  
Comma separated pubkeys.  

### Response

standard success or error response. See [standard
responses](#standard-responses).

# Miner

The miner provides endpoints for getting headers for work and submitting solved
headers to the network. The miner also provides endpoints for controlling a
basic CPU mining implementation.

## /miner [GET]
> curl example  

```go
curl -A "Sia-Agent" "localhost:9980/miner"
```
returns the status of the miner.

### JSON Response 
> JSON Response Example
 
```go
{
  "blocksmined":      9001,   // int
  "cpuhashrate":      1337,   // hashes / second
  "cpumining":        false,  // boolean
  "staleblocksmined": 0,      // int
}
```
**blocksmined** | int  
Number of mined blocks. This value is remembered after restarting.  

**cpuhashrate** | hashes / second  
How fast the cpu is hashing, in hashes per second.  

**cpumining** | boolean  
true if the cpu miner is active.  

**staleblocksmined** | int  
Number of mined blocks that are stale, indicating that they are not included in
the current longest chain, likely because some other block at the same height
had its chain extended first.  


## /miner/start [GET]
> curl example  

```go
curl -A "Sia-Agent" -u "":<apipassword> "localhost:9980/miner/start"
```

Starts a single threaded CPU miner. Does nothing if the CPU miner is already
running.

### Response

standard success or error response. See [standard
responses](#standard-responses).

## /miner/stop [GET]
> curl example  

```go
curl -A "Sia-Agent" -u "":<apipassword> "localhost:9980/miner/stop"
```

stops the cpu miner. Does nothing if the cpu miner is not running.

### Response

standard success or error response. See [standard
responses](#standard-responses).

## /miner/block [POST]
> curl example  

```go
curl -A "Sia-Agent" -data "<byte-encoded-block>" -u "":<apipassword> "localhost:9980/miner/block"
```

Submits a solved block and broadcasts it.

### Byte Request

For efficiency the block is submitted in a raw byte encoding using the Sia
encoding.

### Response

standard success or error response. See [standard
responses](#standard-responses).


## /miner/header [GET]
> curl example  

```go
curl -A "Sia-Agent" -u "":<apipassword> "localhost:9980/miner/header"
```

provides a block header that is ready to be grinded on for work.

### Byte Response
For efficiency the header for work is returned as a raw byte encoding of the
header, rather than encoded to JSON.

Blocks are mined by repeatedly changing the nonce of the header, hashing the
header's bytes, and comparing the resulting hash to the target. The block with
that nonce is valid if the hash is less than the target. If none of the 2^64
possible nonces result in a header with a hash less than the target, call
/miner/header [GET] again to get a new block header with a different merkle
root. The above process can then be repeated for the new block header.  

The other fields can generally be ignored. The parent block ID field is the hash
of the parent block's header. Modifying this field will result in an orphan
block. The timestamp is the time at which the block was mined and is set by the
Sia Daemon. Modifying this field can result in invalid block. The merkle root is
the merkle root of a merkle tree consisting of the timestamp, the miner outputs
(one leaf per payout), and the transactions (one leaf per transaction).
Modifying this field will result in an invalid block.

Field | Byte range within response | Byte range within header
-------------- | -------------- | --------------
target | [0-32)
header | [32-112)
parent block ID | [32-64) | [0-32)
nonce | [64-72) | [32-40)
timestamp | [72-80) | [40-48)
merkle root | [80-112) | [48-80)

## /miner/header [POST]
> curl example  

```go
curl -A "Sia-Agent" -data "<byte-encoded-header>" -u "":<apipassword> "localhost:9980/miner"
```

submits a header that has passed the POW.

### Byte Request
For efficiency headers are submitted as raw byte encodings of the header in the
body of the request, rather than as a query string parameter or path parameter.
The request body should contain only the 80 bytes of the encoded header. The
encoding is the same encoding used in `/miner/header [GET]` endpoint.

Blocks are mined by repeatedly changing the nonce of the header, hashing the
header's bytes, and comparing the resulting hash to the target. The block with
that nonce is valid if the hash is less than the target. If none of the 2^64
possible nonces result in a header with a hash less than the target, call
/miner/header [GET] again to get a new block header with a different merkle
root. The above process can then be repeated for the new block header.  

The other fields can generally be ignored. The parent block ID field is the hash
of the parent block's header. Modifying this field will result in an orphan
block. The timestamp is the time at which the block was mined and is set by the
Sia Daemon. Modifying this field can result in invalid block. The merkle root is
the merkle root of a merkle tree consisting of the timestamp, the miner outputs
(one leaf per payout), and the transactions (one leaf per transaction).
Modifying this field will result in an invalid block.

Field | Byte range within request | Byte range within header
-------------- | -------------- | --------------
target | [0-32)
header | [32-112)
parent block ID | [32-64) | [0-32)
nonce | [64-72) | [32-40)
timestamp | [72-80) | [40-48)
merkle root | [80-112) | [48-80)

# Renter

The renter manages the user's files on the network. The renter's API endpoints
expose methods for managing files on the network and managing the renter's
allocated funds.

## /renter [GET]
> curl example  

```go
curl -A "Sia-Agent" "localhost:9980/renter"
```

Returns the current settings along with metrics on the renter's spending.

### JSON Response
> JSON Response Example
 
```go
{
  "settings": {
    "allowance": {
      "funds":              "1234",         // hastings
      "hosts":              24,             // int
      "period":             6048,           // blocks
      "renewwindow":        3024            // blocks
      "expectedstorage":    1000000000000,  // uint64
      "expectedupload":     2,              // uint64
      "expecteddownload":   1,              // uint64
      "expectedredundancy": 3               // uint64
    },
    "maxuploadspeed":     1234, // BPS
    "maxdownloadspeed":   1234, // BPS
    "streamcachesize":    4     // int
  },
  "financialmetrics": {
    "contractfees":        "1234", // hastings
    "contractspending":    "1234", // hastings (deprecated, now totalallocated)
    "downloadspending":    "5678", // hastings
    "fundaccountspending": "5678", // hastings
    "maintenancespending": {
      "accountbalancecost":   "1234", // hastings
      "fundaccountcost":      "1234", // hastings
      "updatepricetablecost": "1234", // hastings
    },
    "storagespending":     "1234", // hastings
    "totalallocated":      "1234", // hastings
    "uploadspending":      "5678", // hastings
    "unspent":             "1234"  // hastings
  },
  "currentperiod":  6000  // blockheight
  "nextperiod":    12248  // blockheight
  "uploadsstatus": {
    "pause":        false,       // boolean
    "pauseendtime": 1234567890,  // Unix timestamp
  }
}
```
**settings**    
Settings that control the behavior of the renter.  

**allowance**   
Allowance dictates how much the renter is allowed to spend in a given period.
Note that funds are spent on both storage and bandwidth.  

**funds** | hastings  
Funds determines the number of siacoins that the renter will spend when forming
contracts with hosts. The renter will not allocate more than this amount of
siacoins into the set of contracts each billing period. If the renter spends all
of the funds but then needs to form new contracts, the renter will wait until
either until the user increase the allowance funds, or until a new billing
period is reached. If there are not enough funds to repair all files, then files
may be at risk of getting lost.

**hosts** | int  
Hosts sets the number of hosts that will be used to form the allowance. Sia
gains most of its resiliancy from having a large number of hosts. More hosts
will mean both more robustness and higher speeds when using the network, however
will also result in more memory consumption and higher blockchain fees. It is
recommended that the default number of hosts be treated as a minimum, and that
double the default number of default hosts be treated as a maximum.

**period** | blocks  
The period is equivalent to the billing cycle length. The renter will not spend
more than the full balance of its funds every billing period. When the billing
period is over, the contracts will be renewed and the spending will be reset.

**renewwindow** | blocks  
The renew window is how long the user has to renew their contracts. At the end
of the period, all of the contracts expire. The contracts need to be renewed
before they expire, otherwise the user will lose all of their files. The renew
window is the window of time at the end of the period during which the renter
will renew the users contracts. For example, if the renew window is 1 week long,
then during the final week of each period the user will renew their contracts.
If the user is offline for that whole week, the user's data will be lost.

Each billing period begins at the beginning of the renew window for the previous
period. For example, if the period is 12 weeks long and the renew window is 4
weeks long, then the first billing period technically begins at -4 weeks, or 4
weeks before the allowance is created. And the second billing period begins at
week 8, or 8 weeks after the allowance is created. The third billing period will
begin at week 20.

**expectedstorage** | bytes  
Expected storage is the amount of storage that the user expects to keep on the
Sia network. This value is important to calibrate the spending habits of siad.
Because Sia is decentralized, there is no easy way for siad to know what the
real world cost of storage is, nor what the real world price of a siacoin is. To
overcome this deficiency, siad depends on the user for guidance.

If the user has a low allowance and a high amount of expected storage, siad will
more heavily prioritize cheaper hosts, and will also be more comfortable with
hosts that post lower amounts of collateral. If the user has a high allowance
and a low amount of expected storage, siad will prioritize hosts that post more
collateral, as well as giving preference to hosts better overall traits such as
uptime and age.

Even when the user has a large allowance and a low amount of expected storage,
siad will try to optimize for saving money; siad tries to meet the users storage
and bandwidth needs while spending significantly less than the overall
allowance.

**expectedupload** | bytes  
Expected upload tells siad how many bytes per block the user expects to upload
during the configured period. If this value is high, siad will more strongly
prefer hosts that have a low upload bandwidth price. If this value is low, siad
will focus on metrics other than upload bandwidth pricing, because even if the
host charges a lot for upload bandwidth, it will not impact the total cost to
the user very much.

The user should not consider upload bandwidth used during repairs, siad will
consider repair bandwidth separately.

**expecteddownload** | bytes  
Expected download tells siad how many bytes per block the user expects to
download during the configured period. If this value is high, siad will more
strongly prefer hosts that have a low download bandwidth price. If this value is
low, siad will focus on metrics other than download bandwidth pricing, because
even if the host charges a lot for downloads, it will not impact the total cost
to the user very much.

The user should not consider download bandwidth used during repairs, siad will
consider repair bandwidth separately.

**expectedredundancy** | bytes  
Expected redundancy is used in conjunction with expected storage to determine
the total amount of raw storage that will be stored on hosts. If the expected
storage is 1 TB and the expected redundancy is 3, then the renter will calculate
that the total amount of storage in the user's contracts will be 3 TiB.

This value does not need to be changed from the default unless the user is
manually choosing redundancy settings for their file. If different files are
being given different redundancy settings, then the average of all the
redundancies should be used as the value for expected redundancy, weighted by
how large the files are.

**maxuploadspeed** | bytes per second  
MaxUploadSpeed by default is unlimited but can be set by the user to manage
bandwidth.  

**maxdownloadspeed** | bytes per second  
MaxDownloadSpeed by default is unlimited but can be set by the user to manage
bandwidth.  

**streamcachesize** | int  
The StreamCacheSize is the number of data chunks that will be cached during
streaming.  

**financialmetrics**    
Metrics about how much the Renter has spent on storage, uploads, and downloads.

**contractfees** | hastings  
Amount of money spent on contract fees, transaction fees and siafund fees.  

**contractspending** | hastings, (deprecated, now totalallocated)  
How much money, in hastings, the Renter has spent on file contracts, including
fees.  

**downloadspending** | hastings  
Amount of money spent on downloads.  

**fundaccountspending** | hastings  
Amount of money spent on funding an ephemeral account on a host. This value
reflects the exact amount that got deposited into the account, meaning it
excludes the cost of the actual funding RPC, which is contained in the
maintenance spending metrics.

**maintenancespending**  
Amount of money spent on maintenance, such as updating price tables or syncing
the ephemeral account balance with the host.  

**accountbalancecost** | hastings  
Amount of money spent on syncing the renter's account balance with the host.

**fundaccountcost** | hastings  
Amount of money spent on funding the ephemeral account. Note that this is only
the cost of executing the RPC, the amount of money that is transferred into the
account is being tracked in the `fundaccountspending` field.

**updatepricetablecost** | hastings  
Amount of money spent on updating the price table with the host.

**storagespending** | hastings  
Amount of money spend on storage.  

**totalallocated** | hastings  
Total amount of money that the renter has put into contracts. Includes spent
money and also money that will be returned to the renter.  

**uploadspending** | hastings  
Amount of money spent on uploads.  

**unspent** | hastings  
Amount of money in the allowance that has not been spent.  

**currentperiod** | blockheight  
Height at which the current allowance period began.  

**nextperiod** | blockheight  
Height at which the next allowance period began.  

**uploadsstatus**  
Information about the renter's uploads.  

**paused** | boolean  
Indicates whether or not the uploads and repairs are paused.  

**pauseendtime** | unix timestamp  
The time at which the pause will end.  

## /renter [POST]
> curl example  

```go
curl -A "Sia-Agent" -u "":<apipassword> --data "period=12096&renewwindow=4032&funds=1000&hosts=50" "localhost:9980/renter"
```

Modify settings that control the renter's behavior.

### Query String Parameters
### REQUIRED
When setting the allowance the Funds and Period are required. Since these are
the two required fields, the allowance can be canceled by submitting the zero
values for these fields.

### OPTIONAL
Any of the renter settings can be set, see fields [here](#settings)

**checkforipviolation** | boolean  
Enables or disables the check for hosts using the same ip subnets within the
hostdb. It's turned on by default and causes Sia to not form contracts with
hosts from the same subnet and if such contracts already exist, it will
deactivate the contract which has occupied that subnet for the shorter time.  

### Response

standard success or error response. See [standard
responses](#standard-responses).

## /renter/allowance/cancel [POST]
> curl example  

```go
curl -A "Sia-Agent" -u "":<apipassword>  "localhost:9980/renter/allowance/cancel"
```

Cancel the Renter's allowance.

### Response

standard success or error response. See [standard
responses](#standard-responses).

## /renter/bubble [POST]
> curl example  

```go
// Call recursive bubble for non root directory
curl -A "Sia-Agent" -u "":<apipassword> --data "siapath=home/user/folder&recursive=true"  "localhost:9980/renter/bubble"

// Call force bubble on the root directory
curl -A "Sia-Agent" -u "":<apipassword> --data "rootsiapath=true&force=true"  "localhost:9980/renter/bubble"
```

Manually trigger a bubble update for a directory. This will update the
directory metadata for the directory as well as all parent directories.
Updates to sub directories are dependent on the parameters.

### Query String Parameters
### REQUIRED
One of the following is required. Both **CANNOT** be used at the same time.

**siapath** | string\
The path to the directory that is to be bubbled. All paths should be relative
to the renter's root filesystem directory.

**rootsiapath** | boolean\
Indicates if the bubble is intended for the root directory, ie `/renter/fs/`.
If provided, no `siapath` should be provided.

### OPTIONAL
**force** | boolean\
Indicates if the bubble should only update out of date directories. If `force`
is true, all directories will be updated even if they have a recent
`LastHealthCheckTime`.

**recursive** | boolean\
Indicates if the bubble should also be called on all subdirectories of the
provided directory. **NOTE** it is not recommend to manually the bubble entire
filesystem, i.e. calling this endpoint recursively from the root directory.

### Response

standard success or error response. See [standard
responses](#standard-responses).

## /renter/clean [POST]
> curl example  

```go
curl -A "Sia-Agent" -u "":<apipassword>  "localhost:9980/renter/clean"
```

clears any lost files from the renter. A lost file is a file that is viewed as
unrecoverable. A file is unrecoverable when there is not a local copy on disk
and the file's redundancy is less than 1. This means the file can not be
repaired.

### Response

standard success or error response. See [standard
responses](#standard-responses).

## /renter/contract/cancel [POST]
> curl example  

```go
curl -A "Sia-Agent" -u "":<apipassword> --data "id=bd7ef21b13fb85eda933a9ff2874ec50a1ffb4299e98210bf0dd343ae1632f80" "localhost:9980/renter/contract/cancel"
```

cancels a specific contract of the Renter.

### Query String Parameters
### REQUIRED
**id** | hash  
ID of the file contract

### Response

standard success or error response. See [standard
responses](#standard-responses).

## /renter/backup [POST]
> curl example  

```go
curl -A "Sia-Agent" -u "":<apipassword> --data "destination=/home/backups/01-01-1968.backup" "localhost:9980/renter/backup"
```

Creates a backup of all siafiles in the renter at the specified path.

### Query String Parameters
### REQUIRED
**destination** | string  
The path on disk where the backup will be created. Needs to be an absolute path.

### OPTIONAL
**remote** | boolean  
flag indicating if the backup should be stored on hosts. If true,
**destination** is interpreted as the backup's name, not its path.

### Response

standard success or error response. See [standard
responses](#standard-responses).

## /renter/recoverbackup [POST]
> curl example  

```go
curl -A "Sia-Agent" -u "":<apipassword> --data "source=/home/backups/01-01-1968.backup" "localhost:9980/renter/recoverbackup"
```

Recovers an existing backup from the specified path by adding all the siafiles
contained within it to the renter. Should a siafile for a certain path already
exist, a number will be added as a suffix. e.g. 'myfile_1.sia'

### Query String Parameters
### REQUIRED
**source** | string  
The path on disk where the backup will be recovered from. Needs to be an
absolute path.

### OPTIONAL
**remote** | boolean  
flag indicating if the backup is stored on hosts. If true, **source** is
interpreted as the backup's name, not its path.

### Response

standard success or error response. See [standard
responses](#standard-responses).

## /renter/uploadedbackups [POST]
> curl example  

```go
curl -A "Sia-Agent" -u "":<apipassword> "localhost:9980/renter/uploadedbackups"
```

Lists the backups that have been uploaded to hosts.

### JSON Response
> JSON Response Example
 
```go
[
  {
    "name": "foo",                             // string
    "UID": "00112233445566778899aabbccddeeff", // string
    "creationdate": 1234567890,                // Unix timestamp
    "size": 8192                               // bytes
  }
]
```
**name** | string  
The name of the backup.

**UID** | string  
A unique identifier for the backup.

**creationdate** | string  
Unix timestamp of when the backup was created.

**size** Size in bytes of the backup.

## /renter/contracts [GET]
> curl example  

```go
curl -A "Sia-Agent" "localhost:9980/renter/contracts?disabled=true&expired=true&recoverable=false"
```

Returns the renter's contracts. Active, passive, and refreshed contracts are
returned by default. Active contracts are contracts that the Renter is currently
using to store, upload, and download data. Passive contracts are contracts that
are no longer GoodForUpload but are GoodForRenew. This means the data will
continue to be available to be downloaded from. Refreshed contracts are
contracts that ran out of funds and needed to be renewed so more money could be
added to the contract with the host. The data reported in these contracts is
duplicate data and should not be included in any accounting. Disabled contracts
are contracts that are in the current period and have not yet expired that are
not being used for uploading as they were replaced instead of renewed. Expired
contracts are contracts with an `EndHeight` in the past, where no more data is
being stored and excess funds have been released to the renter. Expired
Refreshed contracts are contracts that were refreshed at some point in a
previous period. The data reported in these contracts is duplicate data and
should not be included in any accounting. Recoverable contracts are contracts
which the contractor is currently trying to recover and which haven't expired
yet.

| Type              | GoodForUpload | GoodForRenew | Endheight in the Future | Data Counted Elsewhere Already|
| ----------------- | :-----------: | :----------: | :---------------------: | :---------------------------: |
| Active            | Yes           | Yes          | Yes                     | No                            |
| Passive           | No            | Yes          | Yes                     | No                            |
| Refreshed         | No            | No           | Yes                     | Yes                           |
| Disabled          | No            | No           | Yes                     | No                            |
| Expired           | No            | No           | No                      | No                            |
| Expired Refreshed | No            | No           | No                      | Yes                           |

**NOTE:** No spending is double counted anywhere in the contracts, only the data
is double counted in the refreshed contracts. For spending totals in the current
period, all spending in active, passive, refreshed, and disabled contracts
should be counted. For data totals, the data in active and passive contracts is
the total uploaded while the data in disabled contracts is wasted uploaded data.

### Query String Parameters
### OPTIONAL
**disabled** | boolean  
flag indicating if disabled contracts should be returned.

**expired** | boolean  
flag indicating if expired contracts should be returned.

**recoverable** | boolean  
flag indicating if recoverable contracts should be returned.

### JSON Response
> JSON Response Example
 
```go
{
  "activecontracts": [
    {
      "downloadspending": "1234",    // hastings
      "endheight":        50000,     // block height
      "fees":             "1234",    // hastings
      "fundaccountspending": "1234", // hastings
      "hostpublickey": {
        "algorithm": "ed25519",   // string
        "key": "RW50cm9weSBpc24ndCB3aGF0IGl0IHVzZWQgdG8gYmU=" // hash
      },
      "hostversion":      "1.4.0",  // string
      "id": "1234567890abcdef0123456789abcdef0123456789abcdef0123456789abcdef", // hash
      "lasttransaction": {},                // transaction
      "maintenancespending": {
        "accountbalancecost":   "1234", // hastings
        "fundaccountcost":      "1234", // hastings
        "updatepricetablecost": "1234", // hastings
      },
      "netaddress":       "12.34.56.78:9",  // string
      "renterfunds":      "1234",           // hastings
      "size":             8192,             // bytes
      "startheight":      50000,            // block height
      "storagespending":  "1234",           // hastings
      "totalcost":        "1234",           // hastings
      "uploadspending":   "1234"            // hastings
      "goodforupload":    true,             // boolean
      "goodforrenew":     false,            // boolean
      "badcontract":      false,            // boolean
    }
  ],
  "passivecontracts": [],
  "refreshedcontracts": [],
  "disabledcontracts": [],
  "expiredcontracts": [],
  "expiredrefreshedcontracts": [],
  "recoverablecontracts": [],
}
```
**downloadspending** | hastings  
Amount of contract funds that have been spent on downloads.  

**fundaccountspending** | hastings  
Amount of money spent on funding an ephemeral account on a host. This value
reflects the exact amount that got deposited into the account, meaning it
excludes the cost of the actual funding RPC, which is contained in the
maintenance spending metrics.

**endheight** | block height  
Block height that the file contract ends on.  

**fees** | hastings  
Fees paid in order to form the file contract.  

**hostpublickey** | SiaPublicKey  
Public key of the host that the file contract is formed with.  
       
**hostversion** | string  
The version of the host. 

**algorithm** | string  
Algorithm used for signing and verification. Typically "ed25519".  

**key** | hash  
Key used to verify signed host messages.  

**id** | hash  
ID of the file contract.  

**lasttransaction** | transaction  
A signed transaction containing the most recent contract revision.  

**maintenancespending**  
Amount of money spent on maintenance, such as updating price tables or syncing
the ephemeral account balance with the host.  

**accountbalancecost** | hastings  
Amount of money spent on syncing the renter's account balance with the host.

**fundaccountcost** | hastings  
Amount of money spent on funding the ephemeral account. Note that this is only
the cost of executing the RPC, the amount of money that is transferred into the
account is being tracked in the `fundaccountspending` field.

**updatepricetablecost** | hastings  
Amount of money spent on updating the price table with the host.

**netaddress** | string  
Address of the host the file contract was formed with.  

**renterfunds** | hastings  
Remaining funds left for the renter to spend on uploads & downloads.  

**size** | bytes  
Size of the file contract, which is typically equal to the number of bytes that
have been uploaded to the host.

**startheight** | block height  
Block height that the file contract began on.  

**storagespending** | hastings  
Amount of contract funds that have been spent on storage.  

**totalcost** | hastings  
Total cost to the wallet of forming the file contract. This includes both the
fees and the funds allocated in the contract.  

**uploadspending** | hastings  
Amount of contract funds that have been spent on uploads.  

**goodforupload** | boolean  
Signals if contract is good for uploading data.  

**goodforrenew** | boolean  
Signals if contract is good for a renewal.  

**badcontract** | boolean  
Signals whether a contract has been marked as bad. A contract will be marked as
bad if the contract does not make it onto the blockchain or otherwise gets
double spent. A contract can also be marked as bad if the host is refusing to
acknowldege that the contract exists.

## /renter/contractstatus [GET]
> curl example

```go
curl -A "Sia-Agent" "localhost:9980/renter/contractstatus?id=<filecontractid>"
```

### Query String Parameters
**id** | hash
ID of the file contract

### JSON Response
> JSON Response Example

```go
{
  "archived":                  true, // boolean
  "formationsweepheight":      1234, // block height
  "contractfound":             true, // boolean
  "latestrevisionfound",       55,   // uint64
  "storageprooffoundatheight": 0,    // block height
  "doublespendheight":         0,    // block height
  "windowstart":               5000, // block height
  "windowend":                 5555, // block height
}
```
**archived** | boolean  
Indicates whether or not this contract has been archived by the watchdog. This
is done when a file contract's inputs are double-spent or if the storage proof
window has already elapsed.

**formationsweepheight** | block height  
The block height at which the renter's watchdog will try to sweep inputs from
the formation transaction set if it hasn't been confirmed on chain yet.

**contractfound** | boolean  
Indicates whether or not the renter watchdog found the formation transaction set
on chain.

**latestrevisionfound** | uint64  
The highest revision number found by the watchdog for this contract on chain.

**storageprooffoundatheight** | block height  
The height at which the watchdog found a storage proof for this contract on
chain.

**doublespendheight** | block height  
The height at which a double-spend for this transactions formation transaction
was found on chain.

**windowstart** | block height  
The height at which the storage proof window for this contract starts.

**windowend** | block height  
The height at which the storage proof window for this contract ends.


## /renter/contractorchurnstatus [GET]
> curl example

```go
curl -A "Sia-Agent" "localhost:9980/renter/contractorchurnstatus"
```

Returns the churn status for the renter's contractor.

### JSON Response
> JSON Response Example

```go
{
  "aggregatecurrentperiodchurn": 500000,   // uint64
  "maxperiodchurn":              50000000, // uint64
}
```

**aggregatecurrentperiodchurn** | uint64  
Aggregate size of files stored in file contracts that were churned (i.e. not
marked for renewal) in the current period.


**maxperiodchurn** | uint64  
Maximum allowed aggregate churn per period.

## /renter/setmaxperiodchurn [POST]
> curl example

```go
curl -A "Sia-Agent" -u "":<apipassword> "localhost:9980/renter/setmaxperiodchurn?newmax=123456789"
```

sets the new max churn per period.

### Query String Parameters
**newmax** | uint64  
New maximum churn per period.

### Response

standard success or error response. See [standard responses](#standard-responses).


## /renter/dir/*siapath* [GET]
> curl example  

> The root siadir path is "" so submitting the API call without an empty siapath
will return the root siadir information.  

```go
curl -A "Sia-Agent" "localhost:9980/renter/dir/"
```  
```go
curl -A "Sia-Agent" "localhost:9980/renter/dir/mydir"
```

retrieves the contents of a directory on the sia network

### Path Parameters
### REQUIRED
**siapath** | string  
Path to the directory on the sia network  

### OPTIONAL
**root** | bool  
Whether or not to treat the siapath as being relative to the user's home
directory. If this field is not set, the siapath will be interpreted as
relative to 'home/user/'.  

### JSON Response
> JSON Response Example

```go
{
  "directories": [
    {
      "aggregatehealth":              1.0,  // float64
      "aggregatelasthealthchecktime": "2018-09-23T08:00:00.000000000+04:00" // timestamp
      "aggregatemaxhealth":           1.0,  // float64
      "aggregatemaxhealthpercentage": 1.0,  // float64
      "aggregateminredundancy":       2.6,  // float64
      "aggregatemostrecentmodtime":   "2018-09-23T08:00:00.000000000+04:00" // timestamp
      "aggregatenumfiles":            2,    // uint64
      "aggregatenumstuckchunks":      4,    // uint64
      "aggregatenumsubdirs":          4,    // uint64
      "aggregaterepairsize":          4096, // uint64
      "aggregatesize":                4096, // uint64
      "aggregatestuckhealth":         1.0,  // float64
      "aggregatestucksize":           4096, // uint64
      
      "aggregateskynetfiles": 40,   // uint64
      "aggregateskynetsize":  4096, // uint64

      "health":              1.0,      // float64
      "lasthealthchecktime": "2018-09-23T08:00:00.000000000+04:00" // timestamp
      "maxhealth":           0.5,      // float64
      "maxhealthpercentage": 1.0,      // float64
      "minredundancy":       2.6,      // float64
      "mode":                0666,     // uint32
      "mostrecentmodtime":   "2018-09-23T08:00:00.000000000+04:00" // timestamp
      "numfiles":            3,        // uint64
      "numstuckchunks":      3,        // uint64
      "numsubdirs":          2,        // uint64
      "repairsize":          4096,     // uint64
      "siapath":             "foo/bar" // string
      "size":                4096,     // uint64
      "stuckhealth":         1.0,      // float64
      "stucksize":           4096,     // uint64

      "UID": "9ce7ff6c2b65a760b7362f5a041d3e84e65e22dd", // string
      
      "skynetfiles": 40,   // uint64
      "skynetsize":  4096, // uint64
    }
  ],
  "files": []
}
```

**directories**\
An array of sia directories. Directories contain directory level metadata and
aggregate metadata for the subtree of the filesystem of which the directory
is the root of.

**aggregatehealth** | **health** | float64\
This is the worst health of any of the files or subdirectories. Health is the
percent of parity pieces missing.
 - health = 0 is full redundancy
 - health <= 1 is recoverable
 - health > 1 needs to be repaired from disk

**aggregatelasthealthchecktime** | **lasthealthchecktime** | timestamp\
The oldest time that the health of the directory or any of its files or sub
directories' health was checked.

**aggregatemaxhealth** | **maxhealth** | float64\
This is the worst health when comparing stuck health vs health

**aggregatemaxhealthpercentage** | **maxhealthpercentage** | float64\
This is the `maxhealth` displayed as a percentage. Since health is the amount
of redundancy missing, files can have up to 25% of the redundancy missing and
still be considered 100% healthy.

**aggregateminredundancy** | **minredundancy** | float64\
The lowest redundancy of any file or directory in the sub directory tree

**mode** | unit32\
The filesystem mode of the directory. There is no corresponding aggregate
field for mode.

**aggregatemostrecentmodtime** | **mostrecentmodtime** | timestamp\
The most recent mod time of any file or directory in the sub directory tree

**aggregatenumfiles** | **numfiles** | uint64\
The total number of files in the sub directory tree

**aggregatenumstuckchunks** | **aggregatenumstuckchunks** | uint64\
The total number of stuck chunks in the sub directory tree

**aggregatenumsubdirs** | **numsubdirs** | uint64\
The number of directories in the directory

**aggregaterepairsize** | **repairsize** | uint64\
The total size in bytes that needs to be handled by the repair loop. This
does not include files that only have less than 25% of the redundancy missing
as the repair loop will ignore these files until they lose more redundancy.
This also does not include any stuck data.

**siapath** | string\
The path to the directory on the sia network. There is no corresponding
aggregate value for siapath.

**aggregatesize** | **size** | uint64\
The total size in bytes of files in the sub directory tree

**aggregatestuckhealth** | **stuckhealth** | floatt64\
The health of the most in need stuck siafile in the directory

**aggregatestucksize** | **stucksize** | uint64\
The total size in bytes that needs to be handled by the stuck loop. This does
include files that only have less than 25% of the redundancy missing as the
stuck loop does not take into account the health of the stuck file.

**UID** | string\
The unique identifier for the directory in the filesystem. There is no corresponding aggregate field for UID.

**aggregateskynetfiles** | **skynetfiles** | uint64\
The total number of skyfiles. This includes skyfile uploads and siafile to
skyfile conversions.

**aggregateskynetsize** | **skynetsize** | uint64\
The total size in bytes that corresponds to a skyfile. This includes skyfile
uploads and siafile to skyfile conversions.

**files** Same response as [files](#files)

## /renter/dir/*siapath* [POST]
> curl example  

```go
curl -A "Sia-Agent" -u "":<apipassword> --data "action=delete" "localhost:9980/renter/dir/mydir"
```

performs various functions on the renter's directories

### Path Parameters
### REQUIRED
**siapath** | string  
Location where the directory will reside in the renter on the network. The path
must be non-empty, may not include any path traversal strings ("./", "../"), and
may not begin with a forward-slash character.  

### OPTIONAL
**root** | bool  
Whether or not to treat the siapath as being relative to the user's home
directory. If this field is not set, the siapath will be interpreted as
relative to 'home/user/'.  

### Query String Parameters
### REQUIRED
**action** | string  
Action can be either `create`, `delete` or `rename`.
 - `create` will create an empty directory on the sia network
 - `delete` will remove a directory and its contents from the sia network. Will
   return an error if the target is a file.
 - `rename` will rename a directory on the sia network

**newsiapath** | string  
The new siapath of the renamed folder. Only required for the `rename` action.

### OPTIONAL
**mode** | uint32  
The mode can be specified in addition to the `create` action to create the
directory with specific permissions. If not specified, the default permissions
0755 will be used.

### Response

standard success or error response. See [standard
responses](#standard-responses).

## /renter/downloadinfo/*uid* [GET]
> curl example  

```go
curl -A "Sia-Agent" "localhost:9980/renter/downloadinfo/9d8dd0d5b306f5bb412230bd12b590ae"
```

Lists a file in the download history by UID.

### Path Parameters
### REQUIRED
**uid** | string  
UID returned by the /renter/download/*siapath* endpoint. It is set in the http
header's 'ID' field.

### JSON Response
> JSON Response Example
 
```go
{
  "destination":     "/home/users/alice/bar.txt", // string
  "destinationtype": "file",                      // string
  "length":          8192,                        // bytes
  "offset":          2000,                        // bytes
  "siapath":         "foo/bar.txt",               // string

  "completed":           true,                    // boolean
  "endtime":             "2009-11-10T23:10:00Z",  // RFC 3339 time
  "error":               "",                      // string
  "received":            8192,                    // bytes
  "starttime":           "2009-11-10T23:00:00Z",  // RFC 3339 time
  "totaldatatransferred": 10031                    // bytes
}
```
**destination** | string  
Local path that the file will be downloaded to.  

**destinationtype** | string  
What type of destination was used. Can be "file", indicating a download to disk,
can be "buffer", indicating a download to memory, and can be "http stream",
indicating that the download was streamed through the http API.  

**length** | bytes  
Length of the download. If the download was a partial download, this will
indicate the length of the partial download, and not the length of the full
file.  

**offset** | bytes  
Offset within the file of the download. For full file downloads, the offset will
be '0'. For partial downloads, the offset may be anywhere within the file.
offset+length will never exceed the full file size.  

**siapath** | string  
Siapath given to the file when it was uploaded.  

**completed** | boolean  
Whether or not the download has completed. Will be false initially, and set to
true immediately as the download has been fully written out to the file, to the
http stream, or to the in-memory buffer. Completed will also be set to true if
there is an error that causes the download to fail.  

**endtime** | date, RFC 3339 time  
Time at which the download completed. Will be zero if the download has not yet
completed.  

**error** | string  
Error encountered while downloading. If there was no error (yet), it will be the
empty string.  

**received** | bytes  
Number of bytes downloaded thus far. Will only be updated as segments of the
file complete fully. This typically has a resolution of tens of megabytes.  

**starttime** | date, RFC 3339 time  
Time at which the download was initiated.

**totaldatatransferred** | bytes
The total amount of data transferred when downloading the file. This will
eventually include data transferred during contract + payment negotiation, as
well as data from failed piece downloads.  

## /renter/downloads [GET]
> curl example  

```go
curl -A "Sia-Agent" "localhost:9980/renter/downloads"
```

Lists all files in the download queue.

### Query String Parameters
### REQUIRED
**root** | boolean  
If root is set, the downloads will contain their absolute paths instead of
the relative ones starting at home/user.

### JSON Response
> JSON Response Example
 
```go
{
  "downloads": [
    {
      "destination":     "/home/users/alice/bar.txt", // string
      "destinationtype": "file",                      // string
      "length":          8192,                        // bytes
      "offset":          2000,                        // bytes
      "siapath":         "foo/bar.txt",               // string

      "completed":           true,                    // boolean
      "endtime":             "2009-11-10T23:10:00Z",  // RFC 3339 time
      "error":               "",                      // string
      "received":            8192,                    // bytes
      "starttime":           "2009-11-10T23:00:00Z",  // RFC 3339 time
      "totaldatatransfered": 10031                    // bytes
    }
  ]
}
```
**destination** | string  
Local path that the file will be downloaded to.  

**destinationtype** | string  
What type of destination was used. Can be "file", indicating a download to disk,
can be "buffer", indicating a download to memory, and can be "http stream",
indicating that the download was streamed through the http API.  

**length** | bytes  
Length of the download. If the download was a partial download, this will
indicate the length of the partial download, and not the length of the full
file.  

**offset** | bytes  
Offset within the file of the download. For full file downloads, the offset will
be '0'. For partial downloads, the offset may be anywhere within the file.
offset+length will never exceed the full file size.  

**siapath** | string  
Siapath given to the file when it was uploaded.  

**completed** | boolean  
Whether or not the download has completed. Will be false initially, and set to
true immediately as the download has been fully written out to the file, to the
http stream, or to the in-memory buffer. Completed will also be set to true if
there is an error that causes the download to fail.  

**endtime** | date, RFC 3339 time  
Time at which the download completed. Will be zero if the download has not yet
completed.  

**error** | string  
Error encountered while downloading. If there was no error (yet), it will be the
empty string.  

**received** | bytes  
Number of bytes downloaded thus far. Will only be updated as segments of the
file complete fully. This typically has a resolution of tens of megabytes.  

**starttime** | date, RFC 3339 time  
Time at which the download was initiated.

**totaldatatransfered** | bytes  
The total amount of data transferred when downloading the file. This will
eventually include data transferred during contract + payment negotiation, as
well as data from failed piece downloads.  

## /renter/downloads/clear [POST]
> curl example  

```go
curl -A "Sia-Agent" -u "":<apipassword> -X POST "localhost:9980/renter/downloads/clear?before=1551398400&after=1552176000"
```

Clears the download history of the renter for a range of unix time stamps.  Both
parameters are optional, if no parameters are provided, the entire download
history will be cleared.  To clear a single download, provide the timestamp for
the download as both parameters.  Providing only the before parameter will clear
all downloads older than the timestamp. Conversely, providing only the after
parameter will clear all downloads newer than the timestamp.

### Query String Parameters
### OPTIONAL
**before** | unix timestamp  
unix timestamp found in the download history

**after** | unix timestamp  
unix timestamp found in the download history

### Response

standard success or error response. See [standard
responses](#standard-responses).

## /renter/prices [GET]
> curl example  

```go
curl -A "Sia-Agent" "localhost:9980/renter/prices"
```

Lists the estimated prices of performing various storage and data operations. An
allowance can be submitted to provide a more personalized estimate. If no
allowance is submitted then the current set allowance will be used, if there is
no allowance set then sane defaults will be used. Submitting an allowance is
optional, but when submitting an allowance all the components of the allowance
are required. The allowance used to create the estimate is returned with the
estimate.

### Query String Parameters
### REQUIRED or OPTIONAL
Allowance settings, see the fields [here](#allowance)

### JSON Response
> JSON Response Example
 
```go
{
  "downloadterabyte":      "1234",  // hastings
  "formcontracts":         "1234",  // hastings
  "storageterabytemonth":  "1234",  // hastings
  "uploadterabyte":        "1234",  // hastings
  "funds":                 "1234",  // hastings
  "hosts":                     24,  // int
  "period":                  6048,  // blocks
  "renewwindow":             3024   // blocks
}
```
**downloadterabyte** | hastings  
The estimated cost of downloading one terabyte of data from the network.  

**formcontracts** | hastings  
The estimated cost of forming a set of contracts on the network. This cost also
applies to the estimated cost of renewing the renter's set of contracts.  

**storageterabytemonth** | hastings  
The estimated cost of storing one terabyte of data on the network for a month,
including accounting for redundancy.  

**uploadterabyte** | hastings  
The estimated cost of uploading one terabyte of data to the network, including
accounting for redundancy.  

The allowance settings used for the estimation are also returned, see the fields
[here](#allowance)

## /renter/files [GET]
> curl example  

```go
curl -A "Sia-Agent" "localhost:9980/renter/files?cached=false"
```

### Query String Parameters
### OPTIONAL
**cached** | boolean  
determines whether cached values should be returned or if the latest values
should be computed. Cached values speed the endpoint up significantly. The
default value is 'false'.

lists the status of all files.

### JSON Response
> JSON Response Example
 
```go
{
  "files": [
    {
      "accesstime":       12578940002019-02-20T17:46:20.34810935+01:00,  // timestamp
      "available":        true,                 // boolean
      "changetime":       12578940002019-02-20T17:46:20.34810935+01:00,  // timestamp
      "ciphertype":       "threefish",          // string   
      "createtime":       12578940002019-02-20T17:46:20.34810935+01:00,  // timestamp
      "expiration":       60000,                // block height
      "filesize":         8192,                 // bytes
      "health":           0.5,                  // float64
      "localpath":        "/home/foo/bar.txt",  // string
      "maxhealth":        0.0,                  // float64  
      "maxhealthpercent": 100%,                 // float64
      "modtime":          12578940002019-02-20T17:46:20.34810935+01:00,  // timestamp
      "mode":             640,                  // uint32
      "numstuckchunks":   0,                    // uint64
      "ondisk":           true,                 // boolean
      "recoverable":      true,                 // boolean
      "redundancy":       5,                    // float64
      "renewing":         true,                 // boolean
      "repairbytes":      4096,                 // uint64
      "siapath":          "foo/bar.txt",        // string
      "skylinks": [                             // []string
        "CABAB_1Dt0FJsxqsu_J4TodNCbCGvtFf1Uys_3EgzOlTcg"
        "GAC38Gan6YHVpLl-bfefa7aY85fn4C0EEOt5KJ6SPmEy4g"
      ], 
      "stuck":            false,                // bool
      "stuckbytes":       4096,                 // uint64
      "stuckhealth":      0.0,                  // float64
      "UID":              "00112233445566778899aabbccddeeff",            // string
      "uploadedbytes":    209715200,            // total bytes uploaded
      "uploadprogress":   100,                  // percent
    }
  ]
}
```
**files**  

**accesstime** | timestamp  
indicates the last time the siafile was accessed

**available** | boolean  
true if the file is available for download. A file is available to download once
it has reached at least 1x redundancy. Files may be available before they have
reached 100% upload progress as upload progress includes the full expected
redundancy of the file.  

**changetime** | timestamp  
indicates the last time the siafile metadata was updated

**ciphertype** | string  
indicates the encryption used for the siafile

**createtime** | timestamp  
indicates when the siafile was created

**expiration** | block height  
Block height at which the file ceases availability.  

**filesize** | bytes  
Size of the file in bytes.  

**health** | float64 health is an indication of the amount of redundancy missing
where 0 is full redundancy and >1 means the file is not available. The health of
the siafile is the health of the worst unstuck chunk.

**localpath** | string  
Path to the local file on disk.  
**NOTE** `siad` will set the localpath to an empty string if the local file is
not found on disk. This is done to avoid the siafile being corrupted in the
future by a different file being placed on disk at the original localpath
location.  

**maxhealth** | float64  
the maxhealth is either the health or the stuckhealth of the siafile, whichever
is worst

**maxhealthpercent** | float64  
maxhealthpercent is the maxhealth converted to be out of 100% to be more easily
understood

**modtime** | timestamp  
indicates the last time the siafile contents where modified

**mode** | uint32\
The file mode / permissions of the file. Users who download this file will be
presented a file with this mode. If no mode is set, the default of 0644 will be
used.

**numstuckchunks** | uint64  
indicates the number of stuck chunks in a file. A chunk is stuck if it cannot
reach full redundancy

**ondisk** | boolean  
indicates if the source file is found on disk

**recoverable** | boolean  
indicates if the siafile is recoverable. A file is recoverable if it has at
least 1x redundancy or if `siad` knows the location of a local copy of the file.

**redundancy** | float64  
When a file is uploaded, it is first broken into a series of chunks. Each chunk
goes on a different set of hosts, and therefore different chunks of the file can
have different redundancies. The redundancy of a file as reported from the API
will be equal to the lowest redundancy of any of  the file's chunks.

**renewing** | boolean  
true if the file's contracts will be automatically renewed by the renter.  

**repairbytes** | uint64\
The total size in bytes that needs to be handled by the repair loop. This does
not include anything less than 25% of the redundancy missing as the repair loop
will ignore files until they lose more redundancy.  This also does not include
any stuck data.

**siapath** | string  
Path to the file in the renter on the network.  

**skylinks** | []string\
All the skylinks related to the file.

**stuck** | bool  
a file is stuck if there are any stuck chunks in the file, which means the file
cannot reach full redundancy

**stuckhealth** | float64  
stuckhealth is the worst health of any of the stuck chunks.

**stuckbytes** | uint64\
The total size in bytes that needs to be handled by the stuck loop. This does
include anything less than 25% of the redundancy missing as the stuck loop does
not take into account the health of the stuck file.

**UID** | string\
A unique identifier for the file.

**uploadedbytes** | bytes  
Total number of bytes successfully uploaded via current file contracts. This
number includes padding and rendundancy, so a file with a size of 8192 bytes
might be padded to 40 MiB and, with a redundancy of 5, encoded to 200 MiB for
upload.  

**uploadprogress** | percent  
Percentage of the file uploaded, including redundancy. Uploading has completed
when uploadprogress is 100. Files may be available for download before upload
progress is 100.  

## /renter/file/*siapath* [GET]
> curl example  

```go
curl -A "Sia-Agent" "localhost:9980/renter/file/myfile"
```

Lists the status of specified file.

### Path Parameters
### REQUIRED
**siapath** | string  
Path to the file in the renter on the network.

### JSON Response
Same response as [files](#files)

## /renter/file/*siapath* [POST]
> curl example  

```go
curl -A "Sia-Agent" -u "":<apipassword> --data "trackingpath=/home/myfile" "localhost:9980/renter/file/myfile"
```

endpoint for changing file metadata.

### Path Parameters
### REQUIRED
**siapath** | string  
SiaPath of the file on the network. The path must be non-empty, may not include
any path traversal strings ("./", "../"), and may not begin with a forward-slash
character.

### Query String Parameters
### OPTIONAL
**trackingpath** | string  
If provided, this parameter changes the tracking path of a file to the
specified path. Useful if moving the file to a different location on disk.

**stuck** | bool  
if set a file will be marked as either stuck or not stuck by marking all of
its chunks.

**root** | bool  
Whether or not to treat the siapath as being relative to the user's home
directory. If this field is not set, the siapath will be interpreted as
relative to 'home/user/'.  

### Response

standard success or error response. See [standard
responses](#standard-responses).

## /renter/delete/*siapath* [POST]
> curl example  

```go
curl -A "Sia-Agent" -u "":<apipassword> -X POST "localhost:9980/renter/delete/myfile"
```

deletes a renter file entry. Does not delete any downloads or original files,
only the entry in the renter. Will return an error if the target is a folder.

### Path Parameters
### REQUIRED
**siapath** | string  
Path to the file in the renter on the network.

### OPTIONAL
**root** | bool  
Whether or not to treat the siapath as being relative to the user's home
directory. If this field is not set, the siapath will be interpreted as relative
to 'home/user/'.

### Response

standard success or error response. See [standard
responses](#standard-responses).

## /renter/download/*siapath* [GET]
> curl example  

```go
curl -A "Sia-Agent" -u "":<apipassword> "localhost:9980/renter/download/myfile?httpresp=true"
```

downloads a file to the local filesystem. The call will block until the file has
been downloaded.

### Path Parameters
### REQUIRED
**siapath** | string  
Path to the file in the renter on the network.

### Query String Parameters
### REQUIRED (Either one or the other)
**destination** | string  
Location on disk that the file will be downloaded to.  

**httpresp** | boolean  
If httresp is true, the data will be written to the http response.

### OPTIONAL
**async** | boolean  
If async is true, the http request will be non blocking. Can't be used with
httpresp.

**disablelocalfetch** | boolean  
If disablelocalfetch is true, downloads won't be served from disk even if the
file is available locally.

**root** | boolean  
If root is true, the provided siapath will not be prefixed with /home/user but is instead taken as an absolute path.

**length** | bytes  
Length of the requested data. Has to be <= filesize-offset.  

**offset** | bytes  
Offset relative to the file start from where the download starts.  

### Response

Unlike most responses, this response modifies the http response header. The
download will set the 'ID' field in the http response header to a unique
identifier which can be used to cancel an async download with the
/renter/download/cancel endpoint and retrieve a download's info from the
download history using the /renter/downloadinfo endpoint. Apart from that the
response is a standard success or error response. See [standard
responses](#standard-responses).

## /renter/download/cancel [POST]
> curl example  

```go
curl -A "Sia-Agent" -u "":<apipassword> "localhost:9980/renter/download/cancel?id=<downloadid>"
```

cancels the download with the given id.

### Query String Parameters
**id** | string  
ID returned by the /renter/download/*siapath* endpoint. It is set in the http
header's 'ID' field.

### Response

standard success or error response. See [standard
responses](#standard-responses).

## /renter/downloadsync/*siapath* [GET]
> curl example  

```go
curl -A "Sia-Agent" -u "":<apipassword> "localhost:9980/renter/downloadasync/myfile?destination=/home/myfile"
```

downloads a file to the local filesystem. The call will return immediately.

### Path Parameters
### REQUIRED
**siapath** | string  
Path to the file in the renter on the network.

### Query String Parameters
### REQUIRED
**destination** | string  
Location on disk that the file will be downloaded to.  

### Response

standard success or error response. See [standard
responses](#standard-responses).

## /renter/fuse [GET]
> curl example  

```bash
curl -A "Sia-Agent" "localhost:9980/renter/fuse"
```

Lists the set of folders that have been mounted to the user's filesystem and
which mountpoints have been used for each mount.

### JSON Response
> JSON Response Example

```go
{
  "mountpoints": [ // []modules.MountInfo
    {
      "mountpoint": "/home/user/siavideos", // string
      "siapath": "/videos",                 // modules.SiaPath

      "mountoptions": { // []modules.MountOptions
          "allowother": false, // bool
          "readonly": true,    // bool
        },
    },
  ]
}
```
**mountpoint** | string  
The system path that is being used to mount the fuse folder.

**siapath** | string  
The siapath that has been mounted to the mountpoint.

## /renter/fuse/mount [POST]
> curl example  

```go
curl -A "Sia-Agent" -u "":<apipassword> -X POST "localhost:9980/renter/fuse/mount?readonly=true"
```

Mounts a Sia directory to the local filesystem using FUSE.

### Query String Parameters
### REQUIRED
**mount** | string  
Location on disk to use as the mountpoint.

**readonly** | bool  
Whether the directory should be mounted as ReadOnly. Currently, readonly is a
required parameter and must be set to true.

### OPTIONAL
**siapath** | string  
Which path should be mounted to the filesystem. If left blank, the user's home
directory will be used.

**allowother** | boolean  
By default, only the system user that mounted the fuse directory will be allowed
to interact with the directory. Often, applications like Plex run as their own
user, and therefore by default are banned from viewing or otherwise interacting
with the mounted folder. Setting 'allowother' to true will allow other users to
see and interact with the mounted folder.

On Linux, if 'allowother' is set to true, /etc/fuse.conf needs to be modified so
that 'user_allow_other' is set. Typically this involves uncommenting a single
line of code, see the example below of an /etc/fuse.conf file that has
'use_allow_other' enabled.

```bash
# /etc/fuse.conf - Configuration file for Filesystem in Userspace (FUSE)

# Set the maximum number of FUSE mounts allowed to non-root users.
# The default is 1000.
#mount_max = 1000

# Allow non-root users to specify the allow_other or allow_root mount options.
user_allow_other
```

### Response

standard success or error response. See [standard
responses](#standard-responses).


## /renter/fuse/unmount [POST]
> curl example  

```go
curl -A "Sia-Agent" -u "":<apipassword> -X POST "localhost:9980/renter/fuse/unmount?mount=/home/user/videos"
```

### Query String Parameters
### REQUIRED
**mount** | string  
Mountpoint that was used when mounting the fuse directory.

### Response

standard success or error response. See [standard
responses](#standard-responses).

## /renter/recoveryscan [POST]
> curl example  

```go
curl -A "Sia-Agent" -u "":<apipassword> -X POST "localhost:9980/renter/recoveryscan"
```

starts a rescan of the whole blockchain to find recoverable contracts. The
contractor will periodically try to recover found contracts every 10 minutes
until they are recovered or expired.

### Response

standard success or error response. See [standard
responses](#standard-responses).

## /renter/recoveryscan [GET]
> curl example  

```go
curl -A "Sia-Agent" "localhost:9980/renter/recoveryscan"
```

Returns some information about a potentially ongoing recovery scan.

### JSON Response
> JSON Response Example

```go
{
  "scaninprogress": true // boolean
  "scannedheight" : 1000 // uint64
}
```
**scaninprogress** | boolean  
indicates if a scan for recoverable contracts is currently in progress.

**scannedheight** | uint64  
indicates the progress of a currently ongoing scan in terms of number of blocks
that have already been scanned.

## /renter/rename/*siapath* [POST]
> curl example  

```go
curl -A "Sia-Agent" -u "":<apipassword> --data "newsiapath=myfile2" "localhost:9980/renter/rename/myfile"

curl -A "Sia-Agent" -u "":<apipassword> --data "newsiapath=myfile2&root=true" "localhost:9980/renter/rename/myfile"
```

change the siaPath for a file that is being managed by the renter.

### Path Parameters
### REQUIRED
**siapath** | string  
Path to the file in the renter on the network.

### Query String Parameters
### REQUIRED
**newsiapath** | string  
New location of the file in the renter on the network.  

### OPTIONAL
**root** | bool  
Whether or not to treat the siapath as being relative to the user's home
directory. If this field is not set, the siapath will be interpreted as
relative to 'home/user/'.

### Response

standard success or error response. See [standard
responses](#standard-responses).

## /renter/stream/*siapath* [GET]
> curl example  

```sh
curl -A "Sia-Agent" "localhost:9980/renter/stream/myfile"
```  

> The file can be streamed partially by using standard partial http requests
> which means setting the "Range" field in the http header.  

```sh
curl -A "Sia-Agent" -H "Range: bytes=0-1023" "localhost:9980/renter/stream/myfile"
```

downloads a file using http streaming. This call blocks until the data is
received. The streaming endpoint also uses caching internally to prevent siad
from re-downloading the same chunk multiple times when only parts of a file are
requested at once. This might lead to a substantial increase in ram usage and
therefore it is not recommended to stream multiple files in parallel at the
moment. This restriction will be removed together with the caching once partial
downloads are supported in the future. If you want to stream multiple files you
should increase the size of the Renter's `streamcachesize` to at least 2x the
number of files you are steaming.

### Path Parameters
### REQUIRED
**siapath** | string  
Path to the file in the renter on the network.

### OPTIONAL
**disablelocalfetch** | boolean  
If disablelocalfetch is true, downloads won't be served from disk even if the
file is available locally.

**root** | boolean  
If root is true, the provided siapath will not be prefixed with /home/user but is instead taken as an absolute path.

### Response

standard success or error response. See [standard
responses](#standard-responses).

## /renter/upload/*siapath* [POST]
> curl example  

```go
curl -A "Sia-Agent" -u "":<apipassword> --data "source=/home/myfile" "localhost:9980/renter/upload/myfile"
```

uploads a file to the network from the local filesystem.

### Path Parameters
### REQUIRED
**siapath** | string  
Location where the file will reside in the renter on the network. The path must
be non-empty, may not include any path traversal strings ("./", "../"), and may
not begin with a forward-slash character.  

### Query String Parameters
### REQUIRED
**source** | string  
Location on disk of the file being uploaded.  

### OPTIONAL
**datapieces** | int  
The number of data pieces to use when erasure coding the file.  

**paritypieces** | int  
The number of parity pieces to use when erasure coding the file. Total
redundancy of the file is (datapieces+paritypieces)/datapieces.  

**force** | boolean  
Delete potential existing file at siapath.

### Response

standard success or error response. See [standard
responses](#standard-responses).

## /renter/uploadstream/*siapath* [POST]
> curl example  

```go
curl -A "Sia-Agent" -u "":<apipassword> "localhost:9980/renter/uploadstream/myfile?datapieces=10&paritypieces=20" --data-binary @myfile.dat

curl -A "Sia-Agent" -u "":<apipassword> "localhost:9980/renter/uploadstream/myfile?repair=true" --data-binary @myfile.dat
```

uploads a file to the network using a stream. If the upload stream POST call
fails or quits before the file is fully uploaded, the file can be repaired by a
subsequent call to the upload stream endpoint using the `repair` flag.

### Path Parameters
### REQUIRED
**siapath** | string  
Location where the file will reside in the renter on the network. The path must
be non-empty, may not include any path traversal strings ("./", "../"), and may
not begin with a forward-slash character.  

### Query String Parameters
### OPTIONAL
**datapieces** | int  
The number of data pieces to use when erasure coding the file.  

**paritypieces** | int  
The number of parity pieces to use when erasure coding the file. Total
redundancy of the file is (datapieces+paritypieces)/datapieces.  

**force** | boolean  
Delete potential existing file at siapath.

**repair** | boolean  
Repair existing file from stream. Can't be specified together with datapieces,
paritypieces and force.

### Response

standard success or error response. See [standard
responses](#standard-responses).

## /renter/uploadready [GET]
> curl example  

```go
curl -A "Sia-Agent" "localhost:9980/renter/uploadready?datapieces=10&paritypieces=20"
```

Returns the whether or not the renter is ready for upload.

### Path Parameters
### OPTIONAL
datapieces and paritypieces are both optional, however if one is supplied then
the other needs to be supplied. If neither are supplied then the default values
for the erasure coding will be used 

**datapieces** | int  
The number of data pieces to use when erasure coding the file.  

**paritypieces** | int  
The number of parity pieces to use when erasure coding the file.   

### JSON Response
> JSON Response Example

```go
{
"ready":false,            // bool
"contractsneeded":30,     // int
"numactivecontracts":20,  // int
"datapieces":10,          // int
"paritypieces":20         // int 
}
```
**ready** | boolean  
ready indicates if the renter is ready to fully upload a file based on the
erasure coding.  

**contractsneeded** | int  
contractsneeded is how many contracts are needed to fully upload a file.  

**numactivecontracts** | int  
numactivecontracts is the number of active contracts the renter has.

**datapieces** | int  
The number of data pieces to use when erasure coding the file.  

**paritypieces** | int  
The number of parity pieces to use when erasure coding the file.

## /renter/uploads/pause [POST]
> curl example  

```go
curl -A "Sia-Agent" -u "":<apipassword> --data "duration=10m" "localhost:9980/renter/uploads/pause"
```

This endpoint will pause any future uploads or repairs for the duration
requested. Any in progress chunks will finish. This can be used to free up
the workers to exclusively focus on downloads. Since this will pause file
repairs it is advised to not pause for too long. If no duration is supplied
then the default duration of 600 seconds will be used. If the uploads are
already paused, additional calls to pause the uploads will result in the
duration of the pause to be reset to the duration supplied as opposed to
pausing for an additional length of time.

### Path Parameters
#### OPTIONAL 
**duration** | string  
duration is how long the repairs and uploads will be paused in seconds. If no
duration is supplied the default pause duration will be used.

### Response
standard success or error response. See [standard
responses](#standard-responses).

## /renter/uploads/resume [POST]
> curl example  

```go
curl -A "Sia-Agent" -u "":<apipassword> "localhost:9980/renter/uploads/resume"
```

This endpoint will resume uploads and repairs.

### Response
standard success or error response. See [standard
responses](#standard-responses).

## /renter/validatesiapath/*siapath* [POST]
> curl example  

```go
curl -A "Sia-Agent" -u "":<apipassword> "localhost:9980/renter/validatesiapath/isthis-aval_idsiapath"
```

validates whether or not the provided siapath is a valid siapath. Every path
valid under Unix is valid as a SiaPath.

### Path Parameters
### REQUIRED
**siapath** | string  
siapath to test.

### Response
standard success or error response, a successful response means a valid siapath.
See [standard responses](#standard-responses).

## /renter/workers [GET] 

**UNSTABLE - subject to change**

> curl example

```go
curl -A "Sia-Agent" "localhost:9980/renter/workers"
```

returns the the status of all the workers in the renter's workerpool.

### JSON Response
> JSON Response Example

```go
{
  "numworkers":            2, // int
  "totaldownloadcooldown": 0, // int
  "totalmaintenancecooldown": 0, // int
  "totaluploadcooldown":   0, // int
  
  "workers": [ // []WorkerStatus
    {
      "contractid": "e93de33cc04bb1f27a412ecdf57b3a7345b9a4163a33e03b4cb23edeb922822c", // hash
      "contractutility": {      // ContractUtility
        "goodforupload": true,  // boolean
        "goodforrenew":  true,  // boolean
        "badcontract":   false, // boolean
        "lastooserr":    0,     // BlockHeight
        "locked":        false  // boolean
      },
      "hostpubkey": {
        "algorithm": "ed25519", // string
        "key": "BervnaN85yB02PzIA66y/3MfWpsjRIgovCU9/L4d8zQ=" // hash
      },
      
      "downloadcooldownerror": "",                   // string
      "downloadcooldowntime":  -9223372036854775808, // time.Duration
      "downloadoncooldown":    false,                // boolean
      "downloadqueuesize":     0,                    // int
      "downloadterminated":    false,                // boolean
      
      "uploadcooldownerror": "",                   // string
      "uploadcooldowntime":  -9223372036854775808, // time.Duration
      "uploadoncooldown":    false,                // boolean
      "uploadqueuesize":     0,                    // int
      "uploadterminated":    false,                // boolean
      
      "balancetarget":       "0", // hastings

      "downloadsnapshotjobqueuesize": 0 // int
      "uploadsnapshotjobqueuesize": 0   // int

      "maintenanceoncooldown": false,                      // bool
      "maintenancerecenterr": "",                          // string
      "maintenancerecenterrtime": "0001-01-01T00:00:00Z",  // time

      "accountstatus": {
        "availablebalance": "1000000000000000000000000", // hasting
        "negativebalance": "0",                          // hasting
        "recenterr": "",                                 // string
        "recenterrtime": "0001-01-01T00:00:00Z"          // time
        "recentsuccesstime": "0001-01-01T00:00:00Z"      // time
      },

      "pricetablestatus": {
        "expirytime": "2020-06-15T16:17:01.040481+02:00", // time
        "updatetime": "2020-06-15T16:12:01.040481+02:00", // time
        "active": true,                                   // boolean
        "recenterr": "",                                  // string
        "recenterrtime": "0001-01-01T00:00:00Z"           // time
      },

      "readjobsstatus": {
        "avgjobtime64k": 0,                               // int
        "avgjobtime1m": 0,                                // int
        "avgjobtime4m": 0,                                // int
        "consecutivefailures": 0,                         // int
        "jobqueuesize": 0,                                // int
        "recenterr": "",                                  // string
        "recenterrtime": "0001-01-01T00:00:00Z"           // time
      },

      "hassectorjobsstatus": {
        "avgjobtime": 0,                                  // int
        "consecutivefailures": 0,                         // int
        "jobqueuesize": 0,                                // int
        "recenterr": "",                                  // string
        "recenterrtime": "0001-01-01T00:00:00Z"           // time
      }
    }
  ]
}
```


**numworkers** | int  
Number of workers in the workerpool

**totaldownloadcooldown** | int  
Number of workers on download cooldown

**totalmaintenancecooldown** | int  
Number of workers on maintenance cooldown

**totaluploadcooldown** | int  
Number of workers on upload cooldown

**workers** | []WorkerStatus  
List of workers

**contractid** | hash  
The ID of the File Contract that the worker is associated with

**contractutility** | ContractUtility  

**goodforupload** | boolean  
The worker's contract can be uploaded to

**goodforrenew** | boolean  
The worker's contract will be renewed

**badcontract** | boolean  
The worker's contract is marked as bad and won't be used

**lastooserr** | BlockHeight  
The blockheight when the host the worker represents was out of storage

**locked** | boolean  
The worker's contract's utility is locked

**hostpublickey** | SiaPublicKey  
Public key of the host that the file contract is formed with.  

**downloadcooldownerror** | error  
The error reason for the worker being on download cooldown

**downloadcooldowntime** | time.Duration  
How long the worker is on download cooldown

**downloadoncooldown** | boolean  
Indicates if the worker is on download cooldown

**downloadqueuesize** | int  
The size of the worker's download queue

**downloadterminated** | boolean  
Downloads for the worker have been terminated

**uploadcooldownerror** | error  
The error reason for the worker being on upload cooldown

**uploadcooldowntime** | time.Duration  
How long the worker is on upload cooldown

**uploadoncooldown** | boolean  
Indicates if the worker is on upload cooldown

**uploadqueuesize** | int  
The size of the worker's upload queue

**uploadterminated** | boolean  
Uploads for the worker have been terminated

**availablebalance** | hastings  
The worker's Ephemeral Account available balance

**balancetarget** | hastings  
The worker's Ephemeral Account target balance

**downloadsnapshotjobqueuesize** | int  
The size of the worker's download snapshot job queue

**uploadsnapshotjobqueuesize** | int  
The size of the worker's upload snapshot job queue

**maintenanceoncooldown** | boolean  
Indicates if the worker is on maintenance cooldown

**maintenancecooldownerror** | string  
The error reason for the worker being on maintenance cooldown

**maintenancecooldowntime** | time.Duration  
How long the worker is on maintenance cooldown

**accountstatus** | object
Detailed information about the workers' ephemeral account status

**pricetablestatus** | object
Detailed information about the workers' price table status

**readjobsstatus** | object
Details of the workers' read jobs queue

**hassectorjobsstatus** | object
Details of the workers' has sector jobs queue

# Skynet

## /skynet/basesector/*skylink* [GET]
> curl example  

```bash
curl -A "Sia-Agent" "localhost:9980/skynet/basesector/CABAB_1Dt0FJsxqsu_J4TodNCbCGvtFf1Uys_3EgzOlTcg"
```  

downloads the basesector of a skylink using http streaming. This call blocks
until the data is received. There is a 30s default timeout applied to
downloading a basesector. If the data cannot be found within this 30s time
constraint, a 404 will be returned. This timeout is configurable through the
query string parameters.


### Path Parameters 
### Required
**skylink** | string  
The skylink of the basesector that should be downloaded.

### Query String Parameters
### OPTIONAL

**timeout** | int  
If 'timeout' is set, the download will fail if the basesector cannot be
retrieved before it expires. Note that this timeout does not cover the actual
download time, but rather covers the TTFB. Timeout is specified in seconds,
a timeout value of 0 will be ignored. If no timeout is given, the default will
be used, which is a 30 second timeout. The maximum allowed timeout is 900s (15
minutes).

**priceperms** | string  
'price per millisecond' is a value that helps the downloader determine whether
to download from cheaper hosts or faster hosts. For a ppms of '0', the
downloader will always select the cheapest hosts that it is able to download
from. If the ppms is 1 SC and the downloader knows it can save 10 milliseconds
by choosing more expensive hosts to download from, it will choose those hosts if
and only if the total cost of the download increases by less than 10 SC,
otherwise it will continue using the cheaper hosts. Valid units are: "pS", "nS",
"uS", "mS", "SC", "KS", "MS", "GS", "TS". If no unit is provided, the given
value will be treated as hastings. The default ppms is 100nS.

### Response Body

The response body is the raw data for the basesector.

## /skynet/blocklist [GET]
> curl example

```go
curl -A "Sia-Agent" "localhost:9980/skynet/blocklist"
```

returns the list of hashed merkleroots that are blocked. 

NOTE: these are not the same values that were submitted via the POST endpoint.
This is intentional so that it is harder to find the blocked content.
	
NOTE: With v1.5.0 the return value for the Blocklist changed. Pre v1.5.0 the
[]crypto.Hash was a slice of MerkleRoots. Post v1.5.0 the []crypto.Hash is
a slice of the Hashes of the MerkleRoots

### JSON Response
> JSON Response Example

```go
{
  "blocklist": {
    "QAf9Q7dBSbMarLvyeE6HTQmwhr7RX9VMrP9xIMzpU3I" // hash
    "QAf9Q7dBSbMarLvyeE6HTQmwhr7RX9VMrP9xIMzpU3I" // hash
    "QAf9Q7dBSbMarLvyeE6HTQmwhr7RX9VMrP9xIMzpU3I" // hash
  }
}
```
**blocklist** | Hashes  
The blocklist is a list of hashed merkleroots, that are blocked.

## /skynet/blocklist [POST]
> curl example

```go
curl -A "Sia-Agent" --user "":<apipassword> --data '{"add" : ["GAC38Gan6YHVpLl-bfefa7aY85fn4C0EEOt5KJ6SPmEy4g","GAC38Gan6YHVpLl-bfefa7aY85fn4C0EEOt5KJ6SPmEy4g","GAC38Gan6YHVpLl-bfefa7aY85fn4C0EEOt5KJ6SPmEy4g"]}' "localhost:9980/skynet/blocklist"

curl -A "Sia-Agent" --user "":<apipassword> --data '{"remove" : ["GAC38Gan6YHVpLl-bfefa7aY85fn4C0EEOt5KJ6SPmEy4g","GAC38Gan6YHVpLl-bfefa7aY85fn4C0EEOt5KJ6SPmEy4g","GAC38Gan6YHVpLl-bfefa7aY85fn4C0EEOt5KJ6SPmEy4g"]}' "localhost:9980/skynet/blocklist"
```

updates the list of skylinks that should be blocked from Skynet. This endpoint
can be used to both add and remove skylinks from the blocklist.

### Path Parameters
### REQUIRED
At least one of the following fields needs to be non empty.

**add** | array of strings  
add is an array of skylinks that should be added to the blocklist.

**remove** | array of strings  
remove is an array of skylinks that should be removed from the blocklist.

### Response

standard success or error response. See [standard
responses](#standard-responses).

## /skynet/portals [GET]
> curl example

```go
curl -A "Sia-Agent" "localhost:9980/skynet/portals"
```

returns the list of known Skynet portals.

### JSON Response
> JSON Response Example

```go
{
  "portals": [ // []SkynetPortal | null
    {
      "address": "siasky.net:443", // string
      "public":  true              // bool
    }
  ]
}
```
**address** | string  
The IP or domain name and the port of the portal. Must be a valid network address.

**public** | bool  
Indicates whether the portal can be accessed publicly or not.

## /skynet/portals [POST]
> curl example

```go
curl -A "Sia-Agent" --user "":<apipassword> --data '{"add" : [{"address":"siasky.net:443","public":true}]}' "localhost:9980/skynet/portals"

curl -A "Sia-Agent" --user "":<apipassword> --data '{"remove" : ["siasky.net:443"]}' "localhost:9980/skynet/portals"
```

updates the list of known Skynet portals. This endpoint can be used to both add
and remove portals from the list.

### Path Parameters
### REQUIRED
At least one of the following fields needs to be non empty.

**add** | array of SkynetPortal  
add is an array of portal info that should be added to the list of portals.

**remove** | array of string  
remove is an array of portal network addresses that should be removed from the
list of portals.

### Response

standard success or error response. See [standard
responses](#standard-responses).

## /skynet/registry [GET]
> curl example

```go
curl -A "Sia-Agent" "localhost:9980/skynet/registry?publickey=ed25519%3A69de1a15f17050e6855dd03202eed0cac31fe41865a074a43299ff4a598fe4d2&datakey=3f39b735c705edc2b3b5c5fe465da0de0a0755f5f637a556186f12687225259a
```

This curl command performs a GET request that fetches a registry entry for a publickey and datakey.  
### Query String Parameters
### REQUIRED

**publickey** | SiaPublicKey  
The public key for which to fetch the entry.

**datakey** | Hash  
The hash for which to fetch the entry.

### OPTIONAL
**timeout** | uint64  
The timeout in seconds. Specifies how long it takes the request to time out
in case no registry entry can be found. The default is the maximum allowed
value of 5 minutes. The minimum is 1 second.

### Response
> JSON Response Example

```go
{
  "data": "414141446168453132624d6c715f57663973356b35526d70652d4a4b76566c314b74416d6c70786f4a5f77613241", // []byte
  "revision": 149, // uint64
  "signature":  "03bf093a42f4df024c765fbec308a7f083fb6c1dddad485fe73810c39ed0344ff8e0db78e79bbdbad6be9d1410e2f122f58f490ff5edf7b45e3dc9fa7983ba05" // crypto.Signature
}
```

## /skynet/restore [POST]
> curl example  

```go
curl -A "Sia-Agent" -u "":<apipassword> "localhost:9980/skynet/restore" --data-binary @backup.dat
```

restore a skyfile from a backup reader. The backup reader should be generated
from the `client` package method `SkynetSkylinkBackup`.

**NOTE:** The `/skynet/restore` endpoint is intended to use the backup created
with the `SkynetSkylinkBackup` `client` method. 

### Response
> JSON Response Example

```go
{
  "skylink": "CABAB_1Dt0FJsxqsu_J4TodNCbCGvtFf1Uys_3EgzOlTcg", // string
}
```

## /skynet/root [GET]
> curl example  

```bash
curl -A "Sia-Agent" "localhost:9980/skynet/root?root=QAf9Q7dBSbMarLvyeE6HTQmwhr7RX9VMrP9xIMzpU3I&offset=0&length=4096"
```  

downloads a sector of a skyfile by its root hash using http streaming. This call
blocks until the data is received. There is a 30s default timeout applied to
downloading a sector. If the data cannot be found within this 30s time
constraint, a 404 will be returned. This timeout is configurable through the
query string parameters.


### Query String Parameters
### Required
**root** | hash  
The root hash of the sector that should be downloaded.

**offset** | uint64  
The offset where the download should start within a sector.

**length** | uint64  
The amount of data to be downloaded from the sector.

### OPTIONAL

**timeout** | int  
If 'timeout' is set, the download will fail if the basesector cannot be
retrieved before it expires. Note that this timeout does not cover the actual
download time, but rather covers the TTFB. Timeout is specified in seconds,
a timeout value of 0 will be ignored. If no timeout is given, the default will
be used, which is a 30 second timeout. The maximum allowed timeout is 900s (15
minutes).

### Response Body

The response body is the raw data for the sector.

## /skynet/registry [POST]
> curl example

```go
curl -A "Sia-Agent" -u "":<apipassword> --data "<json-encoded-body>" "localhost:9980/skynet/registry"
```

> json body example
```go
{
  "publickey":{
    "algorithm":"ed25519",
    "key":"UDBtQAKGsVcdGk4LT3W3QJNhYirzCzff8T7RucKED+8="
  },
  "datakey":"5345e582d27a2ff7e3d45e2ce3d77acca0dd2cf23d3eaa5592c4095ccee502db",
  "revision":0,
  "signature":[127,39,167,244,6,164,160,7,184,232,14,101,46,148,149,73,52,108,194,195,22,46,188,46,200,20,8,5,71,1,138,216,25,4,29,105,127,63,195,46,214,64,112,72,174,228,66,84,211,254,140,18,181,203,46,199,174,173,112,8,218,238,200,6],
  "data":"AAC0rdNrjqEO2cDMonNlncRf0wu4bBs05rBWy6cQlgVMEA=="
}
```

This curl command performs a POST request that updates a registry entry for a
publickey and datakey.

### JSON Parameters
### REQUIRED

**publickey** | SiaPublicKey  
The public key for which to update the entry.

**datakey** | Hash  
The key for which to update the entry.

**revision** | uint64  
The revision of the entry. Needs to be greater than the most recent
registered entry.

**signature** | uint8 array  
64 byte signature that covers the datakey, data and revision.

**data** | string  
base64 encoded data to register. Up to 113 bytes.

### Response
standard success or error response. See [standard
responses](#standard-responses).

## /skynet/skylink/*skylink* [HEAD]
> curl example

```bash
curl -I -A "Sia-Agent" "localhost:9980/skynet/skylink/CABAB_1Dt0FJsxqsu_J4TodNCbCGvtFf1Uys_3EgzOlTcg"
```

This curl command performs a HEAD request that fetches the headers for
the given skylink. These headers are identical to the ones that would be
returned if the request had been a GET request.

### Path Parameters
See [/skynet/skylink/skylink](#skynetskylinkskylink-get)

### Query String Parameters
See [/skynet/skylink/skylink](#skynetskylinkskylink-get)

### Response Header
See [/skynet/skylink/skylink](#skynetskylinkskylink-get)

### Response Body

This request has an empty response body.

## /skynet/skylink/*skylink* [GET]
> curl example  

> Stream the whole file.  

```bash
# entire file
curl -A "Sia-Agent" "localhost:9980/skynet/skylink/CABAB_1Dt0FJsxqsu_J4TodNCbCGvtFf1Uys_3EgzOlTcg"

# directory
curl -A "Sia-Agent" "localhost:9980/skynet/skylink/CABAB_1Dt0FJsxqsu_J4TodNCbCGvtFf1Uys_3EgzOlTcg/folder"

# sub file
curl -A "Sia-Agent" "localhost:9980/skynet/skylink/CABAB_1Dt0FJsxqsu_J4TodNCbCGvtFf1Uys_3EgzOlTcg/folder/file.txt"
```  

downloads a skylink using http streaming. This call blocks until the data is
received. There is a 30s default timeout applied to downloading a skylink. If
the data cannot be found within this 30s time constraint, a 404 will be
returned. This timeout is configurable through the query string parameters.

In order to make sure skapps function correctly when they rely on relative paths
within the same skyfile, we need the skylink to be followed by a trailing slash.
If that is not the case the API responds with a redirect to the same skylink,
adding that trailing slash. This redirect only happens if the skyfile holds a 
skapp.

### Path Parameters 
### Required
**skylink** | string  
The skylink that should be downloaded. The skylink can contain an optional path.
This path can specify a directory or a particular file. If specified, only that
file or directory will be returned.

### Query String Parameters
### OPTIONAL

**attachment** | bool  
If 'attachment' is set to true, the Content-Disposition http header will be set
to 'attachment' instead of 'inline'. This will cause web browsers to download
the file as though it is an attachment instead of rendering it.

**format** | string  
If 'format' is set, the skylink can point to a directory and it will return the
data inside that directory. Format will decide the format in which it is
returned. Currently, we support the following values:  
 * 'concat' will return the concatenated data of all subfiles in that directory
 * 'tar' will return a tar archive of all subfiles in that directory
 * 'targz' will return a gzipped tar archive of all subfiles in that directory.  
 * 'zip' will return a zip archive
 
If the format is not specified, and the skylink points at a directory, we
default to the zip format and the contents will be downloaded as a zip archive.

**no-response-metadata** | string  
If 'no-response-metadata' is set to true, the API will not return the metadata
in the "Skynet-File-Metadata" response header. This might be useful in cases
where the metadata is not used, or where the size of the response header is
proving to be an issue.

**include-layout** | string  
If 'include-layout' is set to true, the API will return the layout in the
"Skynet-File-Layout" response header. In most cases the layout is not needed for
the download which is why it is not returned by default. Cases that require the
layout include backing up skylinks where all the original upload information
about a skylink is needed.

**timeout** | int  
If 'timeout' is set, the download will fail if the Skyfile cannot be retrieved 
before it expires. Note that this timeout does not cover the actual download 
time, but rather covers the TTFB. Timeout is specified in seconds, a timeout 
value of 0 will be ignored. If no timeout is given, the default will be used,
which is a 30 second timeout. The maximum allowed timeout is 900s (15 minutes).

**priceperms** | string  
'price per millisecond' is a value that helps the downloader determine whether
to download from cheaper hosts or faster hosts. For a ppms of '0', the
downloader will always select the cheapest hosts that it is able to download
from. If the ppms is 1 SC and the downloader knows it can save 10 milliseconds
by choosing more expensive hosts to download from, it will choose those hosts if
and only if the total cost of the download increases by less than 10 SC,
otherwise it will continue using the cheaper hosts. Valid units are: "pS", "nS",
"uS", "mS", "SC", "KS", "MS", "GS", "TS". If no unit is provided, the given
value will be treated as hastings. The default ppms is 100nS.

### Response Header

**Skynet-File-Metadata** | SkyfileMetadata

The header field "Skynet-FileMetadata" will be set such that it has an encoded
json object which matches the modules.SkyfileMetadata struct. If a path was
supplied, this metadata will be relative to the given path.

> Skynet-File-Metadata Response Header Example 

```go
{
  "mode":     640,      // os.FileMode
  "filename": "folder", // string
  "monetization": {
    "license": "AAAQ0UB7qWNm1sMcVuASY4iGNk7spjcAPxhNliCofOrhvg" // skylink
    "monetizers": [
      "address": "e81107109496fe714a492f557c2af4b281e4913c674d10e8b3cd5cd3b7e59c582590531607c8", // hash
<<<<<<< HEAD
      "amount": "1000000000000000000000000" // types.Currency
      "currency": "usd"                     // string
      "license": "license-placeholder"      // string
    }
  ],
=======
      "amount": "1000000000000000000000000"                                                      // types.Currency
      "currency": "usd"                                                                          // string
    ],
  },
>>>>>>> b2598ac6
  "subfiles": {         // map[string]SkyfileSubfileMetadata | null
    "folder/file1.txt": {                 // string
      "mode":         640,                // os.FileMode
      "filename":     "folder/file1.txt", // string
      "contenttype":  "text/plain",       // string
      "offset":       0,                  // uint64
      "len":          6                   // uint64
<<<<<<< HEAD
      "monetization": [
        {
          "address": "284f6fe9c9c394015c04f04e112c0b571a518980fab4e7f5b4e09a592ad7e001231ddbfbc262", // hash
          "amount": "10000000000000000000000" // types.Currency
          "currency": "usd"                   // string
          "license": "license-placeholder"    // string
        }
      ]
=======
>>>>>>> b2598ac6
    }
  }
}
```

**Skynet-Skylink** | string

The value of "Skynet-Skylink" is a string representation of the base64 encoded
Skylink that was requested.

**ETag** | string

The ETag response header contains a hash that can be supplied using the
"If-None-Match" request header. If that header is supplied, and if we find that
the requested data has not changed, siad will respond with a '304 Not Modified'
response, letting the caller know it can safely reuse it previously cached
response data.

See
https://developer.mozilla.org/en-US/docs/Web/HTTP/Headers/ETag for more
information on the ETag header.

### Response Body

The response body is the raw data for the file.

## /skynet/skyfile/*siapath* [POST]
> curl example  

```go
// This command uploads the file 'myImage.png' to the Sia folder
// 'var/skynet/images/myImage.png'. Users who download the file will see the name
// 'image.png'.
curl -A Sia-Agent -u "":<apipassword> "localhost:9980/skynet/skyfile/images/myImage.png" -F 'file=@image.png'

// This command uploads a directory with the local files `src/main.rs` and
// `src/test.c` to the Sia folder 'var/skynet/src'.
curl -A Sia-Agent -u "":<apipassword> "localhost:9980/skynet/skyfile/src?filename=src" -F 'files[]=@./src/main.rs' -F 'files[]=@./src/test.c'

// This command uploads the file 'myImage.png' to the Sia folder
// 'var/skynet/images/myImage.png' as before. This time with a monetizer that
// consists of a payout address and payout amount.
<<<<<<< HEAD
curl -A Sia-Agent -u "":<apipassword> "localhost:9980/skynet/skyfile/images/myImage.png?monetization=%5B%7B%22address%22%3A%229e0eb21aace235e3f069418e905cb7e2e35669e8dd9e367e5759854a3883fd03ebb85bc23b04%22%2C%22amount%22%3A%22527%22%2C%22currency%22%3A%22usd%22%2C%22license%22%3A%22license-placeholder%22%7D%5D" -F 'file=@image.png'
=======
curl -A Sia-Agent -u "":<apipassword> "localhost:9980/skynet/skyfile/images/myImage.png?monetization=%7B%22monetizers%22%3A%5B%7B%22address%22%3A%22cfef78babd3faecb4fb3fdd94bdf4f9385a3cc394be4ae7a21430a425606819024ea37139e36%22%2C%22amount%22%3A%221000000000000000000000000%22%2C%22currency%22%3A%22usd%22%7D%5D%2C%22license%22%3A%22AAAQ0UB7qWNm1sMcVuASY4iGNk7spjcAPxhNliCofOrhvg%22%7D" -F 'file=@image.png'
>>>>>>> b2598ac6
```

Uploads a file to the network using a stream. If the upload stream POST call
fails or quits before the file is fully uploaded, the file can be repaired by a
subsequent call to the upload stream endpoint using the `repair` flag.

It is also possible to upload a directory as a single piece of content using
multipart uploads. Doing this will allow you to address your content under one
skylink, and access the files by their path. This is especially useful for
webapps.

### Path Parameters
### REQUIRED
**siapath** | string  
Location where the file will reside in the renter on the network. The path must
be non-empty, may not include any path traversal strings ("./", "../"), and may
not begin with a forward-slash character. If the 'root' flag is not set, the
path will be prefixed with 'var/skynet/', placing the skyfile into the Sia
system's default skynet folder.

### Query String Parameters
### OPTIONAL
**basechunkredundancy** | uint8  
The amount of redundancy to use when uploading the base chunk. The base chunk is
the first chunk of the file, and is always uploaded using 1-of-N redundancy.

**convertpath** string  
The siapath of an existing siafile that should be converted to a skylink. A new
skyfile will be created. Both the new skyfile and the existing siafile are
required to be maintained on the network in order for the skylink to remain
active. This field is mutually exclusive with uploading streaming.

**NOTE**: Converting siafiles to skyfiles does not support skykey encryption.

**defaultpath** string  
The path to the default file whose content is to be returned when the skyfile is 
accessed at the root path. The `defaultpath` must point to a file in the root
directory of the skyfile (except for skyfiles with a single file in them). If
the `defaultpath` parameter is not provided, it will default to `index.html` 
for directories that have that file, or it will default to the only file in the 
directory, if a single file directory is uploaded. This behaviour can be 
disabled using the `disabledefaultpath` parameter. The two parameters are 
mutually exclusive and only one can be specified. Neither one is applicable to 
skyfiles without subfiles.

**disabledefaultpath** bool  
The `disabledefaultpath` allows to disable the default path behaviour. If this
parameter is set to `true`, there will be no automatic default to `index.html`,
nor to the single file in directory upload. This parameter is mutually exclusive
with `defaultpath` and specifying both will result in an error. Neither one is 
applicable to skyfiles without subfiles.

**filename** | string  
The name of the file. This name will be encoded into the skyfile metadata, and
will be a part of the skylink. If the name changes, the skylink will change as
well. The name must be non-empty, may not include any path traversal strings
("./", "../"), and may not begin with a forward-slash character. When uploading
a single file using multipart form upload (the recommended method), this
parameter is optional; the name will be taken from the filename of the only
subfile.

**dryrun** | bool  
If dryrun is set to true, the request will return the Skylink of the file
without uploading the actual file to the Sia network.

**force** | bool  
If there is already a file that exists at the provided siapath, setting this
flag will cause the new file to overwrite/delete the existing file. If this flag
is not set, an error will be returned preventing the user from destroying
existing data.

**mode** | uint32  
The file mode / permissions of the file. Users who download this file will be
presented a file with this mode. If no mode is set, the default of 0644 will be
used.

**monetization** | string  
A json encoded array of monetizers. Each monetizer contains an address, a
payout amount, a license and a currency. The specified amount has to be >0,
<<<<<<< HEAD
the only supported currency is "usd" at the moment and the only available
license is "license-placeholder". NOTE: The precision for $1 is the same as
the siacoin precision. So `1000000000000000000000000` equals $1.
=======
the only supported currency is "usd" at the moment. NOTE: The precision for
$1 is the same as the siacoin precision. So `1000000000000000000000000`
equals $1.
>>>>>>> b2598ac6

**root** | bool  
Whether or not to treat the siapath as being relative to the root directory. If
this field is not set, the siapath will be interpreted as relative to
'var/skynet'.


**skykeyname** | string  
The name of the skykey that will be used to encrypt this skyfile. Only the
name or the ID of the skykey should be specified.

**OR**

**skykeyid** | string  
The ID of the skykey that will be used to encrypt this skyfile. Only the
name or the ID of the skykey should be specified.


### Http Headers
### OPTIONAL
**Content-Disposition** | string  
If the filename is set in the Content-Disposition field, that filename will be
used as the filename of the object being uploaded. Note that this header is only
taken into consideration when using a multipart form upload.

For more details on setting Content-Disposition:
https://developer.mozilla.org/en-US/docs/Web/HTTP/Headers/Content-Disposition

**Skynet-Disable-Force** | bool  
This request header allows overruling the behaviour of the `force` parameter
that can be passed in through the query string parameters. This header is useful
for Skynet portal operators that would like to have some control over the
requests that are being passed to siad. To avoid having to parse query string
parameters and overrule them that way, this header can be set to disable the
force flag and disallow overwriting the file at the given siapath.

### Response Header

**Skynet-Skylink** | string

The value of "Skynet-Skylink" is a string representation of the base64 encoded
Skylink that was uploaded.

### JSON Response
> JSON Response Example

```go
{
"skylink":    "CABAB_1Dt0FJsxqsu_J4TodNCbCGvtFf1Uys_3EgzOlTcg" // string
"merkleroot": "QAf9Q7dBSbMarLvyeE6HTQmwhr7RX9VMrP9xIMzpU3I" // hash
"bitfield":   2048 // int
}
```
**skylink** | string  
This is the skylink that can be used with the `/skynet/skylink` GET endpoint to
retrieve the file that has been uploaded.

**merkleroot** | hash  
This is the hash that is encoded into the skylink.

**bitfield** | int  
This is the bitfield that gets encoded into the skylink. The bitfield contains a
version, an offset and a length in a heavily compressed and optimized format.


## /skynet/stats [GET]
> curl example

```go
curl -A "Sia-Agent" "localhost:9980/skynet/stats"
```

returns statistical information about Skynet, e.g. number of files uploaded

### JSON Response
```json
{
  "uptime": 1234, // int
  "uploadstats": {
    "numfiles": 2,         // int
    "totalsize": 44527895  // int
  },
  "versioninfo": {
    "version":     "1.4.4-master", // string
    "gitrevision": "cd5a83712"     // string
  },
  "performancestats": {
  }
}
```

**uptime** | int  
The amount of time in seconds that siad has been running.

**uploadstats** | object  
Uploadstats is an object with statistics about the data uploaded to Skynet.

**numfiles** | int  
Numfiles is the total number of files uploaded to Skynet.

**totalsize** | int  
Totalsize is the total amount of data in bytes uploaded to Skynet.

**versioninfo** | object  
Versioninfo is an object that contains the node's version information.

**version** | string  
Version is the siad version the node is running.

**gitrevision** | string  
Gitrevision refers to the commit hash used to build siad.

**performancestats** | object - api.SkynetPerformanceStats  
PerformanceStats is an object that contains a breakdown of performance metrics
for the skynet endpoints. Things are broken down into containers based on the
type of action performed. For example, there is a container for downloads less
than 64kb in size.

Within each container, there is a bucket of half lives. Every time a data point
is added to a container, it is put in to every bucket, counting up the total
number of requests. The buckets decay at the stated half life, which means they
give a good representation of how much activity there has been over twice their
halflife. So for the one minute bucket, the total number of datapoints in the
bucket is a good representation of how many things have happened in the past two
minutes.

Within each bucket, there are several fields. For example, the n60ms field
represents the number of requests that finished in under 60ms. There is an NErr
field which gets incremented if there is a failure that can be attributed to
siad.

Every download request will go into the TimeToFirstByte container, as well as
the appropriate download container based on the size of the download. Within the
chosen containers, every bucket will have the same field incremented. The field
that gets incremented is the one that corresponds to the amount of time the
request took.

The performance stats fields are not protected by a compatibility promise, and
may change over time.


## /skynet/addskykey [POST]
> curl example

```go
curl -A "Sia-Agent"  -u "":<apipassword> --data "skykey=BAAAAAAAAABrZXkxAAAAAAAAAAQgAAAAAAAAADiObVg49-0juJ8udAx4qMW-TEHgDxfjA0fjJSNBuJ4a" "localhost:9980/skynet/addskykey"
```

Stores the given skykey with the skykey manager.

### Path Parameters
### REQUIRED
**skykey** | string  
base-64 encoded skykey

### Response

standard success or error response. See [standard
responses](#standard-responses).

## /skynet/skykeys [GET]
> curl example

```go
curl -A "Sia-Agent"  -u "":<apipassword> --data "localhost:9980/skynet/skykeys"
```

Returns a list of all Skykeys.

### JSON Response

> JSON Response Example

```go
{
  "skykeys": [
  {
    "skykey": "skykey:AUI0eAOXWXHwW6KOLyI5O1OYduVvHxAA8qUR_fJ8Kluasb-ykPlHBEjDczrL21hmjhH0zAoQ3-Qq?name=testskykey1",
    "name": "testskykey1",
    "id": "ai5z8cf5NWbcvPBaBn0DFQ==",
    "type": "private-id"
  },
  {
    "skykey": "skykey:AUqG0aQmgzCIlse2JxFLBGHCriZNz20IEKQu81XxYsak3rzmuVbZ2P6ZqeJHIlN5bjPqEmC67U8E?name=testskykey2",
    "name": "testskykey2",
    "id": "bi5z8cf5NWbcvPBaBn0DFQ==",
    "type": "private-id"
  },
  {
    "skykey": "skykey:AShQI8fzxoIMc52ZRkoKjOE50bXnCpiPd4zrBl_E-CkmyLgfinAJSdWkJT2QOR6XCRYYgZb63OHw?name=testskykey3",
    "name": "testskykey3",
    "id": "ci5z8cf5NWbcvPBaBn0DFQ==",
    "type": "public-id"
  }
}
```

**skykeys** | []skykeys
Array of skykeys. See the documentation for /skynet/skykey for more detailed
information.



## /skynet/createskykey [POST]
> curl example

```go
curl -A "Sia-Agent"  -u "":<apipassword> --data "name=key_to_the_castle&type=private-id" "localhost:9980/skynet/createskykey"
```

Returns a new skykey created and stored under that name.

### Path Parameters
### REQUIRED
**name** | string  
desired name of the skykey

**type** | string  
desired type of the skykey. The two supported types are "public-id" and
"private-id". Users should use "private-id" skykeys unless they have a specific
reason to use "public-id" skykeys which reveal skykey IDs and show which
skyfiles are encrypted with the same skykey.


### JSON Response
> JSON Response Example

```go
{
  "skykey": "skykey:AUI0eAOXWXHwW6KOLyI5O1OYduVvHxAA8qUR_fJ8Kluasb-ykPlHBEjDczrL21hmjhH0zAoQ3-Qq?name=testskykey1",
  "name": "key_to_the_castle",
  "id": "ai5z8cf5NWbcvPBaBn0DFQ==",
  "type": "private-id"
}
```

**skykey** | skykey  
Skykey. See the documentation for /skynet/skykey for more detailed information.


## /skynet/deleteskykey [POST]
> curl example

```go
curl -A "Sia-Agent"  -u "":<apipassword> --data "name=key_to_the_castle" "localhost:9980/skynet/deleteskykey"
```

Deletes the skykey with that name or ID.

### Path Parameters
### REQUIRED
**name** | string  
name of the skykey being deleted

or

**id** | string  
base-64 encoded ID of the skykey being deleted


### Response
standard success or error response, a successful response means the skykey was
deleted.
See [standard responses](#standard-responses).


## /skynet/skykey [GET]
> curl example

```go
curl -A "Sia-Agent"  -u "":<apipassword> --data "name=key_to_the_castle" "localhost:9980/skynet/skykey"
curl -A "Sia-Agent"  -u "":<apipassword> --data "id=gi5z8cf5NWbcvPBaBn0DFQ==" "localhost:9980/skynet/skykey"
```

Returns the base-64 encoded skykey along with its name and ID.


### Path Parameters
### REQUIRED
**name** | string  
name of the skykey being queried

or

**id** | string  
base-64 encoded ID of the skykey being queried


### JSON Response

```go
{
  "skykey": "skykey:AShQI8fzxoIMc52ZRkoKjOE50bXnCpiPd4zrBl_E-CkmyLgfinAJSdWkJT2QOR6XCRYYgZb63OHw?name=testskykey",
  "name": "testskykey",
  "id": "gi5z8cf5NWbcvPBaBn0DFQ==",
  "type": "private-id"
}
```

**skykey** | string  
base-64 encoded skykey

**name** | string  
name of the skykey

**id** | string  
base-64 encoded skykey ID

**type** | string  
human-readable skykey type. See the documentation for /skynet/createskykey for
type information.


# Transaction Pool

## /tpool/confirmed/:id [GET]
> curl example  

```go
curl -A "Sia-Agent" -u "":<apipassword> "localhost:9980/tpool/confirmed/22e8d5428abc184302697929f332fa0377ace60d405c39dd23c0327dc694fae7"
```

returns whether the requested transaction has been seen on the blockchain. Note,
however, that the block containing the transaction may later be invalidated by a
reorg.

### Path Parameters
### REQUIRED
**id** | hash  
id of the transaction being queried

### JSON Response
> JSON Response Example
 
```go
{
  "confirmed": true // boolean
}
```
**confirmed** | boolean  
indicates if a transaction is confirmed on the blockchain

## /tpool/fee [GET]
> curl example  

```go
curl -A "Sia-Agent" "localhost:9980/tpool/fee"
```

returns the minimum and maximum estimated fees expected by the transaction pool.

### JSON Response
> JSON Response Example
 
```go
{
  "minimum": "1234", // hastings / byte
  "maximum": "5678"  // hastings / byte
}
```
**minimum** | hastings / byte  
the minimum estimated fee

**maximum** | hastings / byte  
the maximum estimated fee

## /tpool/raw/:id [GET]
> curl example  

```go
curl -A "Sia-Agent" "localhost:9980/tpool/raw/22e8d5428abc184302697929f332fa0377ace60d405c39dd23c0327dc694fae7"
```

returns the ID for the requested transaction and its raw encoded parents and
transaction data.

### Path Parameters
### REQUIRED
**id** | hash  
id of the transaction being queried

### JSON Response
> JSON Response Example
 
```go
{
  // id of the transaction
  "id": "124302d30a219d52f368ecd94bae1bfb922a3e45b6c32dd7fb5891b863808788",

  // raw, base64 encoded transaction data
  "transaction": "AQAAAAAAAADBM1ca/FyURfizmSukoUQ2S0GwXMit1iNSeYgrnhXOPAAAAAAAAAAAAQAAAAAAAABlZDI1NTE5AAAAAAAAAAAAIAAAAAAAAACdfzoaJ1MBY7L0fwm7O+BoQlFkkbcab5YtULa6B9aecgEAAAAAAAAAAQAAAAAAAAAMAAAAAAAAAAM7Ljyf0IA86AAAAAAAAAAAAAAAAAAAAAAAAAAAAAAAAAAAAAAAAAAAAAAAAAAAAAAAAAAAAAAAAAAAAAAAAAAAAAAAAAAAAAAAAAAAAAAAAAAAAAEAAAAAAAAACgAAAAAAAACe0ZTbGbI4wAAAAAAAAAAAAAABAAAAAAAAAMEzVxr8XJRF+LOZK6ShRDZLQbBcyK3WI1J5iCueFc48AAAAAAAAAAAAAAAAAAAAAAEAAAAAAAAAAAAAAAAAAAAAAAAAAAAAAAAAAAAAAAAAAAAAAAAAAAAAAAAAAAAAAAAAAAAAAAAAAAAAAAAAAAAAAAAAAAAAAAAAAAAAAAAAAEAAAAAAAAAA+z4P1wc98IqKxykTSJxiVT+BVbWezIBnIBO1gRRlLq2x/A+jIc6G7/BA5YNJRbdnqPHrzsZvkCv4TKYd/XzwBA==",
  "parents": "AQAAAAAAAAABAAAAAAAAAJYYmFUdXXfLQ2p6EpF+tcqM9M4Pw5SLSFHdYwjMDFCjAAAAAAAAAAABAAAAAAAAAGVkMjU1MTkAAAAAAAAAAAAgAAAAAAAAAAHONvdzzjHfHBx6psAN8Z1rEVgqKPZ+K6Bsqp3FbrfjAQAAAAAAAAACAAAAAAAAAAwAAAAAAAAAAzvNDjSrme8gwAAA4w8ODnW8DxbOV/JribivvTtjJ4iHVOug0SXJc31BdSINAAAAAAAAAAPGHY4699vggx5AAAC2qBhm5vwPaBsmwAVPho/1Pd8ecce/+BGv4UimnEPzPQAAAAAAAAAAAAAAAAAAAAAAAAAAAAAAAAAAAAAAAAAAAAAAAAAAAAAAAAAAAAAAAAAAAAAAAAAAAQAAAAAAAACWGJhVHV13y0NqehKRfrXKjPTOD8OUi0hR3WMIzAxQowAAAAAAAAAAAAAAAAAAAAABAAAAAAAAAAAAAAAAAAAAAAAAAAAAAAAAAAAAAAAAAAAAAAAAAAAAAAAAAAAAAAAAAAAAAAAAAAAAAAAAAAAAAAAAAAAAAAAAAAAAAAAAAABAAAAAAAAAABnt64wN1qxym/CfiMgOx5fg/imVIEhY+4IiiM7gwvSx8qtqKniOx50ekrGv8B+gTKDXpmm2iJibWTI9QLZHWAY=",
}
```
**id** | string  
id of the transaction.  

**transaction** | string  
raw, base64 encoded transaction data  

## /tpool/raw [POST]
> curl example  

```go
curl -A "Sia-Agent" --data "<raw-encoded-tset>" "localhost:9980/tpool/raw"
```

submits a raw transaction to the transaction pool, broadcasting it to the
transaction pool's peers.  

### Query String Parameters
### REQUIRED
**parents** | string  
JSON- or base64-encoded transaction parents

**transaction** | string  
JSON- or base64-encoded transaction

### Response

standard success or error response. See [standard
responses](#standard-responses).

## /tpool/transactions [GET]
> curl example  

```go
curl -A "Sia-Agent" "localhost:9980/tpool/transactions"
```

returns the transactions of the transaction pool.

### JSON Response
> JSON Response Example
 
```go
{
  "transactions": [     
    {
      "siacoininputs":  [ // []SiacoinInput
        {
          "parentid": "b44db5d70f50b5c81b81d049fbdf9af27b4468f877d26c23a04c1093a7c4b541",
          "unlockconditions": {
            "publickeys": [
               {
                "algorithm": "ed25519",
                "key": "EKjiRsUyMOLER+8u3uXxemOEKMxRc2TxCh0QkcSCVHY="
               }
              ],
            "signaturesrequired": 1,
            "timelock": 0
          }
        },
      ]      
      "siacoinoutputs": []        // []SiacoinOutput        
      "filecontracts":  []        // []FileContract
      "filecontractrevisions": [] // []FileContractRevision 
      "storageproofs":  []        // []StorageProof         
      "siafundinputs":  []        // []SiafundInput
      "siafundoutputs": []        // []SiafundOutput      
      "minerfees": [              // []Currency   
        "61440000000000000000000"
      ],          
      "arbitrarydata": [          // [][]byte
        "RkNJZGVudGlmaWVyAAAAACYzhrmGh2OL2Y9eBn5UYIFxCi4HKFvtR43pEgaBpkDqEa3LrQlWGyk+a0tBXi4nkIIaISIfTJMZs3sBgi0PFl4NyGOgqYppVQGaYnPuaRZKONJWE2jYZUu/iY3xLvpYIciu5JVlRIStwfGepaPWW4jLe4tf3AabKINgFk6p52m6"
      ],
      "transactionsignatures": [ // []TransactionSignature
                    {
                        "coveredfields": {
                            "arbitrarydata": [],
                            "filecontractrevisions": [],
                            "filecontracts": [],
                            "minerfees": [],
                            "siacoininputs": [],
                            "siacoinoutputs": [],
                            "siafundinputs": [],
                            "siafundoutputs": [],
                            "storageproofs": [],
                            "transactionsignatures": [],
                            "wholetransaction": true
                        },
                        "parentid": "b44db5d70f50b5c81b81d049fbdf9af27b4468f877d26c23a04c1093a7c4b541",
                        "publickeyindex": 0,
                        "signature": "QAVQSrcTv2xBHjWiTuuxVgWtUYECEZNbud41u7wgFIGcsKuBnbtT2yaH/GMw00/aMCpZ70qqBpQwQ/akAn/pAA==",
                        "timelock": 0
                    },
    }
  ]
}
```
See [/wallet/transaction/:id](#wallettransactionid-get) for description of
transaction fields.

# Wallet

## /wallet [GET]
> curl example  

```go
curl -A "Sia-Agent" "localhost:9980/wallet"
```

Returns basic information about the wallet, such as whether the wallet is locked
or unlocked.

### JSON Response
> JSON Response Example

```go
{
  "encrypted":  true,   // boolean
  "unlocked":   true,   // boolean
  "rescanning": false,  // boolean

  "confirmedsiacoinbalance":     "123456", // hastings, big int
  "unconfirmedoutgoingsiacoins": "0",      // hastings, big int
  "unconfirmedincomingsiacoins": "789",    // hastings, big int

  "siafundbalance":      "1",    // siafunds, big int
  "siacoinclaimbalance": "9001", // hastings, big int

  "dustthreshold": "1234", // hastings / byte, big int
}
```
**encrypted** | boolean  
Indicates whether the wallet has been encrypted or not. If the wallet has not
been encrypted, then no data has been generated at all, and the first time the
wallet is unlocked, the password given will be used as the password for
encrypting all of the data. 'encrypted' will only be set to false if the wallet
has never been unlocked before (the unlocked wallet is still encryped - but the
encryption key is in memory).  

**unlocked** | boolean  
Indicates whether the wallet is currently locked or unlocked. Some calls become
unavailable when the wallet is locked.  

**rescanning** | boolean  
Indicates whether the wallet is currently rescanning the blockchain. This will
be true for the duration of calls to /unlock, /seeds, /init/seed, and
/sweep/seed.  

**confirmedsiacoinbalance** | hastings, big int  
Number of siacoins, in hastings, available to the wallet as of the most recent
block in the blockchain.  

**unconfirmedoutgoingsiacoins** | hastings, big int  
Number of siacoins, in hastings, that are leaving the wallet according to the
set of unconfirmed transactions. Often this number appears inflated, because
outputs are frequently larger than the number of coins being sent, and there is
a refund. These coins are counted as outgoing, and the refund is counted as
incoming. The difference in balance can be calculated using
'unconfirmedincomingsiacoins' - 'unconfirmedoutgoingsiacoins'  

**unconfirmedincomingsiacoins** | hastings, big int  
Number of siacoins, in hastings, are entering the wallet according to the set of
unconfirmed transactions. This number is often inflated by outgoing siacoins,
because outputs are frequently larger than the amount being sent. The refund
will be included in the unconfirmed incoming siacoins balance.  

**siafundbalance** | big int  
Number of siafunds available to the wallet as of the most recent block in the
blockchain.  

**siacoinclaimbalance** | hastings, big int  
Number of siacoins, in hastings, that can be claimed from the siafunds as of the
most recent block. Because the claim balance increases every time a file
contract is created, it is possible that the balance will increase before any
claim transaction is confirmed.  

**dustthreshold** | hastings / byte, big int  
Number of siacoins, in hastings per byte, below which a transaction output
cannot be used because the wallet considers it a dust output.  

## /wallet/033x [POST]
> curl example  

```go
curl -A "Sia-Agent" -u "":<apipassword> --data "source=/home/legacy-wallet&encryptionpassword=mypassword" "localhost:9980/wallet/033x"
```

Loads a v0.3.3.x wallet into the current wallet, harvesting all of the secret
keys. All spendable addresses in the loaded wallet will become spendable from
the current wallet.

### Query String Parameters
### REQUIRED
**source**  
Path on disk to the v0.3.3.x wallet to be loaded.  

**encryptionpassword**  
Encryption key of the wallet.  

### Response

standard success or error response. See [standard
responses](#standard-responses).

## /wallet/address [GET]
> curl example  

```go
curl -A "Sia-Agent" -u "":<apipassword> "localhost:9980/wallet/address"
```

Gets a new address from the wallet generated by the primary seed. An error will
be returned if the wallet is locked.

### JSON Response
> JSON Response Example
 
```go
{
  "address": "1234567890abcdef0123456789abcdef0123456789abcdef0123456789abcdef0123456789ab"
}
```
**address** | hash  
Wallet address that can receive siacoins or siafunds. Addresses are 76 character
long hex strings.  

## /wallet/addresses [GET]
> curl example  

```go
curl -A "Sia-Agent" "localhost:9980/wallet/addresses"
```

Fetches the list of addresses from the wallet. If the wallet has not been
created or unlocked, no addresses will be returned. After the wallet is
unlocked, this call will continue to return its addresses even after the wallet
is locked again.

### JSON Response
> JSON Response Example
 
```go
{
  "addresses": [ // []hash
    "1234567890abcdef0123456789abcdef0123456789abcdef0123456789abcdef0123456789ab",
    "aaaaaaaaaaaaaaaaaaaaaaaaaaaaaaaaaaaaaaaaaaaaaaaaaaaaaaaaaaaaaaaaaaaaaaaaaaaa",
    "bbbbbbbbbbbbbbbbbbbbbbbbbbbbbbbbbbbbbbbbbbbbbbbbbbbbbbbbbbbbbbbbbbbbbbbbbbbb"
  ]
}
```
**addresses** | hashes  
Array of wallet addresses owned by the wallet.  

## /wallet/seedaddrs [GET]
> curl example  

```go
curl -A "Sia-Agent" "localhost:9980/wallet/seedaddrs"
```

Fetches addresses generated by the wallet in reverse order. The last address
generated by the wallet will be the first returned. This also means that
addresses which weren't generated using the wallet's seed can't be retrieved
with this endpoint.

### Query String Parameters
### OPTIONAL
**count**  
Number of addresses that should be returned. If count is not specified or if
count is bigger than the number of addresses generated by the wallet, all
addresses will be returned.

### JSON Response
> JSON Response Example

```go
{
  "addresses": [ // []hash
    "1234567890abcdef0123456789abcdef0123456789abcdef0123456789abcdef0123456789ab",
    "aaaaaaaaaaaaaaaaaaaaaaaaaaaaaaaaaaaaaaaaaaaaaaaaaaaaaaaaaaaaaaaaaaaaaaaaaaaa",
    "bbbbbbbbbbbbbbbbbbbbbbbbbbbbbbbbbbbbbbbbbbbbbbbbbbbbbbbbbbbbbbbbbbbbbbbbbbbb"
  ]
}
```
**addresses** | hashes  
Array of wallet addresses previously generated by the wallet.

## /wallet/backup [GET]
> curl example  

```go
curl -A "Sia-Agent" -u "":<apipassword> "localhost:9980/wallet/backup?destination=/home/wallet-settings.backup"
```

Creates a backup of the wallet settings file. Though this can easily be done
manually, the settings file is often in an unknown or difficult to find
location. The /wallet/backup call can spare users the trouble of needing to find
their wallet file.

### Query String Parameters
### REQUIRED
**destination**  
Path to the location on disk where the backup file will be saved.  

### Response

standard success or error response. See [standard
responses](#standard-responses).

## /wallet/changepassword [POST]
> curl example  

```go
curl -A "Sia-Agent" -u "":<apipassword> -X POST "localhost:9980/wallet/changepassword?encryptionpassword=<currentpassword>&newpassword=<newpassword>"
```

Changes the wallet's encryption key.  

### Query String Parameters
### REQUIRED
**encryptionpassword** | string  
encryptionpassword is the wallet's current encryption password or primary seed.


**newpassword** | string  
newpassword is the new password for the wallet.  

### Response

standard success or error response. See [standard
responses](#standard-responses).

## /wallet/init [POST]
> curl example  

```go
curl -A "Sia-Agent" -u "":<apipassword> --data "encryptionpassword=<password>&force=false" "localhost:9980/wallet/init"
```

Initializes the wallet. After the wallet has been initialized once, it does not
need to be initialized again, and future calls to /wallet/init will return an
error. The encryption password is provided by the api call. If the password is
blank, then the password will be set to the same as the seed.

### Query String Parameters
### OPTIONAL WALLET PARAMETERS
**encryptionpassword** | string  
Password that will be used to encrypt the wallet. All subsequent calls should
use this password. If left blank, the seed that gets returned will also be the
encryption password.  

**dictionary** | string  
Name of the dictionary that should be used when encoding the seed. 'english' is
the most common choice when picking a dictionary.  

**force** | boolean  
When set to true /wallet/init will Reset the wallet if one exists instead of
returning an error. This allows API callers to reinitialize a new wallet.

### JSON Response
> JSON Response Example
 
```go
{
  "primaryseed": "hello world hello world hello world hello world hello world hello world hello world hello world hello world hello world hello world hello world hello world hello world hello"
}
```
**primaryseed**  
Wallet seed used to generate addresses that the wallet is able to spend.  

## /wallet/init/seed [POST]
> curl example  

```go
curl -A "Sia-Agent" -u "":<apipassword> --data "seed=<seed>&encryptionpassword=<password>&force=false" "localhost:9980/wallet/init/seed"
```

Initializes the wallet using a preexisting seed. After the wallet has been
initialized once, it does not need to be initialized again, and future calls to
/wallet/init/seed will return an error. The encryption password is provided by
the api call. If the password is blank, then the password will be set to the
same as the seed. Note that loading a preexisting seed requires scanning the
blockchain to determine how many keys have been generated from the seed. For
this reason, /wallet/init/seed can only be called if the blockchain is synced.

### Query String Parameters
### REQUIRED WALLET PARAMETERS
**seed** | string  
Dictionary-encoded phrase that corresponds to the seed being used to initialize
the wallet.  

### OPTIONAL
[Optional Wallet Parameters](#optional-wallet-parameters)

### Response

standard success or error response. See [standard
responses](#standard-responses).

## /wallet/seed [POST]
> curl example  

```go
curl -A "Sia-Agent" -u "":<apipassword> --data "seed=<seed>" "localhost:9980/wallet/seed"
```

Gives the wallet a seed to track when looking for incoming transactions. The
wallet will be able to spend outputs related to addresses created by the seed.
The seed is added as an auxiliary seed, and does not replace the primary seed.
Only the primary seed will be used for generating new addresses.

### Query String Parameters
### REQUIRED
[Required Wallet Parameters](#required-wallet-parameters)

### OPTIONAL | string
[Optional Wallet Parameters](#optional-wallet-parameters)

### Response

standard success or error response. See [standard
responses](#standard-responses).

## /wallet/seeds [GET]
> curl example  

```go
curl -A "Sia-Agent" -u "":<apipassword> "localhost:9980/wallet/seeds"
```

Returns the list of seeds in use by the wallet. The primary seed is the only
seed that gets used to generate new addresses. This call is unavailable when the
wallet is locked.

### Query String Parameters
### REQUIRED
**dictionary** | string  
Name of the dictionary that should be used when encoding the seed. 'english' is
the most common choice when picking a dictionary.  

### JSON Response
> JSON Response Example

```go
{
  "primaryseed":        "hello world hello world hello world hello world hello world hello world hello world hello world hello world hello world hello world hello world hello world hello world hello",
  "addressesremaining": 2500,
  "allseeds":           [
    "hello world hello world hello world hello world hello world hello world hello world hello world hello world hello world hello world hello world hello world hello world hello",
    "foo bar foo bar foo bar foo bar foo bar foo bar foo bar foo bar foo bar foo bar foo bar foo bar foo bar foo bar foo",
  ]
}
```
**primaryseed**  
Seed that is actively being used to generate new addresses for the wallet.  

**addressesremaining**  
Number of addresses that remain in the primary seed until exhaustion has been
reached. Once exhaustion has been reached, new addresses will continue to be
generated but they will be more difficult to recover in the event of a lost
wallet file or encryption password.  

**allseeds**  
Array of all seeds that the wallet references when scanning the blockchain for
outputs. The wallet is able to spend any output generated by any of the seeds,
however only the primary seed is being used to generate new addresses.  

## /wallet/siacoins [POST]
> curl example  

```go
curl -A "Sia-Agent" -u "":<apipassword> --data "amount=1000&destination=c134a8372bd250688b36867e6522a37bdc391a344ede72c2a79206ca1c34c84399d9ebf17773" "localhost:9980/wallet/siacoins"
```

Sends siacoins to an address or set of addresses. The outputs are arbitrarily
selected from addresses in the wallet. If 'outputs' is supplied, 'amount',
'destination' and 'feeIncluded' must be empty.

### Query String Parameters
### REQUIRED
Amount and Destination or Outputs are required

**amount** | hastings  
Number of hastings being sent. A hasting is the smallest unit in Sia. There are
10^24 hastings in a siacoin.

**destination** | address  
Address that is receiving the coins.  

**OR**

**outputs**  
JSON array of outputs. The structure of each output is: {"unlockhash":
"<destination>", "value": "<amount>"}

### OPTIONAL
**feeIncluded** | boolean  
Take the transaction fee out of the balance being submitted instead of the fee being additional.

### JSON Response
> JSON Response Example

```go
{
  "transactions": [     
    {
      "siacoininputs":  [ // []SiacoinInput
        {
          "parentid": "b44db5d70f50b5c81b81d049fbdf9af27b4468f877d26c23a04c1093a7c4b541",
          "unlockconditions": {
            "publickeys": [
               {
                "algorithm": "ed25519",
                "key": "EKjiRsUyMOLER+8u3uXxemOEKMxRc2TxCh0QkcSCVHY="
               }
              ],
            "signaturesrequired": 1,
            "timelock": 0
          }
        },
      ]      
      "siacoinoutputs": []        // []SiacoinOutput        
      "filecontracts":  []        // []FileContract
      "filecontractrevisions": [] // []FileContractRevision 
      "storageproofs":  []        // []StorageProof         
      "siafundinputs":  []        // []SiafundInput
      "siafundoutputs": []        // []SiafundOutput      
      "minerfees": [              // []Currency   
        "61440000000000000000000"
      ],          
      "arbitrarydata": [          // [][]byte
        "RkNJZGVudGlmaWVyAAAAACYzhrmGh2OL2Y9eBn5UYIFxCi4HKFvtR43pEgaBpkDqEa3LrQlWGyk+a0tBXi4nkIIaISIfTJMZs3sBgi0PFl4NyGOgqYppVQGaYnPuaRZKONJWE2jYZUu/iY3xLvpYIciu5JVlRIStwfGepaPWW4jLe4tf3AabKINgFk6p52m6"
      ],
      "transactionsignatures": [ // []TransactionSignature
                    {
                        "coveredfields": {
                            "arbitrarydata": [],
                            "filecontractrevisions": [],
                            "filecontracts": [],
                            "minerfees": [],
                            "siacoininputs": [],
                            "siacoinoutputs": [],
                            "siafundinputs": [],
                            "siafundoutputs": [],
                            "storageproofs": [],
                            "transactionsignatures": [],
                            "wholetransaction": true
                        },
                        "parentid": "b44db5d70f50b5c81b81d049fbdf9af27b4468f877d26c23a04c1093a7c4b541",
                        "publickeyindex": 0,
                        "signature": "QAVQSrcTv2xBHjWiTuuxVgWtUYECEZNbud41u7wgFIGcsKuBnbtT2yaH/GMw00/aMCpZ70qqBpQwQ/akAn/pAA==",
                        "timelock": 0
                    },
    }
  ]
  "transactionids": [
    "1234567890abcdef0123456789abcdef0123456789abcdef0123456789abcdef",
    "aaaaaaaaaaaaaaaaaaaaaaaaaaaaaaaaaaaaaaaaaaaaaaaaaaaaaaaaaaaaaaaa",
    "bbbbbbbbbbbbbbbbbbbbbbbbbbbbbbbbbbbbbbbbbbbbbbbbbbbbbbbbbbbbbbbb"
  ]
}
```
**transactions** Array of transactions that were created when sending the coins.
The last transaction contains the output headed to the 'destination'.
Transaction IDs are 64 character long hex strings.

**transactionids**  
Array of IDs of the transactions that were created when sending the coins.

## /wallet/siafunds [POST]
> curl example  

```go
curl -A "Sia-Agent" -u "":<apipassword> --data "amount=10&destination=c134a8372bd250688b36867e6522a37bdc391a344ede72c2a79206ca1c34c84399d9ebf17773" "localhost:9980/wallet/siafunds"
```

Sends siafunds to an address. The outputs are arbitrarily selected from
addresses in the wallet. Any siacoins available in the siafunds being sent (as
well as the siacoins available in any siafunds that end up in a refund address)
will become available to the wallet as siacoins after 144 confirmations. To
access all of the siacoins in the siacoin claim balance, send all of the
siafunds to an address in your control (this will give you all the siacoins,
while still letting you control the siafunds).

### Query String Parameters
### REQUIRED
**amount** | siafunds  
Number of siafunds being sent.  

**destination** | address  
Address that is receiving the funds.  

### JSON Response
> JSON Response Example
 
```go
{
  "transactions": [     
    {
      "siacoininputs":  [ // []SiacoinInput
        {
          "parentid": "b44db5d70f50b5c81b81d049fbdf9af27b4468f877d26c23a04c1093a7c4b541",
          "unlockconditions": {
            "publickeys": [
               {
                "algorithm": "ed25519",
                "key": "EKjiRsUyMOLER+8u3uXxemOEKMxRc2TxCh0QkcSCVHY="
               }
              ],
            "signaturesrequired": 1,
            "timelock": 0
          }
        },
      ]      
      "siacoinoutputs": []        // []SiacoinOutput        
      "filecontracts":  []        // []FileContract
      "filecontractrevisions": [] // []FileContractRevision 
      "storageproofs":  []        // []StorageProof         
      "siafundinputs":  []        // []SiafundInput
      "siafundoutputs": []        // []SiafundOutput      
      "minerfees": [              // []Currency   
        "61440000000000000000000"
      ],          
      "arbitrarydata": [          // [][]byte
        "RkNJZGVudGlmaWVyAAAAACYzhrmGh2OL2Y9eBn5UYIFxCi4HKFvtR43pEgaBpkDqEa3LrQlWGyk+a0tBXi4nkIIaISIfTJMZs3sBgi0PFl4NyGOgqYppVQGaYnPuaRZKONJWE2jYZUu/iY3xLvpYIciu5JVlRIStwfGepaPWW4jLe4tf3AabKINgFk6p52m6"
      ],
      "transactionsignatures": [ // []TransactionSignature
                    {
                        "coveredfields": {
                            "arbitrarydata": [],
                            "filecontractrevisions": [],
                            "filecontracts": [],
                            "minerfees": [],
                            "siacoininputs": [],
                            "siacoinoutputs": [],
                            "siafundinputs": [],
                            "siafundoutputs": [],
                            "storageproofs": [],
                            "transactionsignatures": [],
                            "wholetransaction": true
                        },
                        "parentid": "b44db5d70f50b5c81b81d049fbdf9af27b4468f877d26c23a04c1093a7c4b541",
                        "publickeyindex": 0,
                        "signature": "QAVQSrcTv2xBHjWiTuuxVgWtUYECEZNbud41u7wgFIGcsKuBnbtT2yaH/GMw00/aMCpZ70qqBpQwQ/akAn/pAA==",
                        "timelock": 0
                    },
    }
  ]
  "transactionids": [
    "1234567890abcdef0123456789abcdef0123456789abcdef0123456789abcdef",
    "aaaaaaaaaaaaaaaaaaaaaaaaaaaaaaaaaaaaaaaaaaaaaaaaaaaaaaaaaaaaaaaa",
    "bbbbbbbbbbbbbbbbbbbbbbbbbbbbbbbbbbbbbbbbbbbbbbbbbbbbbbbbbbbbbbbb"
  ]
}
```
**transactionids**  
Array of transactions that were created when sending the funds. The last
transaction contains the output headed to the 'destination'. Transaction IDs are
64 character long hex strings.  

**transactionids**  
Array of IDs of the transactions that were created when sending the coins.

## /wallet/siagkey [POST]
> curl example  

```go
curl -A "Sia-Agent" -u "":<apipassword> --data "encryptionpassword=<password>&keyfiles=/file1,/home/file2" "localhost:9980/wallet/siagkey"
```

Loads a key into the wallet that was generated by siag. Most siafunds are
currently in addresses created by siag.

### Query String Parameters
### REQUIRED
**encryptionpassword**  
Key that is used to encrypt the siag key when it is imported to the wallet.  

**keyfiles**  
List of filepaths that point to the keyfiles that make up the siag key. There
should be at least one keyfile per required signature. The filenames need to be
comma separated (no spaces), which means filepaths that contain a comma are not
allowed.  

### Response

standard success or error response. See [standard
responses](#standard-responses).

## /wallet/sign [POST]
> curl example  

```go
curl -A "Sia-Agent" -u "":<apipassword> --data "<requestbody>" "localhost:9980/wallet/sign"
```

Signs a transaction. The wallet will attempt to sign each input specified. The
transaction's TransactionSignatures should be complete except for the Signature
field. If `tosign` is provided, the wallet will attempt to fill in signatures
for each TransactionSignature specified. If `tosign` is not provided, the wallet
will add signatures for every TransactionSignature that it has keys for.

### Request Body
> Request Body Example

```go
{
  // Unsigned transaction
  "transaction": {
    "siacoininputs": [
      {
        "parentid": "af1a88781c362573943cda006690576b150537c1ae142a364dbfc7f04ab99584",
        "unlockconditions": {
          "timelock": 0,
          "publickeys": [ "ed25519:8b845bf4871bcdf4ff80478939e508f43a2d4b2f68e94e8b2e3d1ea9b5f33ef1" ],
          "signaturesrequired": 1
        }
      }
    ],
    "siacoinoutputs": [
      {
        "value": "5000000000000000000000000",
        "unlockhash": "17d25299caeccaa7d1598751f239dd47570d148bb08658e596112d917dfa6bc8400b44f239bb"
      },
      {
        "value": "299990000000000000000000000000",
        "unlockhash": "b4bf662170622944a7c838c7e75665a9a4cf76c4cebd97d0e5dcecaefad1c8df312f90070966"
      }
    ],
    "minerfees": [ "1000000000000000000000000" ],
    "transactionsignatures": [
      {
        "parentid": "af1a88781c362573943cda006690576b150537c1ae142a364dbfc7f04ab99584",
        "publickeyindex": 0,
        "coveredfields": {"wholetransaction": true}
      }
    ]
  },

  // Optional IDs to sign; each should correspond to a parentid in the transactionsignatures.
  "tosign": [
    "af1a88781c362573943cda006690576b150537c1ae142a364dbfc7f04ab99584"
  ]
}
```

### JSON Response
> JSON Response Example
 
```go
{
  // signed transaction
  "transaction": {
    "siacoininputs": [
      {
        "parentid": "af1a88781c362573943cda006690576b150537c1ae142a364dbfc7f04ab99584",
        "unlockconditions": {
          "timelock": 0,
          "publickeys": [ "ed25519:8b845bf4871bcdf4ff80478939e508f43a2d4b2f68e94e8b2e3d1ea9b5f33ef1" ],
          "signaturesrequired": 1
        }
      }
    ],
    "siacoinoutputs": [
      {
        "value": "5000000000000000000000000",
        "unlockhash": "17d25299caeccaa7d1598751f239dd47570d148bb08658e596112d917dfa6bc8400b44f239bb"
      },
      {
        "value": "299990000000000000000000000000",
        "unlockhash": "b4bf662170622944a7c838c7e75665a9a4cf76c4cebd97d0e5dcecaefad1c8df312f90070966"
      }
    ],
    "minerfees": [ "1000000000000000000000000" ],
    "transactionsignatures": [
      {
        "parentid": "af1a88781c362573943cda006690576b150537c1ae142a364dbfc7f04ab99584",
        "publickeyindex": 0,
        "coveredfields": {"wholetransaction": true},
        "signature": "CVkGjy4The6h+UU+O8rlZd/O3Gb1xRJdyQ2vzBFEb/5KveDKDrrieCiFoNtUaknXEQbdxlrDqMujc+x3aZbKCQ=="
      }
    ]
  }
}
```

## /wallet/sweep/seed [POST]
> curl example  

```go
curl -A "Sia-Agent" -u "":<apipassword> --data "seed=<seed>" "localhost:9980/wallet/sweep/seed"
```

Scans the blockchain for outputs belonging to a seed and send them to an address
owned by the wallet.

### Query String Parameters
### REQUIRED
**seed** | string  
Dictionary-encoded phrase that corresponds to the seed being added to the
wallet.  

### OPTIONAL
**dictionary** | string  
Name of the dictionary that should be used when decoding the seed. 'english' is
the most common choice when picking a dictionary.  

### JSON Response
> JSON  Response Example

```go
{
"coins": "123456", // hastings, big int
"funds": "1",      // siafunds, big int
}
```
**coins** | hastings, big int  
Number of siacoins, in hastings, transferred to the wallet as a result of the
sweep.  

**funds** | siafunds, big int  
Number of siafunds transferred to the wallet as a result of the sweep.  

## /wallet/lock [POST]
> curl example  

```go
curl -A "Sia-Agent" -u "":<apipassword> -X POST "localhost:9980/wallet/lock"
```

Locks the wallet, wiping all secret keys. After being locked, the keys are
encrypted. Queries for the seed, to send siafunds, and related queries become
unavailable. Queries concerning transaction history and balance are still
available.

### Response

standard success or error response. See [standard
responses](#standard-responses).

## /wallet/transaction/:*id* [GET]
> curl example  

```go
curl -A "Sia-Agent" "localhost:9980/wallet/transaction/22e8d5428abc184302697929f332fa0377ace60d405c39dd23c0327dc694fae7"
```

Gets the transaction associated with a specific transaction id.

### Path Parameters
### REQUIRED
**id** | hash  
ID of the transaction being requested.  

### JSON Response
> JSON Response Example

```go
{
  "transaction": {
    "transaction": {
      // See types.Transaction in https://gitlab.com/NebulousLabs/Sia/blob/master/types/transactions.go
    },
    "transactionid":         "1234567890abcdef0123456789abcdef0123456789abcdef0123456789abcdef",
    "confirmationheight":    50000,
    "confirmationtimestamp": 1257894000,
    "inputs": [
      {
        "parentid":       "1234567890abcdef0123456789abcdef0123456789abcdef0123456789abcdef",
        "fundtype":       "siacoin input",
        "walletaddress":  false,
        "relatedaddress": "1234567890abcdef0123456789abcdef0123456789abcdef0123456789abcdef0123456789ab",
        "value":          "1234", // hastings or siafunds, depending on fundtype, big int
      }
    ],
    "outputs": [
      {
        "id":             "1234567890abcdef0123456789abcdef0123456789abcdef0123456789abcdef",
        "fundtype":       "siacoin output",
        "maturityheight": 50000,
        "walletaddress":  false,
        "relatedaddress": "aaaaaaaaaaaaaaaaaaaaaaaaaaaaaaaaaaaaaaaaaaaaaaaaaaaaaaaaaaaaaaaaaaaaaaaaaaaa",
        "value":          "1234", // hastings or siafunds, depending on fundtype, big int
      }
    ]
  }
}
```
**transaction**  
Raw transaction. The rest of the fields in the response are determined from this
raw transaction. It is left undocumented here as the processed transaction (the
rest of the fields in this object) are usually what is desired.

See types.Transaction in
https://gitlab.com/NebulousLabs/Sia/blob/master/types/transactions.go  

**transactionid**  
ID of the transaction from which the wallet transaction was derived.  

**confirmationheight**  
Block height at which the transaction was confirmed. If the transaction is
unconfirmed the height will be the max value of an unsigned 64-bit integer.  

**confirmationtimestamp**  
Time, in unix time, at which a transaction was confirmed. If the transaction is
unconfirmed the timestamp will be the max value of an unsigned 64-bit integer.  

**inputs**  
Array of processed inputs detailing the inputs to the transaction.  

**parentid**  
The id of the output being spent.  

**fundtype**  
Type of fund represented by the input. Possible values are 'siacoin input' and
'siafund input'.  

**walletaddress** | boolean  
true if the address is owned by the wallet.  

**relatedaddress**  
Address that is affected. For inputs (outgoing money), the related address is
usually not important because the wallet arbitrarily selects which addresses
will fund a transaction.  

**value** | hastings or siafunds, depending on fundtype, big int  
Amount of funds that have been moved in the input.  

**outputs**  
Array of processed outputs detailing the outputs of the transaction. Outputs
related to file contracts are excluded.  

**id**  
The id of the output that was created.  

**fundtype**  
Type of fund is represented by the output. Possible values are 'siacoin output',
'siafund output', 'claim output', and 'miner payout'. Siacoin outputs and claim
outputs both relate to siacoins.  

Siafund outputs relate to siafunds.  

Miner payouts point to siacoins that have been spent on a miner payout. Because
the destination of the miner payout is determined by the block and not the
transaction, the data 'maturityheight', 'walletaddress', and 'relatedaddress'
areleft blank.  

**maturityheight**  
Block height the output becomes available to be spent. Siacoin outputs and
siafund outputs mature immediately - their maturity height will always be the
confirmation height of the transaction. Claim outputs cannot be spent until they
have had 144 confirmations, thus the maturity height of a claim output will
always be 144 larger than the confirmation height of the transaction.  

**walletaddress** | boolean  
true if the address is owned by the wallet.  

**relatedaddress**  
Address that is affected. For outputs (incoming money), the related address
field can be used to determine who has sent money to the wallet.  

**value** | hastings or siafunds, depending on fundtype, big int  
Amount of funds that have been moved in the output.  

## /wallet/transactions [GET]
> curl example  

```go
curl -A "Sia-Agent" "localhost:9980/wallet/transactions"
```

Returns a list of transactions related to the wallet in chronological order.

### Query String Parameters
### REQUIRED
**startheight** | block height  
Height of the block where transaction history should begin.

**endheight** | block height  
Height of of the block where the transaction history should end. If 'endheight'
is greater than the current height, or if it is '-1', all transactions up to and
including the most recent block will be provided.

### JSON Response
> JSON Response Example

```go
{
  "confirmedtransactions": [
    {
      // See the documentation for '/wallet/transaction/:id' for more information.
    }
  ],
  "unconfirmedtransactions": [
    {
      // See the documentation for '/wallet/transaction/:id' for more information.
    }
  ]
}
```
**confirmedtransactions**  
All of the confirmed transactions appearing between height 'startheight' and
height 'endheight' (inclusive).  

See the documentation for '/wallet/transaction/:id' for more information.  

**unconfirmedtransactions**  
All of the unconfirmed transactions.  

See the documentation for '/wallet/transaction/:id' for more information.  

## /wallet/transactions/:addr [GET]
> curl example  

```go
curl -A "Sia-Agent" "localhost:9980/wallet/transactions/abf1ba4ad65820ce2bd5d63466b8555d0ec9bfe5f5fa920b4fef6ad98f443e2809e5ae619b74"
```

Returns all of the transactions related to a specific address.

### Path Parameters
### REQUIRED
**addr** | hash  
Unlock hash (i.e. wallet address) whose transactions are being requested.  

### JSON Response
> JSON Response Example

```go
{
  "transactions": [
    {
      // See the documentation for '/wallet/transaction/:id' for more information.
    }
  ]
}
```
**transactions**  
Array of processed transactions that relate to the supplied address.  

See the documentation for '/wallet/transaction/:id' for more information.  

## /wallet/unlock [POST]
> curl example  

```go
curl -A "Sia-Agent" -u "":<apipassword> --data "encryptionpassword=<password>" "localhost:9980/wallet/unlock"
```

Unlocks the wallet. The wallet is capable of knowing whether the correct
password was provided.

### Query String Parameters
### REQUIRED
**encryptionpassword** | string  
Password that gets used to decrypt the file. Most frequently, the encryption
password is the same as the primary wallet seed.  

### Response

standard success or error response. See [standard
responses](#standard-responses).

## /wallet/unlockconditions/:addr [GET]
> curl example  

```go
curl -A "Sia-Agent" -u "":<apipassword> "localhost:9980/wallet/unlockconditions/2d6c6d705c80f17448d458e47c3fb1a02a24e018a82d702cda35262085a3167d98cc7a2ba339"
```

Returns the unlock conditions of :addr, if they are known to the wallet.

### Path Parameters
### REQUIRED
**addr** | hash  
Unlock hash (i.e. wallet address) whose transactions are being requested.  

### JSON Response
> JSON Response Example

```go
{
  "unlockconditions": {
    "timelock": 0,
    "publickeys": [{
      "algorithm": "ed25519",
      "key": "/XUGj8PxMDkqdae6Js6ubcERxfxnXN7XPjZyANBZH1I="
    }],
    "signaturesrequired": 1
  }
}
```
**timelock**  
The minimum blockheight required.  

**signaturesrequired**  
The number of signatures required.  

**publickeys** | SiaPublicKey  
The set of keys whose signatures count towards signaturesrequired.  

## /wallet/unspent [GET]
> curl example  

```go
curl -A "Sia-Agent" -u "":<apipassword> "localhost:9980/wallet/unspent"
```

Returns a list of outputs that the wallet can spend.

### JSON Response
> JSON Response Example

```go
{
  "outputs": [
    {
      "id": "1234567890abcdef0123456789abcdef0123456789abcdef0123456789abcdef",
      "fundtype": "siacoin output",
      "confirmationheight": 50000,
      "unlockhash": "1234567890abcdef0123456789abcdef0123456789abcdef0123456789abcdef0123456789ab",
      "value": "1234", // big int
      "iswatchonly": false
    }
  ]
}
```
**outputs**  
Array of outputs that the wallet can spend.  

**id**  
The id of the output.  

**fundtype**  
Type of output, either 'siacoin output' or 'siafund output'.  

**confirmationheight**  
Height of block in which the output appeared. To calculate the number of
confirmations, subtract this number from the current block height.  

**unlockhash**  
Hash of the output's unlock conditions, commonly known as the "address".  

**value** | big int  
Amount of funds in the output; hastings for siacoin outputs, and siafunds for
siafund outputs.  

**iswatchonly** | Boolean  
Whether the output comes from a watched address or from the wallet's seed.  

## /wallet/verify/address/:addr [GET]
> curl example  

```go
curl -A "Sia-Agent" "localhost:9980/wallet/verify/address/75d9a7351022681ba3539d7e0c5699d143ab5a7747604998cace1299ab6c04c5ea2aa2e87aac"
```

Takes the address specified by :addr and returns a JSON response indicating if
the address is valid.

### Path Parameters
### REQUIRED
**addr** | hash  
Unlock hash (i.e. wallet address) whose transactions are being requested.  

### JSON Response
> JSON Response Example

```go
{
  "valid": true
}
```
**valid**  
valid indicates if the address supplied to :addr is a valid UnlockHash.  

## /wallet/verifypassword [GET]
> curl example  

```go
curl -A "Sia-Agent" "localhost:9980/wallet/verifypassword?password=<password>"
```

Takes a password and verifies if it is the password used to encrypt the wallet.

### Path Parameters
#### REQUIRED
**password** | string  
Password being checked.  

### JSON Response
> JSON Response Example

```go
{
  "valid": true,
}
```
**valid** | boolean  
valid indicates if the password supplied is the password used to encrypt the
wallet.  

## /wallet/watch [GET]
> curl example  

```go
curl -A "Sia-Agent" -u "":<apipassword> "localhost:9980/wallet/watch"
```

Returns the set of addresses that the wallet is watching. This set only includes
addresses that were explicitly requested to be watched; addresses that were
generated automatically by the wallet, or by /wallet/address, are not included.

### JSON Response
> JSON Response Example

```go
{
  "addresses": [ // []hash
    "1234567890abcdef0123456789abcdef0123456789abcdef0123456789abcdef",
    "abcdef0123456789abcdef0123456789abcd1234567890ef0123456789abcdef"
  ]
}
```
**addresses** | hashes  
The addresses currently watched by the wallet.  

## /wallet/watch [POST]
> curl example  

```go
curl -A "Sia-Agent" -u "":<apipassword> --data "<requestbody>" "localhost:9980/wallet/watch"
```

Update the set of addresses for the wallet to watch.

### Request Body
> Request Body Example

```go
{
  "addresses": [    // []hash
    "1234567890abcdef0123456789abcdef0123456789abcdef0123456789abcdef",
    "abcdef0123456789abcdef0123456789abcd1234567890ef0123456789abcdef"
  ],
  "remove": false,  // boolean
  "unused": true,   // boolean
```

**addresses** | hashes  
The addresses to add or remove from the current set.

**remove** | boolean  
If true, remove the addresses instead of adding them.

**unused** | boolean  
If true, the wallet will not rescan the blockchain. Only set this flag if the
addresses have never appeared in the blockchain.

### Response

standard success or error response. See [standard responses](#standard-responses).

# Versions<|MERGE_RESOLUTION|>--- conflicted
+++ resolved
@@ -5512,18 +5512,10 @@
     "license": "AAAQ0UB7qWNm1sMcVuASY4iGNk7spjcAPxhNliCofOrhvg" // skylink
     "monetizers": [
       "address": "e81107109496fe714a492f557c2af4b281e4913c674d10e8b3cd5cd3b7e59c582590531607c8", // hash
-<<<<<<< HEAD
-      "amount": "1000000000000000000000000" // types.Currency
-      "currency": "usd"                     // string
-      "license": "license-placeholder"      // string
-    }
-  ],
-=======
       "amount": "1000000000000000000000000"                                                      // types.Currency
       "currency": "usd"                                                                          // string
     ],
   },
->>>>>>> b2598ac6
   "subfiles": {         // map[string]SkyfileSubfileMetadata | null
     "folder/file1.txt": {                 // string
       "mode":         640,                // os.FileMode
@@ -5531,17 +5523,6 @@
       "contenttype":  "text/plain",       // string
       "offset":       0,                  // uint64
       "len":          6                   // uint64
-<<<<<<< HEAD
-      "monetization": [
-        {
-          "address": "284f6fe9c9c394015c04f04e112c0b571a518980fab4e7f5b4e09a592ad7e001231ddbfbc262", // hash
-          "amount": "10000000000000000000000" // types.Currency
-          "currency": "usd"                   // string
-          "license": "license-placeholder"    // string
-        }
-      ]
-=======
->>>>>>> b2598ac6
     }
   }
 }
@@ -5584,11 +5565,7 @@
 // This command uploads the file 'myImage.png' to the Sia folder
 // 'var/skynet/images/myImage.png' as before. This time with a monetizer that
 // consists of a payout address and payout amount.
-<<<<<<< HEAD
-curl -A Sia-Agent -u "":<apipassword> "localhost:9980/skynet/skyfile/images/myImage.png?monetization=%5B%7B%22address%22%3A%229e0eb21aace235e3f069418e905cb7e2e35669e8dd9e367e5759854a3883fd03ebb85bc23b04%22%2C%22amount%22%3A%22527%22%2C%22currency%22%3A%22usd%22%2C%22license%22%3A%22license-placeholder%22%7D%5D" -F 'file=@image.png'
-=======
 curl -A Sia-Agent -u "":<apipassword> "localhost:9980/skynet/skyfile/images/myImage.png?monetization=%7B%22monetizers%22%3A%5B%7B%22address%22%3A%22cfef78babd3faecb4fb3fdd94bdf4f9385a3cc394be4ae7a21430a425606819024ea37139e36%22%2C%22amount%22%3A%221000000000000000000000000%22%2C%22currency%22%3A%22usd%22%7D%5D%2C%22license%22%3A%22AAAQ0UB7qWNm1sMcVuASY4iGNk7spjcAPxhNliCofOrhvg%22%7D" -F 'file=@image.png'
->>>>>>> b2598ac6
 ```
 
 Uploads a file to the network using a stream. If the upload stream POST call
@@ -5668,15 +5645,9 @@
 **monetization** | string  
 A json encoded array of monetizers. Each monetizer contains an address, a
 payout amount, a license and a currency. The specified amount has to be >0,
-<<<<<<< HEAD
-the only supported currency is "usd" at the moment and the only available
-license is "license-placeholder". NOTE: The precision for $1 is the same as
-the siacoin precision. So `1000000000000000000000000` equals $1.
-=======
 the only supported currency is "usd" at the moment. NOTE: The precision for
 $1 is the same as the siacoin precision. So `1000000000000000000000000`
 equals $1.
->>>>>>> b2598ac6
 
 **root** | bool  
 Whether or not to treat the siapath as being relative to the root directory. If
