package siatest

import (
	"fmt"
	"io/ioutil"
	"os"
	"path/filepath"

	"gitlab.com/NebulousLabs/Sia/crypto"
	"gitlab.com/NebulousLabs/Sia/modules"
	"gitlab.com/NebulousLabs/Sia/persist"
	"gitlab.com/NebulousLabs/fastrand"
)

// LocalDir is a helper struct that represents a directory on disk that is to be
// uploaded to the sia network
type LocalDir struct {
	path string
}

// NewLocalDir creates a new LocalDir
func (tn *TestNode) NewLocalDir() *LocalDir {
	fileName := fmt.Sprintf("dir-%s", persist.RandomSuffix())
	path := filepath.Join(tn.RenterDir(), modules.SiapathRoot, fileName)
	return &LocalDir{
		path: path,
	}
}

// CreateDir creates a new LocalDir in the current LocalDir with the provide
// name
func (ld *LocalDir) CreateDir(name string) (*LocalDir, error) {
	path := filepath.Join(ld.path, name)
	return &LocalDir{path: path}, os.MkdirAll(path, 0777)
}

// Files returns a slice of the files in the LocalDir
func (ld *LocalDir) Files() ([]*LocalFile, error) {
	var files []*LocalFile
	fileInfos, err := ioutil.ReadDir(ld.path)
	if err != nil {
		return files, err
	}
	for _, f := range fileInfos {
		if f.IsDir() {
			continue
		}
		size := int(f.Size())
		bytes := fastrand.Bytes(size)
		files = append(files, &LocalFile{
			path:     filepath.Join(ld.path, f.Name()),
			size:     size,
			checksum: crypto.HashBytes(bytes),
		})
	}
	return files, nil
}

// Name returns the directory name of the directory on disk
func (ld *LocalDir) Name() string {
	return filepath.Base(ld.path)
}

// NewFile creates a new LocalFile in the current LocalDir with a random name
func (ld *LocalDir) NewFile(size int) (*LocalFile, error) {
<<<<<<< HEAD
	fileName := fmt.Sprintf("%dbytes - %s", size, hex.EncodeToString(fastrand.Bytes(4)))
	return ld.NewFileSetName(fileName, size)
}

// NewFileSetName creates a new LocalFile in the current LocalDir with a
// specified name
func (ld *LocalDir) NewFileSetName(name string, size int) (*LocalFile, error) {
	path := filepath.Join(ld.path, name)
=======
	fileName := fmt.Sprintf("%dbytes - %s", size, persist.RandomSuffix())
	path := filepath.Join(ld.path, fileName)
>>>>>>> d95e725a
	bytes := fastrand.Bytes(size)
	err := ioutil.WriteFile(path, bytes, 0600)
	return &LocalFile{
		path:     path,
		size:     size,
		checksum: crypto.HashBytes(bytes),
	}, err
}

// Path creates a new LocalFile in the current LocalDir
func (ld *LocalDir) Path() string {
	return ld.path
}

// PopulateDir populates a LocalDir levels deep with the number of files and
// directories provided at each level. The same number of files and directories
// will be at each level
func (ld *LocalDir) PopulateDir(files, dirs, levels uint) error {
	// Check for end level
	if levels == 0 {
		return nil
	}

	// Create files at current level
	for i := 0; i < int(files); i++ {
		_, err := ld.NewFile(100 + Fuzz())
		if err != nil {
			return err
		}
	}

	// Create directories at current level
	for i := 0; i < int(dirs); i++ {
		subld, err := ld.newDir()
		if err != nil {
			return err
		}
		if err = subld.PopulateDir(files, dirs, levels-1); err != nil {
			return err
		}
	}
	return nil
}

// newDir creates a new LocalDir in the current LocalDir
func (ld *LocalDir) newDir() (*LocalDir, error) {
	path := filepath.Join(ld.path, fmt.Sprintf("dir-%s", persist.RandomSuffix()))
	return &LocalDir{path: path}, os.MkdirAll(path, 0777)
}

// subDirs returns a slice of the sub directories in the LocalDir
func (ld *LocalDir) subDirs() ([]*LocalDir, error) {
	var dirs []*LocalDir
	fileInfos, err := ioutil.ReadDir(ld.path)
	if err != nil {
		return dirs, err
	}
	for _, f := range fileInfos {
		if f.IsDir() {
			dirs = append(dirs, &LocalDir{
				path: filepath.Join(ld.path, f.Name()),
			})
		}
	}
	return dirs, nil
}<|MERGE_RESOLUTION|>--- conflicted
+++ resolved
@@ -63,8 +63,7 @@
 
 // NewFile creates a new LocalFile in the current LocalDir with a random name
 func (ld *LocalDir) NewFile(size int) (*LocalFile, error) {
-<<<<<<< HEAD
-	fileName := fmt.Sprintf("%dbytes - %s", size, hex.EncodeToString(fastrand.Bytes(4)))
+	fileName := fmt.Sprintf("%dbytes - %s", size, persist.RandomSuffix())
 	return ld.NewFileSetName(fileName, size)
 }
 
@@ -72,10 +71,6 @@
 // specified name
 func (ld *LocalDir) NewFileSetName(name string, size int) (*LocalFile, error) {
 	path := filepath.Join(ld.path, name)
-=======
-	fileName := fmt.Sprintf("%dbytes - %s", size, persist.RandomSuffix())
-	path := filepath.Join(ld.path, fileName)
->>>>>>> d95e725a
 	bytes := fastrand.Bytes(size)
 	err := ioutil.WriteFile(path, bytes, 0600)
 	return &LocalFile{
