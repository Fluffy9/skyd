--- conflicted
+++ resolved
@@ -87,10 +87,6 @@
 	//	+ the worker should increment the number of pieces completed
 	//	+ the worker should decrement the number of pieces registered
 	//	+ the worker should release the memory for the completed piece
-<<<<<<< HEAD
-	available        bool
-=======
->>>>>>> d18252b8
 	availableChan    chan struct{} // used to signal to other processes that the chunk is available on the Sia network. Error needs to be checked.
 	err              error
 	mu               sync.Mutex
@@ -452,12 +448,7 @@
 	}
 
 	// Check if the chunk is now available.
-<<<<<<< HEAD
-	if uc.piecesCompleted >= uc.minimumPieces && !uc.available && !uc.released {
-		uc.available = true
-=======
 	if uc.piecesCompleted >= uc.minimumPieces && !uc.staticAvailable() && !uc.released {
->>>>>>> d18252b8
 		close(uc.availableChan)
 	}
 
@@ -472,15 +463,9 @@
 		} else {
 			r.repairLog.Printf("Repair of chunk %v of %s was unsuccessful, %v pieces were completed out of %v", uc.index, uc.staticSiaPath, uc.piecesCompleted, uc.piecesNeeded)
 		}
-<<<<<<< HEAD
-		if !uc.available {
-			close(uc.availableChan)
-			uc.err = errors.New("unable to upload file, file is not available on the newtork")
-=======
 		if !uc.staticAvailable() {
 			uc.err = errors.New("unable to upload file, file is not available on the newtork")
 			close(uc.availableChan)
->>>>>>> d18252b8
 		}
 		uc.released = true
 	}
