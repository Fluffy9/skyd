package renter

import (
	"archive/tar"
	"bytes"
	"compress/gzip"
	"crypto/cipher"
	"encoding/json"
	"io"
	"io/ioutil"
	"os"
	"path/filepath"
	"strings"

	"gitlab.com/NebulousLabs/Sia/modules/renter/siadir"

	"gitlab.com/NebulousLabs/Sia/modules/renter/siafile"

	"gitlab.com/NebulousLabs/Sia/build"
	"gitlab.com/NebulousLabs/Sia/crypto"
	"gitlab.com/NebulousLabs/Sia/modules"
	"gitlab.com/NebulousLabs/Sia/modules/renter/siafile"
	"gitlab.com/NebulousLabs/errors"
	"gitlab.com/NebulousLabs/fastrand"
	"golang.org/x/crypto/twofish"
)

// backupHeader defines the structure of the backup's JSON header.
type backupHeader struct {
	Version    string `json:"version"`
	Encryption string `json:"encryption"`
	IV         []byte `json:"iv"`
}

// The following specifiers are options for the encryption of backups.
var (
	encryptionPlaintext = "plaintext"
	encryptionTwofish   = "twofish-ctr"
	encryptionVersion   = "1.0"
)

// CreateBackup creates a backup of the renter's siafiles. If a secret is not
// nil, the backup will be encrypted using the provided secret.
func (r *Renter) CreateBackup(dst string, secret []byte) error {
	if err := r.tg.Add(); err != nil {
		return err
	}
	defer r.tg.Done()
	return r.managedCreateBackup(dst, secret)
}

// managedCreateBackup creates a backup of the renter's siafiles. If a secret is
// not nil, the backup will be encrypted using the provided secret.
func (r *Renter) managedCreateBackup(dst string, secret []byte) error {
	// Create the gzip file.
	f, err := os.Create(dst)
	if err != nil {
		return err
	}
	defer f.Close()
	archive := io.Writer(f)

	// Prepare a header for the backup and default to no encryption. This will
	// potentially be overwritten later.
	bh := backupHeader{
		Version:    encryptionVersion,
		Encryption: encryptionPlaintext,
	}

	// Wrap it for encryption if required.
	if secret != nil {
		bh.Encryption = encryptionTwofish
		bh.IV = fastrand.Bytes(twofish.BlockSize)
		c, err := twofish.NewCipher(secret)
		if err != nil {
			return err
		}
		sw := cipher.StreamWriter{
			S: cipher.NewCTR(c, bh.IV),
			W: archive,
		}
		archive = sw
	}

	// Skip the checkum for now.
	if _, err := f.Seek(crypto.HashSize, io.SeekStart); err != nil {
		return err
	}
	// Write the header.
	enc := json.NewEncoder(f)
	if err := enc.Encode(bh); err != nil {
		return err
	}
	// Wrap the archive in a multiwriter to hash the contents of the archive
	// before encrypting it.
	h := crypto.NewHash()
	archive = io.MultiWriter(archive, h)
	// Wrap the potentially encrypted writer into a gzip writer.
	gzw := gzip.NewWriter(archive)
	// Wrap the gzip writer into a tar writer.
	tw := tar.NewWriter(gzw)
	// Add the files to the archive.
	if err := r.managedTarSiaFiles(tw); err != nil {
		twErr := tw.Close()
		gzwErr := gzw.Close()
		return errors.Compose(err, twErr, gzwErr)
	}
	// Close writers to flush them before computing the hash.
	twErr := tw.Close()
	gzwErr := gzw.Close()
	// Write the hash to the beginning of the file.
	_, err = f.WriteAt(h.Sum(nil), 0)
	return errors.Compose(err, twErr, gzwErr)
}

// LoadBackup loads the siafiles of a previously created backup into the
// renter. If the backup is encrypted, secret will be used to decrypt it.
// Otherwise the argument is ignored.
func (r *Renter) LoadBackup(src string, secret []byte) error {
	if err := r.tg.Add(); err != nil {
		return err
	}
	defer r.tg.Done()

	// Only load a backup if there are no siafiles yet.
	root, err := r.staticDirSet.Open(modules.RootSiaPath())
	if err != nil {
		return err
	}
	defer root.Close()

	// Open the gzip file.
	f, err := os.Open(src)
	if err != nil {
		return err
	}
	defer f.Close()
	archive := io.Reader(f)

	// Read the checksum.
	var chks crypto.Hash
	_, err = io.ReadFull(f, chks[:])
	if err != nil {
		return err
	}
	// Read the header.
	dec := json.NewDecoder(archive)
	var bh backupHeader
	if err := dec.Decode(&bh); err != nil {
		return err
	}
	// Seek back by the amount of data left in the decoder's buffer. That gives
	// us the offset of the body.
	var off int64
	if buf, ok := dec.Buffered().(*bytes.Reader); ok {
		off, err = f.Seek(int64(1-buf.Len()), io.SeekCurrent)
		if err != nil {
			return err
		}
	} else {
		build.Critical("Buffered should return a bytes.Reader")
	}
	// Check the version number.
	if bh.Version != encryptionVersion {
		return errors.New("unknown version")
	}
	// Wrap the file in the correct streamcipher.
	archive, err = wrapReaderInCipher(f, bh, secret)
	if err != nil {
		return err
	}
	// Pipe the remaining file into the hasher to verify that the hash is
	// correct.
	h := crypto.NewHash()
	_, err = io.Copy(h, archive)
	if err != nil {
		return err
	}
	// Verify the hash.
	if !bytes.Equal(h.Sum(nil), chks[:]) {
		return errors.New("checksum doesn't match")
	}
	// Seek back to the beginning of the body.
	if _, err := f.Seek(off, io.SeekStart); err != nil {
		return err
	}
	// Wrap the file again.
	archive, err = wrapReaderInCipher(f, bh, secret)
	if err != nil {
		return err
	}
	// Wrap the potentially encrypted reader in a gzip reader.
	gzr, err := gzip.NewReader(archive)
	if err != nil {
		return err
	}
	defer gzr.Close()
	// Wrap the gzip reader in a tar reader.
	tr := tar.NewReader(gzr)
	// Untar the files.
	return r.managedUntarDir(tr)
}

// managedTarSiaFiles creates a tarball from the renter's siafiles and writes
// it to dst.
func (r *Renter) managedTarSiaFiles(tw *tar.Writer) error {
	// Walk over all the siafiles and add them to the tarball.
	return filepath.Walk(r.staticFilesDir, func(path string, info os.FileInfo, err error) error {
		// This error is non-nil if filepath.Walk couldn't stat a file or
		// folder.
		if err != nil {
			return err
		}
		// Nothing to do for files not relevant to Sia.
		if !info.IsDir() &&
			filepath.Ext(path) != modules.SiaFileExtension &&
			filepath.Ext(path) != modules.SiaDirExtension &&
			filepath.Ext(path) != modules.PartialsSiaFileExtension &&
			filepath.Ext(path) != modules.PartialChunkExtension {
			return nil
		}
		// Create the header for the file/dir.
		header, err := tar.FileInfoHeader(info, info.Name())
		if err != nil {
			return err
		}
		relPath := strings.TrimPrefix(path, r.staticFilesDir)
		header.Name = relPath
<<<<<<< HEAD
		// If the info is a dir there is nothing more to do.
=======
		// If the info is a dir there is nothing more to do besides writing the
		// header.
>>>>>>> 9cc970d5
		if info.IsDir() {
			return tw.WriteHeader(header)
		}
		// Handle siafiles and siadirs differently.
		var file io.Reader
<<<<<<< HEAD
		if filepath.Ext(path) == modules.SiaFileExtension || filepath.Ext(path) == modules.PartialsSiaFileExtension {
=======
		if filepath.Ext(path) == modules.SiaFileExtension {
>>>>>>> 9cc970d5
			// Get the siafile.
			siaPathStr := strings.TrimSuffix(relPath, modules.SiaFileExtension)
			siaPathStr = strings.TrimSuffix(siaPathStr, modules.PartialsSiaFileExtension)
			siaPath, err := modules.NewSiaPath(siaPathStr)
			if err != nil {
				return err
			}
			var entry *siafile.SiaFileSetEntry
			if filepath.Ext(path) == modules.SiaFileExtension {
				entry, err = r.staticFileSet.Open(siaPath)
				if err != nil {
					return err
				}
			} else {
				entry, err = r.staticFileSet.LoadPartialSiaFile(siaPath)
				if err != nil {
					return err
				}
			}
			defer entry.Close()
			// Get a reader to read from the siafile.
			sr, err := entry.SnapshotReader()
<<<<<<< HEAD
			if err != nil {
				return err
			}
			defer sr.Close()
			file = sr
=======
			if err != nil {
				return err
			}
			defer sr.Close()
			file = sr
			// Update the size of the file within the header since it might have changed
			// while we weren't holding the lock.
			fi, err := sr.Stat()
			if err != nil {
				return err
			}
			header.Size = fi.Size()
>>>>>>> 9cc970d5
		} else if filepath.Ext(path) == modules.SiaDirExtension {
			// Get the siadir.
			var siaPath modules.SiaPath
			siaPathStr := strings.TrimSuffix(relPath, modules.SiaDirExtension)
			if siaPathStr == string(filepath.Separator) {
				siaPath = modules.RootSiaPath()
			} else {
				siaPath, err = modules.NewSiaPath(siaPathStr)
				if err != nil {
					return err
				}
			}
			entry, err := r.staticDirSet.Open(siaPath)
			if err != nil {
				return err
			}
			defer entry.Close()
			// Get a reader to read from the siafile.
			dr, err := entry.DirReader()
<<<<<<< HEAD
			if err != nil {
				return err
			}
			defer dr.Close()
			file = dr
		} else if filepath.Ext(path) == modules.PartialChunkExtension {
			// Get the siafile.
			siaPath, err := modules.NewSiaPath(strings.TrimSuffix(relPath, modules.PartialChunkExtension))
			if err != nil {
				return err
			}
			entry, err := r.staticFileSet.Open(siaPath)
			if err != nil {
				return err
			}
			defer entry.Close()
			// Load the partial chunk.
			partialChunk, err := entry.LoadPartialChunk()
			if err != nil {
				return err
			}
			file = bytes.NewReader(partialChunk)
=======
			if err != nil {
				return err
			}
			defer dr.Close()
			file = dr
			// Update the size of the file within the header since it might have changed
			// while we weren't holding the lock.
			fi, err := dr.Stat()
			if err != nil {
				return err
			}
			header.Size = fi.Size()
>>>>>>> 9cc970d5
		}
		// Write the header.
		if err := tw.WriteHeader(header); err != nil {
			return err
		}
		// Add the file to the archive.
		_, err = io.Copy(tw, file)
		return err
	})
}

// managedUntarDir untars the archive from src and writes the contents to dstFolder
// while preserving the relative paths within the archive.
func (r *Renter) managedUntarDir(tr *tar.Reader) error {
	// Copy the files from the tarball to the new location.
	for {
		header, err := tr.Next()
		if err == io.EOF {
			break
		} else if err != nil {
			return err
		}
		dst := filepath.Join(r.staticFilesDir, header.Name)

		// Check for dir.
		info := header.FileInfo()
		if info.IsDir() {
			if err = os.MkdirAll(dst, info.Mode()); err != nil {
				return err
			}
			continue
		}
<<<<<<< HEAD
		// Add a suffix to the dst path if the file already exists for siafiles. We do
		// this for .sia and .partial files. We don't want .csia files or .siadir
		// files to be renamed since the renter won't be able to find it anymore.
		uniqueName := filepath.Ext(dst) == modules.SiaFileExtension ||
			filepath.Ext(dst) == modules.PartialChunkExtension
		if uniqueName {
			dst = uniqueFilename(dst)
		}
		// Create file while preserving mode.
		f, err := os.OpenFile(dst, os.O_EXCL|os.O_CREATE|os.O_TRUNC|os.O_WRONLY, info.Mode())
		if !uniqueName && os.IsExist(err) {
			// TODO: maybe some logging to indicate that we skipped files.
			continue
		}
=======
		// Load the new file in memory.
		b, err := ioutil.ReadAll(tr)
>>>>>>> 9cc970d5
		if err != nil {
			return err
		}
		if name := filepath.Base(info.Name()); name == modules.SiaDirExtension {
			// Load the file as a .siadir
			var md siadir.Metadata
			err = json.Unmarshal(b, &md)
			if err != nil {
				return err
			}
			// Try creating a new SiaDir.
			var siaPath modules.SiaPath
			if err := siaPath.LoadSysPath(r.staticFilesDir, dst); err != nil {
				return err
			}
			siaPath, err = siaPath.Dir()
			if err != nil {
				return err
			}
			dirEntry, err := r.staticDirSet.NewSiaDir(siaPath)
			if err == siadir.ErrPathOverload {
				// .siadir exists already
				continue
			} else if err != nil {
				return err // unexpected error
			}
			// Update the metadata.
			if err := dirEntry.UpdateMetadata(md); err != nil {
				dirEntry.Close()
				return err
			}
			if err := dirEntry.Close(); err != nil {
				return err
			}
		} else if filepath.Ext(info.Name()) == modules.SiaFileExtension {
			// Load the file as a SiaFile.
			sf, err := siafile.LoadSiaFileFromReader(bytes.NewReader(b), dst, r.wal)
			if err != nil {
				return err
			}
			// Add the file to the SiaFileSet.
			err = r.staticFileSet.AddExistingSiaFile(sf)
			if err != nil {
				return err
			}
		}
	}
	return nil
}

// wrapReaderInCipher wraps the reader r into another reader according to the
// used encryption specified in the backupHeader.
func wrapReaderInCipher(r io.Reader, bh backupHeader, secret []byte) (io.Reader, error) {
	// Check if encryption is required and wrap the archive into a cipher if
	// necessary.
	switch bh.Encryption {
	case encryptionTwofish:
		c, err := twofish.NewCipher(secret)
		if err != nil {
			return nil, err
		}
		return cipher.StreamReader{
			S: cipher.NewCTR(c, bh.IV),
			R: r,
		}, nil
	case encryptionPlaintext:
		return r, nil
	default:
		return nil, errors.New("unknown cipher")
	}
}<|MERGE_RESOLUTION|>--- conflicted
+++ resolved
@@ -19,7 +19,6 @@
 	"gitlab.com/NebulousLabs/Sia/build"
 	"gitlab.com/NebulousLabs/Sia/crypto"
 	"gitlab.com/NebulousLabs/Sia/modules"
-	"gitlab.com/NebulousLabs/Sia/modules/renter/siafile"
 	"gitlab.com/NebulousLabs/errors"
 	"gitlab.com/NebulousLabs/fastrand"
 	"golang.org/x/crypto/twofish"
@@ -226,22 +225,17 @@
 		}
 		relPath := strings.TrimPrefix(path, r.staticFilesDir)
 		header.Name = relPath
-<<<<<<< HEAD
-		// If the info is a dir there is nothing more to do.
-=======
 		// If the info is a dir there is nothing more to do besides writing the
 		// header.
->>>>>>> 9cc970d5
 		if info.IsDir() {
 			return tw.WriteHeader(header)
 		}
 		// Handle siafiles and siadirs differently.
 		var file io.Reader
-<<<<<<< HEAD
-		if filepath.Ext(path) == modules.SiaFileExtension || filepath.Ext(path) == modules.PartialsSiaFileExtension {
-=======
-		if filepath.Ext(path) == modules.SiaFileExtension {
->>>>>>> 9cc970d5
+		switch filepath.Ext(path) {
+		case modules.SiaFileExtension:
+			fallthrough
+		case modules.PartialsSiaFileExtension:
 			// Get the siafile.
 			siaPathStr := strings.TrimSuffix(relPath, modules.SiaFileExtension)
 			siaPathStr = strings.TrimSuffix(siaPathStr, modules.PartialsSiaFileExtension)
@@ -264,13 +258,6 @@
 			defer entry.Close()
 			// Get a reader to read from the siafile.
 			sr, err := entry.SnapshotReader()
-<<<<<<< HEAD
-			if err != nil {
-				return err
-			}
-			defer sr.Close()
-			file = sr
-=======
 			if err != nil {
 				return err
 			}
@@ -283,8 +270,7 @@
 				return err
 			}
 			header.Size = fi.Size()
->>>>>>> 9cc970d5
-		} else if filepath.Ext(path) == modules.SiaDirExtension {
+		case modules.SiaDirExtension:
 			// Get the siadir.
 			var siaPath modules.SiaPath
 			siaPathStr := strings.TrimSuffix(relPath, modules.SiaDirExtension)
@@ -303,30 +289,6 @@
 			defer entry.Close()
 			// Get a reader to read from the siafile.
 			dr, err := entry.DirReader()
-<<<<<<< HEAD
-			if err != nil {
-				return err
-			}
-			defer dr.Close()
-			file = dr
-		} else if filepath.Ext(path) == modules.PartialChunkExtension {
-			// Get the siafile.
-			siaPath, err := modules.NewSiaPath(strings.TrimSuffix(relPath, modules.PartialChunkExtension))
-			if err != nil {
-				return err
-			}
-			entry, err := r.staticFileSet.Open(siaPath)
-			if err != nil {
-				return err
-			}
-			defer entry.Close()
-			// Load the partial chunk.
-			partialChunk, err := entry.LoadPartialChunk()
-			if err != nil {
-				return err
-			}
-			file = bytes.NewReader(partialChunk)
-=======
 			if err != nil {
 				return err
 			}
@@ -339,7 +301,23 @@
 				return err
 			}
 			header.Size = fi.Size()
->>>>>>> 9cc970d5
+		case modules.PartialChunkExtension:
+			// Get the siafile.
+			siaPath, err := modules.NewSiaPath(strings.TrimSuffix(relPath, modules.PartialChunkExtension))
+			if err != nil {
+				return err
+			}
+			entry, err := r.staticFileSet.Open(siaPath)
+			if err != nil {
+				return err
+			}
+			defer entry.Close()
+			// Load the partial chunk.
+			partialChunk, err := entry.LoadPartialChunk()
+			if err != nil {
+				return err
+			}
+			file = bytes.NewReader(partialChunk)
 		}
 		// Write the header.
 		if err := tw.WriteHeader(header); err != nil {
@@ -372,29 +350,14 @@
 			}
 			continue
 		}
-<<<<<<< HEAD
-		// Add a suffix to the dst path if the file already exists for siafiles. We do
-		// this for .sia and .partial files. We don't want .csia files or .siadir
-		// files to be renamed since the renter won't be able to find it anymore.
-		uniqueName := filepath.Ext(dst) == modules.SiaFileExtension ||
-			filepath.Ext(dst) == modules.PartialChunkExtension
-		if uniqueName {
-			dst = uniqueFilename(dst)
-		}
-		// Create file while preserving mode.
-		f, err := os.OpenFile(dst, os.O_EXCL|os.O_CREATE|os.O_TRUNC|os.O_WRONLY, info.Mode())
-		if !uniqueName && os.IsExist(err) {
-			// TODO: maybe some logging to indicate that we skipped files.
-			continue
-		}
-=======
 		// Load the new file in memory.
 		b, err := ioutil.ReadAll(tr)
->>>>>>> 9cc970d5
-		if err != nil {
-			return err
-		}
-		if name := filepath.Base(info.Name()); name == modules.SiaDirExtension {
+		if err != nil {
+			return err
+		}
+		var uniqueFilename bool
+		switch filepath.Base(info.Name()) {
+		case modules.SiaDirExtension:
 			// Load the file as a .siadir
 			var md siadir.Metadata
 			err = json.Unmarshal(b, &md)
@@ -425,15 +388,37 @@
 			if err := dirEntry.Close(); err != nil {
 				return err
 			}
-		} else if filepath.Ext(info.Name()) == modules.SiaFileExtension {
+		case modules.SiaFileExtension:
+			uniqueFilename = true
+			fallthrough
+		case modules.PartialsSiaFileExtension:
 			// Load the file as a SiaFile.
 			sf, err := siafile.LoadSiaFileFromReader(bytes.NewReader(b), dst, r.wal)
 			if err != nil {
 				return err
 			}
 			// Add the file to the SiaFileSet.
-			err = r.staticFileSet.AddExistingSiaFile(sf)
-			if err != nil {
+			err = r.staticFileSet.AddExistingSiaFile(sf, uniqueFilename)
+			if err != nil {
+				return err
+			}
+		case modules.PartialChunkExtension:
+			// TODO: this is actually more tricky than this. There is a chance that the
+			// partial chunk belongs to a siafile with a suffix. We need to figure out
+			// how to handle that.
+			f, err := os.OpenFile(dst, os.O_WRONLY|os.O_CREATE|os.O_EXCL, 0600)
+			if os.IsExist(err) {
+				continue // partial chunk exists already
+			} else if err != nil {
+				return err
+			}
+			// Write partial chunk.
+			_, err = f.Write(b)
+			if err != nil {
+				return errors.Compose(err, f.Close())
+			}
+			// Close file again.
+			if err := f.Close(); err != nil {
 				return err
 			}
 		}
