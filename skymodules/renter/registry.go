package renter

import (
	"context"
	"encoding/hex"
	"fmt"
	"sort"
	"time"

	"github.com/opentracing/opentracing-go"
	"gitlab.com/NebulousLabs/errors"
	"gitlab.com/SkynetLabs/skyd/build"
	"gitlab.com/SkynetLabs/skyd/skymodules"
	"go.sia.tech/siad/crypto"
	"go.sia.tech/siad/modules"
	"go.sia.tech/siad/types"
)

var (
	// MaxRegistryReadTimeout is the default timeout used when reading from
	// the registry.
	MaxRegistryReadTimeout = build.Select(build.Var{
		Dev:      30 * time.Second,
		Standard: 5 * time.Minute,
		Testing:  30 * time.Second,
	}).(time.Duration)

	// DefaultRegistryHealthTimeout is the default timeout used when
	// requesting a registry entry's health.
	DefaultRegistryHealthTimeout = build.Select(build.Var{
		Dev:      30 * time.Second,
		Standard: 30 * time.Second,
		Testing:  10 * time.Second,
	}).(time.Duration)

	// DefaultRegistryUpdateTimeout is the default timeout used when updating
	// the registry.
	DefaultRegistryUpdateTimeout = build.Select(build.Var{
		Dev:      30 * time.Second,
		Standard: 5 * time.Minute,
		Testing:  3 * time.Second,
	}).(time.Duration)

	// ErrRegistryEntryNotFound is returned if all workers were unable to fetch
	// the entry.
	ErrRegistryEntryNotFound = errors.New("registry entry not found")

	// ErrRegistryLookupTimeout is similar to ErrRegistryEntryNotFound but it is
	// returned instead if the lookup timed out before all workers returned.
	ErrRegistryLookupTimeout = errors.New("registry entry not found within given time")

	// ErrRegistryUpdateInsufficientRedundancy is returned if updating the
	// registry failed due to running out of workers before reaching
	// MinUpdateRegistrySuccess successful updates.
	ErrRegistryUpdateInsufficientRedundancy = errors.New("registry update failed due reach sufficient redundancy")

	// ErrRegistryUpdateNoSuccessfulUpdates is returned if not a single update
	// was successful.
	ErrRegistryUpdateNoSuccessfulUpdates = errors.New("all registry updates failed")

	// ErrRegistryUpdateTimeout is returned when updating the registry was
	// aborted before reaching MinUpdateRegistrySucesses.
	ErrRegistryUpdateTimeout = errors.New("registry update timed out before reaching the minimum amount of updated hosts")

	// MinUpdateRegistrySuccesses is the minimum amount of success responses we
	// require from UpdateRegistry to be valid.
	MinUpdateRegistrySuccesses = build.Select(build.Var{
		Dev:      3,
		Standard: 3,
		Testing:  3,
	}).(int)

	// RegistryEntryRepairThreshold is the minimum amount of success
	// responses we require from a registry repair.
	RegistryEntryRepairThreshold = build.Select(build.Var{
		Dev:      10,
		Standard: 20,
		Testing:  4,
	}).(int)

	// ReadRegistryBackgroundTimeout is the amount of time a read registry job
	// can stay active in the background before being cancelled.
	ReadRegistryBackgroundTimeout = build.Select(build.Var{
		Dev:      time.Minute,
		Standard: 2 * time.Minute,
		Testing:  5 * time.Second,
	}).(time.Duration)

	// updateRegistryMemory is the amount of registry that UpdateRegistry will
	// request from the memory manager.
	updateRegistryMemory = uint64(20 * (1 << 10)) // 20kib

	// readRegistryMemory is the amount of registry that ReadRegistry will
	// request from the memory manager.
	readRegistryMemory = uint64(20 * (1 << 10)) // 20kib

	// updateRegistryBackgroundTimeout is the time an update registry job on a
	// worker stays active in the background after managedUpdateRegistry returns
	// successfully.
	updateRegistryBackgroundTimeout = time.Minute

	// readRegistrySeed is the first duration added to the registry stats after
	// creating it.
	// NOTE: This needs to be <= readRegistryBackgroundTimeout
	readRegistryStatsSeed = build.Select(build.Var{
		Dev:      30 * time.Second,
		Standard: 2 * time.Second,
		Testing:  5 * time.Second,
	}).(time.Duration)

	// minAwaitedCutoffWorkerPercentage is the percentage of cutoff workers
	// we wait for before cutting off a registry entry lookup.
	minAwaitedCutoffWorkersPercentage = 0.8 // 80%

	// minCutoffWorkers is the lower limit of workers we wait for when
	// looking up a registry entry.
	minCutoffWorkers = 10
)

// readResponseSet is a helper type which allows for returning a set of ongoing
// ReadRegistry responses.
type readResponseSet struct {
	c    <-chan *jobReadRegistryResponse
	left int

	readResps []*jobReadRegistryResponse
}

// newReadResponseSet creates a new set from a response chan and number of
// workers which are expected to write to that chan.
func newReadResponseSet(responseChan <-chan *jobReadRegistryResponse, numWorkers int) *readResponseSet {
	return &readResponseSet{
		c:         responseChan,
		left:      numWorkers,
		readResps: make([]*jobReadRegistryResponse, 0, numWorkers),
	}
}

// collect will collect all responses. It will block until it has received all
// of them or until the provided context is closed.
func (rrs *readResponseSet) collect(ctx context.Context) []*jobReadRegistryResponse {
	for rrs.responsesLeft() > 0 {
		resp := rrs.next(ctx)
		if resp == nil {
			break
		}
	}
	return rrs.readResps
}

// next returns the next available response. It will block until the response is
// received or the provided context is closed.
func (rrs *readResponseSet) next(ctx context.Context) *jobReadRegistryResponse {
	select {
	case <-ctx.Done():
		return nil
	case resp := <-rrs.c:
		rrs.readResps = append(rrs.readResps, resp)
		rrs.left--
		return resp
	}
}

// responsesLeft returns the number of responses that can still be fetched with
// Next.
func (rrs *readResponseSet) responsesLeft() int {
	return rrs.left
}

// RegistryEntryHealth returns the health of a registry entry specified by the
// spk and tweak.
func (r *Renter) RegistryEntryHealth(ctx context.Context, spk types.SiaPublicKey, tweak crypto.Hash) (skymodules.RegistryEntryHealth, error) {
	if err := r.tg.Add(); err != nil {
		return skymodules.RegistryEntryHealth{}, err
	}
	defer r.tg.Done()
	return r.managedRegistryEntryHealth(ctx, modules.DeriveRegistryEntryID(spk, tweak), &spk, &tweak)
}

// RegistryEntryHealthRID returns the health of a registry entry specified by
// the RID.
func (r *Renter) RegistryEntryHealthRID(ctx context.Context, rid modules.RegistryEntryID) (skymodules.RegistryEntryHealth, error) {
	if err := r.tg.Add(); err != nil {
		return skymodules.RegistryEntryHealth{}, err
	}
	defer r.tg.Done()
	return r.managedRegistryEntryHealth(ctx, rid, nil, nil)
}

// ReadRegistry starts a registry lookup on all available workers. The jobs have
// until ctx is closed to return a response. Otherwise the response with the
// highest revision number will be used.
func (r *Renter) ReadRegistry(ctx context.Context, spk types.SiaPublicKey, tweak crypto.Hash) (skymodules.RegistryEntry, error) {
	start := time.Now()
	srv, err := r.managedReadRegistry(ctx, modules.DeriveRegistryEntryID(spk, tweak), &spk, &tweak)
	if errors.Contains(err, ErrRegistryLookupTimeout) {
		err = errors.AddContext(err, fmt.Sprintf("timed out after %vs", time.Since(start).Seconds()))
	}
	return srv, err
}

// ReadRegistryRID starts a registry lookup on all available workers. The jobs
// have until ctx is closed to return a response. Otherwise the response with
// the highest revision number will be used.
func (r *Renter) ReadRegistryRID(ctx context.Context, rid modules.RegistryEntryID) (skymodules.RegistryEntry, error) {
	start := time.Now()
	srv, err := r.managedReadRegistry(ctx, rid, nil, nil)
	if errors.Contains(err, ErrRegistryLookupTimeout) {
		err = errors.AddContext(err, fmt.Sprintf("timed out after %vs", time.Since(start).Seconds()))
	}
	return srv, err
}

// UpdateRegistry updates the registries on all workers with the given
// registry value.
func (r *Renter) UpdateRegistry(spk types.SiaPublicKey, srv modules.SignedRegistryValue, timeout time.Duration) error {
	// Create a context. If the timeout is greater than zero, have the context
	// expire when the timeout triggers.
	ctx := r.tg.StopCtx()
	if timeout > 0 {
		var cancel context.CancelFunc
		ctx, cancel = context.WithTimeout(r.tg.StopCtx(), timeout)
		defer cancel()
	}

	// Block until there is memory available, and then ensure the memory gets
	// returned.
	// Since registry entries are very small we use a fairly generous multiple.
	if !r.staticRegistryMemoryManager.Request(ctx, updateRegistryMemory, memoryPriorityHigh) {
		return errors.New("timeout while waiting in job queue - server is busy")
	}
	defer r.staticRegistryMemoryManager.Return(updateRegistryMemory)

	// Start the UpdateRegistry jobs.
	err := r.managedUpdateRegistry(ctx, spk, srv, make(map[string]struct{}), MinUpdateRegistrySuccesses)
	if errors.Contains(err, ErrRegistryUpdateTimeout) {
		err = errors.AddContext(err, fmt.Sprintf("timed out after %vs", timeout.Seconds()))
	}
	return err
}

// managedRegistryEntryHealth reads an entry from all hosts on the network until
// ctx is closed. It will then find out the best entry and count how many times
// that entry was found on the network.
func (r *Renter) managedRegistryEntryHealth(ctx context.Context, rid modules.RegistryEntryID, spk *types.SiaPublicKey, tweak *crypto.Hash) (skymodules.RegistryEntryHealth, error) {
	// Start tracing.
	tracer := opentracing.GlobalTracer()
	span := tracer.StartSpan("managedRegistryEntryHealth")
	defer span.Finish()

	// Log some info about this trace.
	span.LogKV("RID", hex.EncodeToString(rid[:]))
	if spk != nil && tweak != nil {
		span.LogKV("SPK", spk.String())
		span.LogKV("Tweak", tweak.String())
	}

	// Check if we are subscribed to the entry first.
	subscribedRV, ok := r.staticSubscriptionManager.Get(rid)
	if ok {
		// We are, no need to look it up.
		return subscribedRV, nil
	}

	// Block until there is memory available, and then ensure the memory gets
	// returned.
	// Since registry entries are very small we use a fairly generous multiple.
	if !r.staticRegistryMemoryManager.Request(ctx, readRegistryMemory, memoryPriorityHigh) {
		return skymodules.RegistryEntryHealth{}, errors.New("timeout while waiting in job queue - server is busy")
	}
	defer r.staticRegistryMemoryManager.Return(readRegistryMemory)

	// Specify a context for the background jobs. It will be closed as soon as
	// threadedHandleRegistryRepairs is done.
	backgroundCtx, backgroundCancel := context.WithCancel(r.tg.StopCtx())
	defer backgroundCancel()
	responseSet, launchedWorkers := r.managedLaunchReadRegistryWorkers(backgroundCtx, span, rid, spk, tweak)

	// If there are no workers remaining, fail early.
	if responseSet.left == 0 {
		return skymodules.RegistryEntryHealth{}, errors.AddContext(skymodules.ErrNotEnoughWorkersInWorkerPool, "cannot perform ReadRegistry")
	}

	// Collect as many responses as possible before the ctx is closed.
	var best *jobReadRegistryResponse
	resps := responseSet.collect(ctx)
	for _, resp := range resps {
		if resp.staticErr != nil {
			continue
		}
		if isBetter, _ := isBetterReadRegistryResponse(best, resp); isBetter {
			best = resp
		}
	}

	// If no entry was found return all 0s.
	if best == nil || best.staticSignedRegistryValue == nil {
		return skymodules.RegistryEntryHealth{}, nil
	}
	bestSRV := best.staticSignedRegistryValue

	// Get the cutoff workers and wait for 80% of them to finish.
	workersToWaitFor := regReadCutoffWorkers(launchedWorkers, minCutoffWorkers)
	awaitedWorkers := 0
	cutoff := int(float64(len(workersToWaitFor)) * minAwaitedCutoffWorkersPercentage)
	if cutoff == 0 {
		cutoff = len(workersToWaitFor)
	}
	if r.staticDeps.Disrupt("DelayRegistryHealthResponses") {
		cutoff = 0 // all workers will be conidered to come after the cutoff
	}

	// Count the number of responses that match the best one. We do so by
	// asking for the reason why the individual entries can't update the
	// best one. If ErrSameRevNum is returned, the entries are equal.
	var nTotal, nBestTotal, nBestTotalBeforeCutoff, nPrimary uint64
	for _, resp := range resps {
		// Check if response arrived before cutoff.
		beforeCutoff := awaitedWorkers < cutoff
		// Check if the response comes from one of the workers we wait
		// for.
		_, exists := workersToWaitFor[resp.staticWorker.staticHostPubKeyStr]
		if exists {
			awaitedWorkers++
		}
		if resp.staticSignedRegistryValue == nil {
			// Ignore responses without value.
			continue
		}
		nTotal++
		// We call ShouldUpdateWith without pubkey here because we don't
		// want to prefer primary entries here. We will explicitly check
		// for them afterwards.
		update, reason := bestSRV.ShouldUpdateWith(&resp.staticSignedRegistryValue.RegistryValue, types.SiaPublicKey{})
		if update {
			nPrimary++
		}
		if update || errors.Contains(reason, modules.ErrSameRevNum) {
			nBestTotal++
			// Check if it is a primary entry.
			if resp.staticSignedRegistryValue.IsPrimaryEntry(resp.staticWorker.staticHostPubKey) {
				nPrimary++
			}
			// Check if we have waited for enough workers.
			if beforeCutoff {
				nBestTotalBeforeCutoff++
			}
		}
	}
	return skymodules.RegistryEntryHealth{
		RevisionNumber:             bestSRV.Revision,
		NumEntries:                 nTotal,
		NumBestEntries:             nBestTotal,
		NumBestEntriesBeforeCutoff: nBestTotalBeforeCutoff,
		NumBestPrimaryEntries:      nPrimary,
	}, nil
}

// managedReadRegistry starts a registry lookup on all available workers. The
// jobs have 'timeout' amount of time to finish their jobs and return a
// response. Otherwise the response with the highest revision number will be
// used.
func (r *Renter) managedReadRegistry(ctx context.Context, rid modules.RegistryEntryID, spk *types.SiaPublicKey, tweak *crypto.Hash) (skymodules.RegistryEntry, error) {
	// Start tracing.
	tracer := opentracing.GlobalTracer()
	span := tracer.StartSpan("managedReadRegistry")
	defer span.Finish()

	// Measure the time it takes to fetch the entry.
	startTime := time.Now()
	defer func() {
		r.staticRegistryReadStats.AddDataPoint(time.Since(startTime))
	}()

	// Log some info about this trace.
	span.LogKV("RID", hex.EncodeToString(rid[:]))
	if spk != nil && tweak != nil {
		span.LogKV("SPK", spk.String())
		span.LogKV("Tweak", tweak.String())
	}

	// Block until there is memory available, and then ensure the memory gets
	// returned.
	// Since registry entries are very small we use a fairly generous multiple.
	if !r.staticRegistryMemoryManager.Request(ctx, readRegistryMemory, memoryPriorityHigh) {
		return skymodules.RegistryEntry{}, errors.New("timeout while waiting in job queue - server is busy")
	}
	defer r.staticRegistryMemoryManager.Return(readRegistryMemory)

	// Specify a context for the background jobs. It will be closed as soon as
	// threadedHandleRegistryRepairs is done.
	backgroundCtx, backgroundCancel := context.WithCancel(r.tg.StopCtx())

	responseSet, launchedWorkers := r.managedLaunchReadRegistryWorkers(backgroundCtx, span, rid, spk, tweak)
	numWorkers := len(launchedWorkers)

	// If there are no workers remaining, fail early.
	if numWorkers == 0 {
		backgroundCancel()
		return skymodules.RegistryEntry{}, errors.AddContext(skymodules.ErrNotEnoughWorkersInWorkerPool, "cannot perform ReadRegistry")
	}

	defer func() {
		_ = r.tg.Launch(func() {
			defer backgroundCancel()

			// Handle registry repairs.
			r.threadedHandleRegistryRepairs(r.tg.StopCtx(), span, responseSet)
		})
	}()

	// Get the cutoff workers and wait for 80% of them to finish.
	workersToWaitFor := regReadCutoffWorkers(launchedWorkers, minCutoffWorkers)
	awaitedWorkers := 0
	cutoff := int(float64(len(workersToWaitFor)) * minAwaitedCutoffWorkersPercentage)
	if cutoff == 0 {
		cutoff = len(workersToWaitFor)
	}

	// Prevent reaching the cutoff point when ReadRegistryBlocking is
	// injected as a dependency.
	if r.staticDeps.Disrupt("ReadRegistryBlocking") {
		awaitedWorkers = -1
	}

	var best *jobReadRegistryResponse
	responses := 0
	// Wait for responses until either there are no responses left or until
	// we have waited for enough of our workersToWaitFor.
	for responseSet.responsesLeft() > 0 {
		// Check cancel condition and block for more responses.
		resp := responseSet.next(ctx)
		if resp == nil {
			break // context triggered
		}

		// Check if we have waited for enough workers.
		if awaitedWorkers >= cutoff {
			break // done
		}

		// Check if the response comes from one of the workers we wait
		// for.
		_, exists := workersToWaitFor[resp.staticWorker.staticHostPubKeyStr]
		if exists {
			awaitedWorkers++
		}

		// Increment responses.
		responses++

		// Ignore error responses and responses that returned no entry.
		if resp.staticErr != nil || resp.staticSignedRegistryValue == nil {
			continue
		}

<<<<<<< HEAD
		// Remember the response if it is more recent than srv.
		if moreRecentSRV(srv, resp.staticSignedRegistryValue) {
			srv = resp.staticSignedRegistryValue
=======
		// Remember the best response.
		if isBetter, _ := isBetterReadRegistryResponse(best, resp); isBetter {
			best = resp
>>>>>>> d4b245b2
		}
	}

	// If we don't have a successful response and also not a response for every
	// worker, we timed out.
	noResponse := best == nil || best.staticSignedRegistryValue == nil
	if noResponse && responses < numWorkers {
		return skymodules.RegistryEntry{}, ErrRegistryLookupTimeout
	}

	// If we don't have a successful response but received a response from every
	// worker, we were unable to look up the entry.
	if noResponse {
		return skymodules.RegistryEntry{}, ErrRegistryEntryNotFound
	}
	return *best.staticSignedRegistryValue, nil
}

// managedLaunchReadRegistryWorkers launches read registry jobs on all available
// workers and returns a read response set which can be used to wait for the
// workers' responses.
func (r *Renter) managedLaunchReadRegistryWorkers(ctx context.Context, span opentracing.Span, rid modules.RegistryEntryID, spk *types.SiaPublicKey, tweak *crypto.Hash) (*readResponseSet, []*worker) {
	// Get the full list of workers and create a channel to receive all of the
	// results from the workers. The channel is buffered with one slot per
	// worker, so that the workers do not have to block when returning the
	// result of the job, even if this thread is not listening.
	workers := r.staticWorkerPool.callWorkers()
	staticResponseChan := make(chan *jobReadRegistryResponse, len(workers))

	// Filter out hosts that don't support the registry.
	numRegistryWorkers := 0
	for _, worker := range workers {
		cache := worker.staticCache()
		if build.VersionCmp(cache.staticHostVersion, minRegistryVersion) < 0 {
			continue
		}

		// check for price gouging
		//
		// TODO: use 'checkProjectDownloadGouging' gouging for some basic
		// protection. Should be replaced as part of the gouging overhaul.
		pt := worker.staticPriceTable().staticPriceTable
		err := checkProjectDownloadGouging(pt, cache.staticRenterAllowance)
		if err != nil {
			r.staticLog.Debugf("price gouging detected in worker %v, err: %v\n", worker.staticHostPubKeyStr, err)
			continue
		}

		jrr := worker.newJobReadRegistryEID(ctx, span, staticResponseChan, rid, spk, tweak)
		if !worker.staticJobReadRegistryQueue.callAdd(jrr) {
			// This will filter out any workers that are on cooldown or
			// otherwise can't participate in the project.
			continue
		}
		workers[numRegistryWorkers] = worker
		numRegistryWorkers++
	}
	workers = workers[:numRegistryWorkers]

	// If specified, increment numWorkers. This will cause the loop to never
	// exit without any of the context being closed since the response set won't
	// be able to read the last response.
	if r.staticDeps.Disrupt("ReadRegistryBlocking") {
		numRegistryWorkers++
	}

	return newReadResponseSet(staticResponseChan, numRegistryWorkers), workers
}

// managedUpdateRegistry updates the registries on all workers with the given
// registry value.
// NOTE: the input ctx only unblocks the call if it fails to hit the threshold
// before the timeout. It doesn't stop the update jobs. That's because we want
// to always make sure we update as many hosts as possble.
func (r *Renter) managedUpdateRegistry(ctx context.Context, spk types.SiaPublicKey, srv modules.SignedRegistryValue, skipHosts map[string]struct{}, minUpdates int) (err error) {
	// Start tracing.
	start := time.Now()
	tracer := opentracing.GlobalTracer()
	span := tracer.StartSpan("managedUpdateRegistry")
	defer span.Finish()

	// Verify the signature before updating the hosts.
	if err := srv.Verify(spk.ToPublicKey()); err != nil {
		return errors.AddContext(err, "managedUpdateRegistry: failed to verify signature of entry")
	}
	// Get the full list of workers and create a channel to receive all of the
	// results from the workers. The channel is buffered with one slot per
	// worker, so that the workers do not have to block when returning the
	// result of the job, even if this thread is not listening.
	workers := r.staticWorkerPool.callWorkers()
	staticResponseChan := make(chan *jobUpdateRegistryResponse, len(workers))
	span.LogKV("workers", len(workers))

	// Create a context to continue updating registry values in the background.
	updateTimeoutCtx, updateTimeoutCancel := context.WithTimeout(r.tg.StopCtx(), updateRegistryBackgroundTimeout)
	defer func() {
		if err != nil {
			// If managedUpdateRegistry fails the caller is going to assume that
			// updating the value failed. Don't let any jobs linger in that
			// case.
			updateTimeoutCancel()
		}
	}()

	// Filter out hosts that don't support the registry.
	numRegistryWorkers := 0
	for _, worker := range workers {
		_, skip := skipHosts[worker.staticHostPubKeyStr]
		if skip {
			continue
		}
		// Check if worker is good for updating the registry.
		if !isWorkerGoodForRegistryUpdate(worker) {
			continue
		}

		// Create the job.
		jrr := worker.newJobUpdateRegistry(updateTimeoutCtx, span, staticResponseChan, spk, srv)
		if !worker.staticJobUpdateRegistryQueue.callAdd(jrr) {
			// This will filter out any workers that are on cooldown or
			// otherwise can't participate in the project.
			continue
		}
		workers[numRegistryWorkers] = worker
		numRegistryWorkers++
	}
	workers = workers[:numRegistryWorkers]
	// If there are no workers remaining, fail early.
	if len(workers) < minUpdates {
		return errors.AddContext(skymodules.ErrNotEnoughWorkersInWorkerPool, "cannot perform UpdateRegistry")
	}

	workersLeft := len(workers)
	responses := 0
	successfulResponses := 0

	var respErrs error
	for successfulResponses < minUpdates && workersLeft+successfulResponses >= minUpdates {
		// Check deadline.
		var resp *jobUpdateRegistryResponse
		select {
		case <-ctx.Done():
			// Timeout reached.
			return ErrRegistryUpdateTimeout
		case resp = <-staticResponseChan:
		}

		// Decrement the number of workers.
		workersLeft--

		// Increment number of responses.
		responses++

		// Ignore error responses except for invalid revision errors.
		if resp.staticErr != nil {
			// If we receive an error indicating that a better entry exists on
			// the network we immediately return an error. That's because our
			// update won't be able to change the consensus of the network on
			// the latest entry.
			if modules.IsRegistryEntryExistErr(resp.staticErr) {
				return resp.staticErr
			}
			respErrs = errors.Compose(respErrs, resp.staticErr)
			continue
		}

		// Increment successful responses.
		successfulResponses++
	}

	// Check if we ran out of workers.
	if successfulResponses == 0 {
		r.staticLog.Print("RegistryUpdate failed with 0 successful responses: ", respErrs)
		return errors.Compose(err, ErrRegistryUpdateNoSuccessfulUpdates)
	}
	if successfulResponses < minUpdates {
		r.staticLog.Printf("RegistryUpdate failed with %v < %v successful responses: %v", successfulResponses, minUpdates, respErrs)
		return errors.Compose(err, ErrRegistryUpdateInsufficientRedundancy)
	}
	r.staticRegWriteStats.AddDataPoint(time.Since(start))
	return nil
}

// isBetterReadRegistryResponse returns true if resp2 is a better response than
// resp1 and false otherwise. Better means that the response either has a higher
// revision number, more work or was faster.
func isBetterReadRegistryResponse(resp1, resp2 *jobReadRegistryResponse) (bool, bool) {
	// Check for nil response.
	if resp2 == nil {
		// A nil entry never replaces an existing entry.
		return false, resp1 == resp2
	} else if resp1 == nil {
		// A non-nil entry always replaces a nil entry.
		return true, resp1 == resp2
	}
	// Same but with the entries.
	srv1 := resp1.staticSignedRegistryValue
	srv2 := resp2.staticSignedRegistryValue
	if srv2 == nil {
		return false, srv1 == srv2
	} else if srv1 == nil {
		return true, srv1 == srv2
	}
	// Compare entries. We pass the empty key here since we don't care about
	// whether the entry is a primary or secondary one.
	shouldUpdate, updateErr := srv1.ShouldUpdateWith(&srv2.RegistryValue, types.SiaPublicKey{})

	// If the entry is not capable of updating the existing one and both entries
	// have the same revision number, use the time.
	if !shouldUpdate && errors.Contains(updateErr, modules.ErrSameRevNum) {
		return resp2.staticCompleteTime.Before(resp1.staticCompleteTime), true
	}

	// Otherwise we return the result
	return shouldUpdate, false
}

// threadedHandleRegistryRepairs waits for all provided read registry programs
// to finish and updates all workers from responses which either didn't provide
// the highest revision number, or didn't have the entry at all.
func (r *Renter) threadedHandleRegistryRepairs(ctx context.Context, parentSpan opentracing.Span, responseSet *readResponseSet) {
	if err := r.tg.Add(); err != nil {
		return
	}
	defer r.tg.Done()

	span := opentracing.StartSpan("threadedHandleRegistryRepairs", opentracing.ChildOf(parentSpan.Context()))
	defer span.Finish()

	// Collect all responses.
	ctx, cancel := context.WithTimeout(ctx, ReadRegistryBackgroundTimeout)
	defer cancel()
	resps := responseSet.collect(ctx)
	if resps == nil {
		return // nothing to do
	}

	// Find the best response.
	var best *jobReadRegistryResponse
	for _, resp := range resps {
		if better, _ := isBetterReadRegistryResponse(best, resp); better {
			best = resp
		}
	}

	// If no entry was found we can't do anything.
	if best == nil || best.staticSignedRegistryValue == nil {
		return
	}
	bestSRV := best.staticSignedRegistryValue

	// Register the update to make sure we don't try again if a value is rapidly
	// polled before this update is done.
	rid := modules.DeriveRegistryEntryID(bestSRV.PubKey, bestSRV.Tweak)
	r.ongoingRegistryRepairsMu.Lock()
	_, exists := r.ongoingRegistryRepairs[rid]
	if !exists {
		r.ongoingRegistryRepairs[rid] = struct{}{}
	}
	r.ongoingRegistryRepairsMu.Unlock()
	if exists {
		return // ongoing update found
	}

	// Unregister the update once done.
	defer func() {
		r.ongoingRegistryRepairsMu.Lock()
		delete(r.ongoingRegistryRepairs, rid)
		r.ongoingRegistryRepairsMu.Unlock()
	}()

	// Figure out how many entries with the highest revision are out there.
	upToDateHosts := make(map[string]struct{})
	for _, resp := range resps {
		if resp == nil || resp.staticSignedRegistryValue == nil || resp.staticErr != nil {
			continue
		}
		if resp.staticSignedRegistryValue.Revision != best.staticSignedRegistryValue.Revision {
			continue
		}
		upToDateHosts[resp.staticWorker.staticHostPubKeyStr] = struct{}{}
	}

	// Check if the entry requires repairing.
	if len(upToDateHosts) >= RegistryEntryRepairThreshold {
		return
	}

	// Update the registry.
	err := r.managedUpdateRegistry(ctx, bestSRV.PubKey, best.staticSignedRegistryValue.SignedRegistryValue, upToDateHosts, RegistryEntryRepairThreshold-len(upToDateHosts))
	if err != nil {
		r.staticLog.Debugln("threadedHandleRegistryRepairs: failed to update registry", err)
	}
}

// isWorkerGoodForRegistryUpdate is a helper function which returns 'true' if a
// worker can be used for updating the registry.
func isWorkerGoodForRegistryUpdate(worker *worker) bool {
	cache := worker.staticCache()
	if build.VersionCmp(cache.staticHostVersion, minRegistryVersion) < 0 {
		return false
	}
	// Skip !goodForUpload workers.
	if !cache.staticContractUtility.GoodForUpload {
		return false
	}

	// check for price gouging
	pt := worker.staticPriceTable().staticPriceTable
	err := checkUploadGougingPT(pt, cache.staticRenterAllowance)
	if err != nil {
		return false
	}
	return true
}

// regReadCutoffWorkers returns the workers to wait for before considering the
// result good enough amongst the provided launched workers.
func regReadCutoffWorkers(workers []*worker, minWorkers int) map[string]*worker {
	// Filter malicious hosts.
	i := 0
	for _, w := range workers {
		if w.staticCache().staticMaliciousHost {
			continue
		}
		workers[i] = w
		i++
	}
	workers = workers[:i]
	// Sort workers by their estimate.
	sort.Slice(workers, func(i, j int) bool {
		return workers[i].ReadRegCutoffEstimate() < workers[j].ReadRegCutoffEstimate()
	})
	// Drop slowest 50% but don't go below the min.
	newLen := len(workers) / 2
	if newLen < minWorkers && minWorkers <= len(workers) {
		newLen = minWorkers
	} else if newLen < minWorkers && minWorkers > len(workers) {
		newLen = len(workers)
	}
	workers = workers[:newLen]

	// Put remaining ones in map.
	remaining := make(map[string]*worker, len(workers))
	for _, w := range workers {
		remaining[w.staticHostPubKeyStr] = w
	}
	return remaining
}<|MERGE_RESOLUTION|>--- conflicted
+++ resolved
@@ -253,13 +253,6 @@
 	if spk != nil && tweak != nil {
 		span.LogKV("SPK", spk.String())
 		span.LogKV("Tweak", tweak.String())
-	}
-
-	// Check if we are subscribed to the entry first.
-	subscribedRV, ok := r.staticSubscriptionManager.Get(rid)
-	if ok {
-		// We are, no need to look it up.
-		return subscribedRV, nil
 	}
 
 	// Block until there is memory available, and then ensure the memory gets
@@ -366,6 +359,14 @@
 	span := tracer.StartSpan("managedReadRegistry")
 	defer span.Finish()
 
+	// Check if we are subscribed to the entry first.
+	subscribedRV, ok := r.staticSubscriptionManager.Get(rid)
+	span.SetTag("cached", ok)
+	if ok {
+		// We are, no need to look it up.
+		return subscribedRV, nil
+	}
+
 	// Measure the time it takes to fetch the entry.
 	startTime := time.Now()
 	defer func() {
@@ -454,15 +455,9 @@
 			continue
 		}
 
-<<<<<<< HEAD
-		// Remember the response if it is more recent than srv.
-		if moreRecentSRV(srv, resp.staticSignedRegistryValue) {
-			srv = resp.staticSignedRegistryValue
-=======
 		// Remember the best response.
 		if isBetter, _ := isBetterReadRegistryResponse(best, resp); isBetter {
 			best = resp
->>>>>>> d4b245b2
 		}
 	}
 
