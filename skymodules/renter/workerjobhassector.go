package renter

import (
	"context"
	"sync"
	"time"

	"github.com/opentracing/opentracing-go"
	"gitlab.com/SkynetLabs/skyd/build"
	"gitlab.com/SkynetLabs/skyd/skymodules"
	"go.sia.tech/siad/crypto"
	"go.sia.tech/siad/modules"
	"go.sia.tech/siad/types"

	"gitlab.com/NebulousLabs/errors"
)

const (
	// availabilityMetricsBucketScale is the amount with which we scale each
	// bucket. Every bucket scales up 25%, this number was chosen because it
	// provides sufficient granular coverage. Using this scale the buckets are:
	// 1, 2, 3, 4-5, 6-7, 8-10, 11-13, 14-17, 18-22, 23-28, 29-36, ..., 93-116
	availabilityMetricsBucketScale = 1.25

	// availabilityMetricsDefaultHalfLife is the default half life of the decay
	// applied to the availability buckets.
	availabilityMetricsDefaultHalfLife = 100 * time.Hour

	// availabilityMetricsNumBuckets is the total number of buckets we use to
	// track the sector availability metrics for a certain host. Every bucket
	// represents a range of total pieces uploaded to the network, the total
	// number of pieces is decided by the redundancy scheme used during the
	// upload.
	availabilityMetricsNumBuckets = 16

	// jobHasSectorPerformanceDecay defines how much the average performance is
	// decayed each time a new datapoint is added. The jobs use an exponential
	// weighted average.
	jobHasSectorPerformanceDecay = 0.9

	// jobHasSectorQueueMinAvailabilityRate is the minimum availability rate we
	// return when there haven't been any jobs performed yet by the queue where
	// the sector was available.
	jobHasSectorQueueMinAvailabilityRate = 0.001

	// hasSectorBatchSize is the number of has sector jobs batched together upon
	// calling callNext.
	// This number is the result of empirical testing which determined that 13
	// requests can be batched together without increasing the required
	// upload or download bandwidth.
	hasSectorBatchSize = 13
)

// errEstimateAboveMax is returned if a HasSector job wasn't added due to the
// estimate exceeding the max.
var errEstimateAboveMax = errors.New("can't add job since estimate is above max timeout")

type (
	// jobHasSector contains information about a hasSector query.
	jobHasSector struct {
		staticSectors      []crypto.Hash
		staticResponseChan chan *jobHasSectorResponse

		// staticNumPieces represents the redundancy with which the sectors were
		// uploaded, it is the total number of pieces meaning the sum of the
		// data and parity pieces used by the erasure coder
		//
		// NOTE: we assume that all sectors corresponding to the roots listed
		// in this HS job were uploaded using the same redundancy scheme
		staticNumPieces int

		staticPostExecutionHook func(*jobHasSectorResponse)
		once                    sync.Once

		staticSpan opentracing.Span

		*jobGeneric
	}

	// jobHasSectorBatch is a batch of has sector lookups.
	jobHasSectorBatch struct {
		staticJobs []*jobHasSector
	}

	// jobHasSectorQueue is a list of hasSector queries that have been assigned
	// to the worker.
	jobHasSectorQueue struct {
		// These variables contain an exponential weighted average of the
		// worker's recent performance for jobHasSectorQueue.
		weightedJobTime float64

		// availabilityMetrics keeps track of how often a sector was available
		// on this host, we keep track of this in a way that we take the
		// redundancy with which the sector was uploaded into account
		availabilityMetrics *availabilityMetrics

		*jobGenericQueue
	}

	// jobHasSectorResponse contains the result of a hasSector query.
	jobHasSectorResponse struct {
		staticAvailables []bool
		staticErr        error

		// The worker is included in the response so that the caller can listen
		// on one channel for a bunch of workers and still know which worker
		// successfully found the sector root.
		staticWorker *worker

		// The time it took for this job to complete is included for debugging
		// purposes.
		staticJobTime time.Duration
	}

	// availabilityMetrics is a helper struct that keeps track of sector
	// availability metrics, we keep track of these in several buckets that
	// correspond with sectors that were uploaded with a similar redundancy
	availabilityMetrics struct {
		buckets         []*availabilityBucket
		piecesToBuckets []int
		mu              sync.Mutex
	}

	// availabilityBucket is a helper struct that keeps track of how often a
	// sector was available, every bucket holds these stats for sectors that
	// were uploaded with a similar redundancy scheme
	availabilityBucket struct {
		*skymodules.GenericDecay

		// Keeps track of the total amount of sectors that were available and
		// the total amount of lookups that were performed. Note that a decaying
		// factor is applied to these variables.
		totalAvailable float64
		totalLookups   float64
	}
)

<<<<<<< HEAD
// callWeight returns the weight of the job.
func (j *jobHasSector) callWeight() uint64 {
	return hasSectorQueueWeight
}

// callWeight returns the weight of the job.
func (j *jobHasSectorBatch) callWeight() uint64 {
	return hasSectorQueueWeight
}

// staticMinHostVersion returns the minimum host version needed to execute the
// job.
func (j *jobHasSector) staticMinHostVersion() string {
	return skymodules.FoundationHardforkVersion
}

// staticMinHostVersion returns the minimum host version needed to execute the
// job.
func (j *jobHasSectorBatch) staticMinHostVersion() string {
	return skymodules.FoundationHardforkVersion
}

// staticMaxWeight returns the max weight of the queue.
func (jq *jobHasSectorQueue) staticMaxWeight() uint64 {
	return hasSectorQueueWeight
=======
// newAvailabilityMetrics returns a new availabilityMetrics object
func newAvailabilityMetrics(halfLife time.Duration) *availabilityMetrics {
	metrics := &availabilityMetrics{
		buckets:         make([]*availabilityBucket, availabilityMetricsNumBuckets),
		piecesToBuckets: []int{-1}, // 0 num pieces is illegal
	}

	// initialize the buckets and a slice that maps piece indices to bucket
	// indices that's used for constant time lookups.
	curr := uint64(1)
	for bucket := 0; bucket < availabilityMetricsNumBuckets; bucket++ {
		metrics.buckets[bucket] = &availabilityBucket{GenericDecay: skymodules.NewDecay(halfLife)}

		next := uint64(float64(curr) * availabilityMetricsBucketScale)
		if next > curr {
			for pieces := curr; pieces <= next; pieces++ {
				metrics.piecesToBuckets = append(metrics.piecesToBuckets, bucket)
			}
			curr = next + 1
			continue
		}

		metrics.piecesToBuckets = append(metrics.piecesToBuckets, bucket)
		curr++
	}

	return metrics
}

// addDecay applies decay to the data in the availability bucket
func (ab *availabilityBucket) addDecay() {
	ab.Decay(func(decay float64) {
		ab.totalAvailable *= decay
		ab.totalLookups *= decay
	})
}

// bucket will return the bucket corresponding with 'numPieces'
func (am *availabilityMetrics) bucket(numPieces int) *availabilityBucket {
	if numPieces < 1 {
		build.Critical("num pieces can never be smaller than 1")
		return nil
	}

	// return the last bucket if num pieces goes out of bounds
	if numPieces >= len(am.piecesToBuckets) {
		numPieces = len(am.piecesToBuckets) - 1
	}
	bucketIndex := am.piecesToBuckets[numPieces]
	return am.buckets[bucketIndex]
}

// updateMetrics will update the availability metrics for the bucket
// corresponding with 'numPieces'
func (am *availabilityMetrics) updateMetrics(numPieces int, availables []bool) {
	bucket := am.bucket(numPieces)
	if bucket == nil {
		return
	}

	bucket.addDecay()

	bucket.totalLookups += float64(len(availables))
	for _, available := range availables {
		if available {
			bucket.totalAvailable++
		}
	}
>>>>>>> d4b245b2
}

// callNext overwrites the generic call next and batches a certain number of has
// sector jobs together.
func (jq *jobHasSectorQueue) callNext() workerJob {
	var jobs []*jobHasSector

	for {
		if len(jobs) >= hasSectorBatchSize {
			break
		}
		next := jq.jobGenericQueue.callNext()
		if next == nil {
			break
		}
		j := next.(*jobHasSector)
		jobs = append(jobs, j)
	}
	if len(jobs) == 0 {
		return nil
	}

	return &jobHasSectorBatch{
		staticJobs: jobs,
	}
}

// newJobHasSector is a helper method to create a new HasSector job.
func (w *worker) newJobHasSector(ctx context.Context, responseChan chan *jobHasSectorResponse, numPieces int, roots ...crypto.Hash) *jobHasSector {
	return w.newJobHasSectorWithPostExecutionHook(ctx, responseChan, nil, numPieces, roots...)
}

// newJobHasSectorWithPostExecutionHook is a helper method to create a new
// HasSector job with a post execution hook that is executed after the response
// is available but before sending it over the channel.
func (w *worker) newJobHasSectorWithPostExecutionHook(ctx context.Context, responseChan chan *jobHasSectorResponse, hook func(*jobHasSectorResponse), numPieces int, roots ...crypto.Hash) *jobHasSector {
	span, _ := opentracing.StartSpanFromContext(ctx, "HasSectorJob")
	return &jobHasSector{
		staticNumPieces:         numPieces,
		staticSectors:           roots,
		staticResponseChan:      responseChan,
		staticPostExecutionHook: hook,
		staticSpan:              span,
		jobGeneric:              newJobGeneric(ctx, w.staticJobHasSectorQueue, nil),
	}
}

// callDiscard will discard a job, sending the provided error.
func (j *jobHasSector) callDiscard(err error) {
	w := j.staticQueue.staticWorker()
	errLaunch := w.staticRenter.tg.Launch(func() {
		response := &jobHasSectorResponse{
			staticErr: errors.Extend(err, ErrJobDiscarded),

			staticWorker: w,
		}
		j.managedCallPostExecutionHook(response)
		select {
		case j.staticResponseChan <- response:
		case <-j.staticCtx.Done():
		case <-w.staticRenter.tg.StopChan():
		}
	})
	if errLaunch != nil {
		w.staticRenter.staticLog.Print("callDiscard: launch failed", err)
	}

	j.staticSpan.LogKV("callDiscard", err)
	j.staticSpan.SetTag("success", false)
	j.staticSpan.Finish()
}

// callDiscard discards all jobs within the batch.
func (j jobHasSectorBatch) callDiscard(err error) {
	for _, hsj := range j.staticJobs {
		hsj.callDiscard(err)
	}
}

// staticCanceled always returns false. A batched job never resides in the
// queue. It's constructed right before being executed.
func (j jobHasSectorBatch) staticCanceled() bool {
	return false
}

// staticGetMetadata return an empty struct. A batched has sector job doesn't
// contain any metadata.
func (j jobHasSectorBatch) staticGetMetadata() interface{} {
	return struct{}{}
}

// callExecute will run the has sector job.
func (j *jobHasSector) callExecute() {
	// Finish job span at the end.
	defer j.staticSpan.Finish()

	// Capture callExecute in new span.
	span := opentracing.StartSpan("callExecute", opentracing.ChildOf(j.staticSpan.Context()))
	defer span.Finish()

	batch := jobHasSectorBatch{
		staticJobs: []*jobHasSector{j},
	}
	batch.callExecute()
}

// callExecute will run the has sector job.
func (j jobHasSectorBatch) callExecute() {
	if len(j.staticJobs) == 0 {
		build.Critical("empty hasSectorBatch")
		return
	}

	start := time.Now()
	w := j.staticJobs[0].staticQueue.staticWorker()
	availables, err := j.managedHasSector()
	jobTime := time.Since(start)

	for i := range j.staticJobs {
		hsj := j.staticJobs[i]
		// Handle its span
		if err != nil {
			hsj.staticSpan.LogKV("error", err)
		}
		hsj.staticSpan.SetTag("success", err == nil)
		hsj.staticSpan.Finish()

		// Create the response.
		response := &jobHasSectorResponse{
			staticErr:     err,
			staticJobTime: jobTime,
			staticWorker:  w,
		}
		// If it was successful, attach the result.
		if err == nil {
			hsj.staticSpan.LogKV("availables", availables[i])
			response.staticAvailables = availables[i]
		}
		// Send the response.
		err2 := w.staticRenter.tg.Launch(func() {
			hsj.managedCallPostExecutionHook(response)
			select {
			case hsj.staticResponseChan <- response:
			case <-hsj.staticCtx.Done():
			case <-w.staticRenter.tg.StopChan():
			}
		})
		// Report success or failure to the queue.
		if err != nil {
			hsj.staticQueue.callReportFailure(err)
			continue
		}
		hsj.staticQueue.callReportSuccess()

		// Job was a success, update the performance and availability stats on
		// the queue.
		jq := hsj.staticQueue.(*jobHasSectorQueue)
		jq.callUpdateJobTimeMetrics(jobTime)
		jq.callUpdateAvailabilityMetrics(hsj.staticNumPieces, availables[i])
		if err2 != nil {
			w.staticRenter.staticLog.Println("callExecute: launch failed", err)
		}
	}
}

// callExpectedBandwidth returns the bandwidth that is expected to be consumed
// by the job.
func (j *jobHasSector) callExpectedBandwidth() (ul, dl uint64) {
	// sanity check
	if len(j.staticSectors) == 0 {
		build.Critical("expected bandwidth requested for a job that has no staticSectors set")
	}
	return hasSectorJobExpectedBandwidth(len(j.staticSectors))
}

// callExpectedBandwidth returns the bandwidth that is expected to be consumed
// by the job.
func (j jobHasSectorBatch) callExpectedBandwidth() (ul, dl uint64) {
	var totalSectors int
	for _, hsj := range j.staticJobs {
		// sanity check
		if len(hsj.staticSectors) == 0 {
			build.Critical("expected bandwidth requested for a job that has no staticSectors set")
		}
		totalSectors += len(hsj.staticSectors)
	}
	ul, dl = hasSectorJobExpectedBandwidth(totalSectors)
	return
}

// managedHasSector returns whether or not the host has a sector with given root
func (j *jobHasSectorBatch) managedHasSector() (results [][]bool, err error) {
	if len(j.staticJobs) == 0 {
		return nil, nil
	}

	w := j.staticJobs[0].staticQueue.staticWorker()
	// Create the program.
	pt := w.staticPriceTable().staticPriceTable
	pb := modules.NewProgramBuilder(&pt, 0) // 0 duration since HasSector doesn't depend on it.
	for _, hsj := range j.staticJobs {
		for _, sector := range hsj.staticSectors {
			pb.AddHasSectorInstruction(sector)
		}
	}
	program, programData := pb.Program()
	cost, _, _ := pb.Cost(true)

	// take into account bandwidth costs
	ulBandwidth, dlBandwidth := j.callExpectedBandwidth()
	bandwidthCost := modules.MDMBandwidthCost(pt, ulBandwidth, dlBandwidth)
	cost = cost.Add(bandwidthCost)

	// Execute the program and parse the responses.
	hasSectors := make([]bool, 0, len(program))
	var responses []programResponse
	responses, _, err = w.managedExecuteProgram(program, programData, types.FileContractID{}, categoryDownload, cost)
	if err != nil {
		return nil, errors.AddContext(err, "unable to execute program for has sector job")
	}
	for _, resp := range responses {
		if resp.Error != nil {
			return nil, errors.AddContext(resp.Error, "Output error")
		}
		hasSectors = append(hasSectors, resp.Output[0] == 1)
	}
	if len(responses) != len(program) {
		return nil, errors.New("received invalid number of responses but no error")
	}

	for _, hsj := range j.staticJobs {
		results = append(results, hasSectors[:len(hsj.staticSectors)])
		hasSectors = hasSectors[len(hsj.staticSectors):]
	}
	return results, nil
}

// callAddWithEstimate will add a job to the queue and return a timestamp for
// when the job is estimated to complete. An error will be returned if the job
// is not successfully queued.
func (jq *jobHasSectorQueue) callAddWithEstimate(j *jobHasSector, maxEstimate time.Duration) (time.Time, error) {
	jq.mu.Lock()
	defer jq.mu.Unlock()
	now := time.Now()
	estimate := jq.expectedJobTime()
	if estimate > maxEstimate {
		return time.Time{}, errEstimateAboveMax
	}
	j.externJobStartTime = now
	j.externEstimatedJobDuration = estimate
	if !jq.add(j) {
		return time.Time{}, errors.New("unable to add job to queue")
	}
	return now.Add(estimate), nil
}

// callExpectedJobTime returns the expected amount of time that this job will
// take to complete.
//
// TODO: idealy we pass `numSectors` here and get the expected job time
// depending on the amount of instructions in the program.
func (jq *jobHasSectorQueue) callExpectedJobTime() time.Duration {
	jq.mu.Lock()
	defer jq.mu.Unlock()
	return jq.expectedJobTime()
}

// callAvailabilityRate returns the percentage of jobs that came back having the
// sector for this queue's worker.
func (jq *jobHasSectorQueue) callAvailabilityRate(numPieces int) float64 {
	jq.mu.Lock()
	defer jq.mu.Unlock()

	// assert the given value for num pieces makes sense, we throw a critical
	// here as this can only be caused by developer error
	if numPieces < 1 {
		build.Critical("num pieces can never be smaller than 1")
		return 0
	}

	// fetch the bucket that corresponds with the given redundancy
	bucket := jq.availabilityMetrics.bucket(numPieces)

	// if there haven't been any jobs yet where the sector was available on the
	// host, we return a minimum rate of .1% to avoid multiplication by zero in
	// our download code algorithms.
	if bucket.totalAvailable == 0 || bucket.totalLookups == 0 {
		return jobHasSectorQueueMinAvailabilityRate
	}

	return bucket.totalAvailable / bucket.totalLookups
}

// callUpdateAvailabilityMetrics updates the fields on the has sector queue that
// keep track of how many jobs were executed successfully, and how many jobs had
// the sector be available.
func (jq *jobHasSectorQueue) callUpdateAvailabilityMetrics(numPieces int, availables []bool) {
	jq.mu.Lock()
	defer jq.mu.Unlock()
	jq.availabilityMetrics.updateMetrics(numPieces, availables)
}

// callUpdateJobTimeMetrics takes a duration it took to fulfil that job and uses
// it to update the job performance metrics on the queue.
func (jq *jobHasSectorQueue) callUpdateJobTimeMetrics(jobTime time.Duration) {
	jq.mu.Lock()
	defer jq.mu.Unlock()
	jq.weightedJobTime = expMovingAvgHotStart(jq.weightedJobTime, float64(jobTime), jobHasSectorPerformanceDecay)
}

// expectedJobTime will return the amount of time that a job is expected to
// take, given the current conditions of the queue.
func (jq *jobHasSectorQueue) expectedJobTime() time.Duration {
	return time.Duration(jq.weightedJobTime)
}

// initJobHasSectorQueue will init the queue for the has sector jobs.
func (w *worker) initJobHasSectorQueue() {
	// Sanity check that there is no existing job queue.
	if w.staticJobHasSectorQueue != nil {
		w.staticRenter.staticLog.Critical("incorret call on initJobHasSectorQueue")
		return
	}

	w.staticJobHasSectorQueue = &jobHasSectorQueue{
		availabilityMetrics: newAvailabilityMetrics(availabilityMetricsDefaultHalfLife),
		jobGenericQueue:     newJobGenericQueue(w),
	}
}

// managedCallPostExecutionHook calls a post execution hook if registered. The
// hook will only be called the first time this method is executed. Subsequent
// calls are no-ops.
func (j *jobHasSector) managedCallPostExecutionHook(resp *jobHasSectorResponse) {
	if j.staticPostExecutionHook == nil {
		return // nothing to do
	}
	j.once.Do(func() {
		j.staticPostExecutionHook(resp)
	})
}

// hasSectorJobExpectedBandwidth is a helper function that returns the expected
// bandwidth consumption of a has sector job. This helper function enables
// getting at the expected bandwidth without having to instantiate a job.
func hasSectorJobExpectedBandwidth(numRoots int) (ul, dl uint64) {
	// closestMultipleOf is a small helper function that essentially rounds up
	// 'num' to the closest multiple of 'multipleOf'.
	closestMultipleOf := func(num, multipleOf int) int {
		mod := num % multipleOf
		if mod != 0 {
			num += (multipleOf - mod)
		}
		return num
	}

	// A HS job consumes more than one packet on download as soon as it contains
	// 13 roots or more. In terms of upload bandwidth that threshold is at 17.
	// To be conservative we use 10 and 15 as cutoff points.
	downloadMultiplier := closestMultipleOf(numRoots, 10) / 10
	uploadMultiplier := closestMultipleOf(numRoots, 15) / 15

	// A base of 1500 is used for the packet size. On ipv4, it is technically
	// smaller, but siamux is general and the packet size is the Ethernet MTU
	// (1500 bytes) minus any protocol overheads. It's possible if the renter is
	// connected directly over an interface to a host that there is no overhead,
	// which means siamux could use the full 1500 bytes. So we use the most
	// conservative value here as well.
	ul = uint64(1500 * uploadMultiplier)
	dl = uint64(1500 * downloadMultiplier)
	return
}<|MERGE_RESOLUTION|>--- conflicted
+++ resolved
@@ -135,7 +135,6 @@
 	}
 )
 
-<<<<<<< HEAD
 // callWeight returns the weight of the job.
 func (j *jobHasSector) callWeight() uint64 {
 	return hasSectorQueueWeight
@@ -161,7 +160,8 @@
 // staticMaxWeight returns the max weight of the queue.
 func (jq *jobHasSectorQueue) staticMaxWeight() uint64 {
 	return hasSectorQueueWeight
-=======
+}
+
 // newAvailabilityMetrics returns a new availabilityMetrics object
 func newAvailabilityMetrics(halfLife time.Duration) *availabilityMetrics {
 	metrics := &availabilityMetrics{
@@ -230,7 +230,6 @@
 			bucket.totalAvailable++
 		}
 	}
->>>>>>> d4b245b2
 }
 
 // callNext overwrites the generic call next and batches a certain number of has
