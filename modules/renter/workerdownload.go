package renter

// workerdownload.go is responsible for coordinating the actual fetching of
// pieces, determining when to add standby workers, when to perform repairs, and
// coordinating resource management between the workers operating on a chunk.

import (
	"fmt"
	"sync/atomic"

	"gitlab.com/NebulousLabs/Sia/crypto"
	"gitlab.com/NebulousLabs/Sia/modules"
	"gitlab.com/NebulousLabs/errors"
)

const (
	// downloadGougingFractionDenom sets the fraction to 1/4 because the renter
	// should have enough money to download at least a fraction of the amount of
	// data they intend to download. In practice, this ends up being a farily
	// weak gouging filter because a massive portion of the allowance tends to
	// be assigned to storage, and this does not account for that.
	downloadGougingFractionDenom = 4
)

// segmentsForRecovery calculates the first segment and how many segments we
// need in total to recover the requested data.
func segmentsForRecovery(chunkFetchOffset, chunkFetchLength uint64, rs modules.ErasureCoder) (uint64, uint64) {
	// If partialDecoding is not available we need to download the whole
	// sector.
	segmentSize, supportsPartial := rs.SupportsPartialEncoding()
	if !supportsPartial {
		return 0, uint64(modules.SectorSize) / crypto.SegmentSize
	}
	// Else we need to figure out what segments of the piece we need to
	// download for the recovered data to contain the data we want.
	recoveredSegmentSize := uint64(rs.MinPieces()) * segmentSize
	// Calculate the offset of the download.
	startSegment := chunkFetchOffset / recoveredSegmentSize
	// Calculate the length of the download.
	endSegment := (chunkFetchOffset + chunkFetchLength) / recoveredSegmentSize
	if (chunkFetchOffset+chunkFetchLength)%recoveredSegmentSize != 0 {
		endSegment++
	}
	return startSegment, endSegment - startSegment
}

// sectorOffsetAndLength translates the fetch offset and length of the chunk
// into the offset and length of the sector we need to download for a
// successful recovery of the requested data.
func sectorOffsetAndLength(chunkFetchOffset, chunkFetchLength uint64, rs modules.ErasureCoder) (uint64, uint64) {
	segmentIndex, numSegments := segmentsForRecovery(chunkFetchOffset, chunkFetchLength, rs)
	return uint64(segmentIndex * crypto.SegmentSize), uint64(numSegments * crypto.SegmentSize)
}

// checkDownloadGouging looks at the current renter allowance and the active
// settings for a host and determines whether a backup fetch should be halted
// due to price gouging.
//
// NOTE: Currently this function treats all downloads being the stream download
// size and assumes that data is actually being appended to the host. As the
// worker gains more modification actions on the host, this check can be split
// into different checks that vary based on the operation being performed.
func checkDownloadGouging(allowance modules.Allowance, pt *modules.RPCPriceTable) error {
	// Check whether the base RPC price is too high.
	rpcCost := modules.MDMReadCost(pt, modules.StreamDownloadSize)
	if !allowance.MaxRPCPrice.IsZero() && allowance.MaxRPCPrice.Cmp(rpcCost) < 0 {
		errStr := fmt.Sprintf("rpc price of host is %v, which is above the maximum allowed by the allowance: %v", rpcCost, allowance.MaxRPCPrice)
		return errors.New(errStr)
	}
	// Check whether the download bandwidth price is too high.
	if !allowance.MaxDownloadBandwidthPrice.IsZero() && allowance.MaxDownloadBandwidthPrice.Cmp(pt.DownloadBandwidthCost) < 0 {
		errStr := fmt.Sprintf("download bandwidth price of host is %v, which is above the maximum allowed by the allowance: %v", pt.DownloadBandwidthCost, allowance.MaxDownloadBandwidthPrice)
		return errors.New(errStr)
	}

	// If there is no allowance, general price gouging checks have to be
	// disabled, because there is no baseline for understanding what might count
	// as price gouging.
	if allowance.Funds.IsZero() {
		return nil
	}

	// Check that the combined prices make sense in the context of the overall
	// allowance. The general idea is to compute the total cost of performing
	// the same action repeatedly until a fraction of the desired total resource
	// consumption established by the allowance has been reached. The fraction
	// is determined on a case-by-case basis. If the host is too expensive to
	// even satisfy a faction of the user's total desired resource consumption,
	// the action will be blocked for price gouging.
	singleDownloadCost := rpcCost.Add(pt.DownloadBandwidthCost.Mul64(modules.StreamDownloadSize))
	fullCostPerByte := singleDownloadCost.Div64(modules.StreamDownloadSize)
	allowanceDownloadCost := fullCostPerByte.Mul64(allowance.ExpectedDownload)
	reducedCost := allowanceDownloadCost.Div64(downloadGougingFractionDenom)
	if reducedCost.Cmp(allowance.Funds) > 0 {
		errStr := fmt.Sprintf("combined download pricing of host yields %v, which is more than the renter is willing to pay for the download: %v - price gouging protection enabled", reducedCost, allowance.Funds)
		return errors.New(errStr)
	}

	return nil
}

// threadedPerformDownloadChunkJob will schedule some download work, wait for
// it to be done and try to recover the logical data of the chunk if possible.
func (w *worker) threadedPerformDownloadChunkJob(udc *unfinishedDownloadChunk) {
	if err := w.renter.tg.Add(); err != nil {
		return
	}
<<<<<<< HEAD
	w.downloadMu.Lock()
	w.downloadConsecutiveFailures++
	w.downloadRecentFailure = time.Now()
	w.downloadRecentFailureErr = err
	w.downloadMu.Unlock()
	w.managedDropDownloadChunks()
}

// managedHasDownloadJob will return true if the worker has a download job that
// it could potentially perform.
func (w *worker) managedHasDownloadJob() bool {
	w.downloadMu.Lock()
	defer w.downloadMu.Unlock()
	return w.downloadChunks.Len() > 0
}

// managedPerformDownloadChunkJob will perform some download work if any is
// available, returning false if no work is available.
func (w *worker) managedPerformDownloadChunkJob() {
	w.downloadMu.Lock()
	udc := w.downloadChunks.Pop()
	if udc == nil {
		w.downloadMu.Unlock()
		return
	}
	w.downloadMu.Unlock()

	// Make sure a cleanup happens in any case.
	defer udc.managedCleanUp()

=======
	defer w.renter.tg.Done()
>>>>>>> a566f34e
	// Process this chunk. If the worker is not fit to do the download, or is
	// put on standby, 'nil' will be returned. After the chunk has been
	// processed, the worker will be registered with the chunk.
	//
	// If 'nil' is returned, it is either because the worker has been removed
	// from the chunk entirely, or because the worker has been put on standby.
	udc = w.managedProcessDownloadChunk(udc)
	if udc == nil {
		return
	}

	// Before performing the download, check for price gouging.
	allowance := w.renter.hostContractor.Allowance()
	err := checkDownloadGouging(allowance, &w.staticPriceTable().staticPriceTable)
	if err != nil {
		w.renter.log.Debugln("worker downloader is not being used because price gouging was detected:", err)
<<<<<<< HEAD
		w.managedDownloadFailed(err)
		udc.managedUnregisterWorker(w, false)
=======
		udc.managedUnregisterWorker(w)
>>>>>>> a566f34e
		return
	}

	// Fetch the sector. If fetching the sector fails, the worker needs to be
	// unregistered with the chunk.
	fetchOffset, fetchLength := sectorOffsetAndLength(udc.staticFetchOffset, udc.staticFetchLength, udc.erasureCode)
	root := udc.staticChunkMap[w.staticHostPubKey.String()].root
<<<<<<< HEAD

	// Prepare a read job and run it.
	readSectorRespChan := make(chan *jobReadResponse, 1)
	jrs := w.newJobReadSector(w.renter.tg.StopCtx(), readSectorRespChan, root, fetchOffset, fetchLength)
	jrs.callExecute()

	// Get the result.
	var resp *jobReadResponse
	select {
	case _ = <-w.renter.tg.StopChan():
		w.renter.log.Debugln("worker shut down before download completed")
		w.managedDownloadFailed(threadgroup.ErrStopped)
		udc.managedUnregisterWorker(w, false)
		return
	case resp = <-readSectorRespChan:
	}

	// Extract the result.
	pieceData, err := resp.staticData, resp.staticErr
	if err != nil {
		w.renter.log.Debugln("worker failed to download sector:", err)
		w.managedDownloadFailed(err)
		udc.managedUnregisterWorker(w, false)
=======
	pieceData, err := w.ReadSectorLowPrio(w.renter.tg.StopCtx(), root, fetchOffset, fetchLength)
	if err != nil {
		w.renter.log.Debugln("worker failed to download sector:", err)
		udc.managedUnregisterWorker(w)
>>>>>>> a566f34e
		return
	}

	// TODO: Instead of adding the whole sector after the download completes,
	// have the 'd.Sector' call add to this value ongoing as the sector comes
	// in. Perhaps even include the data from creating the downloader and other
	// data sent to and received from the host (like signatures) that aren't
	// actually payload data.
	atomic.AddUint64(&udc.download.atomicTotalDataTransferred, udc.staticPieceSize)

	// Decrypt the piece. This might introduce some overhead for downloads with
	// a large overdrive. It shouldn't be a bottleneck though since bandwidth
	// is usually a lot more scarce than CPU processing power.
	pieceIndex := udc.staticChunkMap[w.staticHostPubKey.String()].index
	key := udc.masterKey.Derive(udc.staticChunkIndex, pieceIndex)
	decryptedPiece, err := key.DecryptBytesInPlace(pieceData, uint64(fetchOffset/crypto.SegmentSize))
	if err != nil {
		w.renter.log.Debugln("worker failed to decrypt piece:", err)
		udc.managedUnregisterWorker(w, false)
		return
	}

	// Mark the piece as completed. Perform chunk recovery if we newly have
	// enough pieces to do so. Chunk recovery is an expensive operation that
	// should be performed in a separate thread as to not block the worker.
	udc.mu.Lock()
	udc.unregisterWorker(w, true)
	if udc.piecesCompleted <= udc.erasureCode.MinPieces() {
		atomic.AddUint64(&udc.download.atomicDataReceived, udc.staticFetchLength/uint64(udc.erasureCode.MinPieces()))
		udc.physicalChunkData[pieceIndex] = decryptedPiece
	} else {
		// This worker's piece was not needed, another worker was faster. Nil
		// the piece so the GC can find it faster.
		decryptedPiece = nil
	}
	if udc.piecesCompleted == udc.erasureCode.MinPieces() {
		// Uint division might not always cause atomicDataReceived to cleanly
		// add up to staticFetchLength so we need to figure out how much we
		// already added to the download and how much is missing.
		addedReceivedData := uint64(udc.erasureCode.MinPieces()) * (udc.staticFetchLength / uint64(udc.erasureCode.MinPieces()))
		atomic.AddUint64(&udc.download.atomicDataReceived, udc.staticFetchLength-addedReceivedData)
		// Recover the logical data.
		if err := w.renter.tg.Add(); err != nil {
			w.renter.log.Debugln("worker failed to decrypt piece:", err)
			udc.mu.Unlock()
			return
		}
		go func() {
			defer w.renter.tg.Done()
			udc.threadedRecoverLogicalData()

			// Ensure cleanup occurs after the data is recovered, whether recovery
			// succeeds or fails.
			udc.managedCleanUp()
		}()
	}
	udc.mu.Unlock()
}

<<<<<<< HEAD
// managedKillDownloading will drop all of the download work given to the
// worker, and set a signal to prevent the worker from accepting more download
// work.
func (w *worker) managedKillDownloading() {
	w.downloadMu.Lock()
	w.downloadTerminated = true
	w.downloadMu.Unlock()

	w.managedDropDownloadChunks()
}

// managedDropDownloadChunks will drop all download chunks in the queue.
//
// The chunk cleanup needs to occur after the worker mutex is released so that
// the worker is not locked while chunk cleanup is happening.
func (w *worker) managedDropDownloadChunks() {
	w.downloadMu.Lock()
	var removedChunks []*unfinishedDownloadChunk
	for removedChunk := w.downloadChunks.Pop(); removedChunk != nil; removedChunk = w.downloadChunks.Pop() {
		removedChunks = append(removedChunks, removedChunk)
	}
	w.downloadMu.Unlock()
	for i := 0; i < len(removedChunks); i++ {
		removedChunks[i].managedRemoveWorker()
		removedChunks[i].managedCleanUp()
	}
}

// callQueueDownloadChunk adds a chunk to the worker's queue.
func (w *worker) callQueueDownloadChunk(udc *unfinishedDownloadChunk) {
	// Accept the chunk unless the worker has been terminated. Accepting the
	// chunk needs to happen under the same lock as fetching the termination
	// status.
	w.downloadMu.Lock()
	onCooldown := w.onDownloadCooldown()
	terminated := w.downloadTerminated
	goodWorker := !terminated && !onCooldown
	if goodWorker {
		// Accept the chunk and issue a notification to the master thread that
		// there is a new download.
		w.downloadChunks.PushBack(udc)
		w.staticWake()
	}
	w.downloadMu.Unlock()

	// If the worker is not usable, remove it from the udc. This call needs to
	// happen without holding the worker lock.
	if !goodWorker {
		udc.managedRemoveWorker()
		udc.managedCleanUp()
	}
}

=======
>>>>>>> a566f34e
// managedUnregisterWorker will remove the worker from an unfinished download
// chunk, and then un-register the pieces that it grabbed. This function should
// only be called when a worker download fails.
func (udc *unfinishedDownloadChunk) managedUnregisterWorker(w *worker, pieceCompleted bool) {
	udc.mu.Lock()
	defer udc.mu.Unlock()
	udc.unregisterWorker(w, pieceCompleted)
}

// unregisterWorker will remove the worker from an unfinished download chunk,
// and then un-register the pieces that it grabbed. If the download failed,
// pieceCompleted should be set to 'false' and to 'true' otherwise. This allows
// for unregistering the pieces, incrementing the completed pieces and removing
// the worker atomically.
func (udc *unfinishedDownloadChunk) unregisterWorker(w *worker, pieceCompleted bool) {
	udc.piecesRegistered--
	pieceInfo := udc.staticChunkMap[w.staticHostPubKey.String()]
	udc.pieceUsage[pieceInfo.index] = false
	if pieceCompleted {
		udc.markPieceCompleted(pieceInfo.index)
	}
	udc.removeWorker()
}

// managedProcessDownloadChunk will take a potential download chunk, figure out
// if there is work to do, and then perform any registration or processing with
// the chunk before returning the chunk to the caller.
//
// If no immediate action is required, 'nil' will be returned.
func (w *worker) managedProcessDownloadChunk(udc *unfinishedDownloadChunk) *unfinishedDownloadChunk {
	onCooldown := w.staticJobLowPrioReadQueue.callOnCooldown()

	// Determine whether the worker needs to drop the chunk. If so, remove the
	// worker and return nil. Worker only needs to be removed if worker is being
	// dropped.
	udc.mu.Lock()
	chunkComplete := udc.piecesCompleted >= udc.erasureCode.MinPieces() || udc.download.staticComplete()
	chunkFailed := udc.piecesCompleted+udc.workersRemaining < udc.erasureCode.MinPieces() || udc.failed
	pieceData, workerHasPiece := udc.staticChunkMap[w.staticHostPubKey.String()]
	pieceCompleted := udc.completedPieces[pieceData.index]
	if chunkComplete || chunkFailed || onCooldown || !workerHasPiece || pieceCompleted {
		// Remove the worker.
		udc.removeWorker()
		udc.mu.Unlock()

		// Clean up the chunk.
		udc.managedCleanUp()

		// Extra check - if a worker is unusable, drop all the queued jobs.
		if onCooldown {
			w.staticJobLowPrioReadQueue.callDiscardAll(errors.New("managedProcessDownloadChunk: worker on cooldown, discard all jobs"))
		}
		return nil
	}
	defer udc.mu.Unlock()

	// TODO: This is where we would put filters based on worker latency, worker
	// price, worker throughput, etc. There's a lot of fancy stuff we can do
	// with filtering to make sure that for any given chunk we always use the
	// optimal set of workers, and this is the spot where most of the filtering
	// will happen.
	//
	// One major thing that we will want to be careful about when we improve
	// this section is total memory vs. worker bandwidth. If the renter is
	// consistently memory bottlenecked such that the slow hosts are hogging all
	// of the memory and choking out the fasts hosts, leading to underutilized
	// network connections where we actually have enough fast hosts to be fully
	// utilizing the network. Part of this will be solved by adding bandwidth
	// stats to the hostdb, but part of it will need to be solved by making sure
	// that we automatically put low-bandwidth or high-latency workers on
	// standby if we know that memory is the bottleneck as opposed to download
	// bandwidth.
	//
	// Workers that do not meet the extra criteria are not discarded but rather
	// put on standby, so that they can step in if the workers that do meet the
	// extra criteria fail or otherwise prove insufficient.
	//
	// NOTE: Any metrics that we pull from the worker here need to be 'owned'
	// metrics, so that we can avoid holding the worker lock and the udc lock
	// simultaneously (deadlock risk). The 'owned' variables of the worker are
	// variables that are only accessed by the master worker thread.
	meetsExtraCriteria := true

	// TODO: There's going to need to be some method for relaxing criteria after
	// the first wave of workers are sent off. If the first waves of workers
	// fail, the next wave need to realize that they shouldn't immediately go on
	// standby because for some reason there were failures in the first wave and
	// now the second/etc. wave of workers is needed.

	// Figure out if this chunk needs another worker actively downloading
	// pieces. The number of workers that should be active simultaneously on
	// this chunk is the minimum number of pieces required for recovery plus the
	// number of overdrive workers (typically zero). For our purposes, completed
	// pieces count as active workers, though the workers have actually
	// finished.
	pieceTaken := udc.pieceUsage[pieceData.index]
	piecesInProgress := udc.piecesRegistered + udc.piecesCompleted
	desiredPiecesInProgress := udc.erasureCode.MinPieces() + udc.staticOverdrive
	workersDesired := piecesInProgress < desiredPiecesInProgress && !pieceTaken

	if workersDesired && meetsExtraCriteria {
		// Worker can be useful. Register the worker and return the chunk for
		// downloading.
		udc.piecesRegistered++
		udc.pieceUsage[pieceData.index] = true
		return udc
	}
	// Worker is not needed unless another worker fails, so put this worker on
	// standby for this chunk. The worker is still available to help with the
	// download, so the worker is not removed from the chunk in this codepath.
	udc.workersStandby = append(udc.workersStandby, w)
	return nil
}<|MERGE_RESOLUTION|>--- conflicted
+++ resolved
@@ -105,40 +105,7 @@
 	if err := w.renter.tg.Add(); err != nil {
 		return
 	}
-<<<<<<< HEAD
-	w.downloadMu.Lock()
-	w.downloadConsecutiveFailures++
-	w.downloadRecentFailure = time.Now()
-	w.downloadRecentFailureErr = err
-	w.downloadMu.Unlock()
-	w.managedDropDownloadChunks()
-}
-
-// managedHasDownloadJob will return true if the worker has a download job that
-// it could potentially perform.
-func (w *worker) managedHasDownloadJob() bool {
-	w.downloadMu.Lock()
-	defer w.downloadMu.Unlock()
-	return w.downloadChunks.Len() > 0
-}
-
-// managedPerformDownloadChunkJob will perform some download work if any is
-// available, returning false if no work is available.
-func (w *worker) managedPerformDownloadChunkJob() {
-	w.downloadMu.Lock()
-	udc := w.downloadChunks.Pop()
-	if udc == nil {
-		w.downloadMu.Unlock()
-		return
-	}
-	w.downloadMu.Unlock()
-
-	// Make sure a cleanup happens in any case.
-	defer udc.managedCleanUp()
-
-=======
 	defer w.renter.tg.Done()
->>>>>>> a566f34e
 	// Process this chunk. If the worker is not fit to do the download, or is
 	// put on standby, 'nil' will be returned. After the chunk has been
 	// processed, the worker will be registered with the chunk.
@@ -155,12 +122,7 @@
 	err := checkDownloadGouging(allowance, &w.staticPriceTable().staticPriceTable)
 	if err != nil {
 		w.renter.log.Debugln("worker downloader is not being used because price gouging was detected:", err)
-<<<<<<< HEAD
-		w.managedDownloadFailed(err)
 		udc.managedUnregisterWorker(w, false)
-=======
-		udc.managedUnregisterWorker(w)
->>>>>>> a566f34e
 		return
 	}
 
@@ -168,36 +130,10 @@
 	// unregistered with the chunk.
 	fetchOffset, fetchLength := sectorOffsetAndLength(udc.staticFetchOffset, udc.staticFetchLength, udc.erasureCode)
 	root := udc.staticChunkMap[w.staticHostPubKey.String()].root
-<<<<<<< HEAD
-
-	// Prepare a read job and run it.
-	readSectorRespChan := make(chan *jobReadResponse, 1)
-	jrs := w.newJobReadSector(w.renter.tg.StopCtx(), readSectorRespChan, root, fetchOffset, fetchLength)
-	jrs.callExecute()
-
-	// Get the result.
-	var resp *jobReadResponse
-	select {
-	case _ = <-w.renter.tg.StopChan():
-		w.renter.log.Debugln("worker shut down before download completed")
-		w.managedDownloadFailed(threadgroup.ErrStopped)
-		udc.managedUnregisterWorker(w, false)
-		return
-	case resp = <-readSectorRespChan:
-	}
-
-	// Extract the result.
-	pieceData, err := resp.staticData, resp.staticErr
-	if err != nil {
-		w.renter.log.Debugln("worker failed to download sector:", err)
-		w.managedDownloadFailed(err)
-		udc.managedUnregisterWorker(w, false)
-=======
 	pieceData, err := w.ReadSectorLowPrio(w.renter.tg.StopCtx(), root, fetchOffset, fetchLength)
 	if err != nil {
 		w.renter.log.Debugln("worker failed to download sector:", err)
-		udc.managedUnregisterWorker(w)
->>>>>>> a566f34e
+		udc.managedUnregisterWorker(w, false)
 		return
 	}
 
@@ -257,62 +193,6 @@
 	udc.mu.Unlock()
 }
 
-<<<<<<< HEAD
-// managedKillDownloading will drop all of the download work given to the
-// worker, and set a signal to prevent the worker from accepting more download
-// work.
-func (w *worker) managedKillDownloading() {
-	w.downloadMu.Lock()
-	w.downloadTerminated = true
-	w.downloadMu.Unlock()
-
-	w.managedDropDownloadChunks()
-}
-
-// managedDropDownloadChunks will drop all download chunks in the queue.
-//
-// The chunk cleanup needs to occur after the worker mutex is released so that
-// the worker is not locked while chunk cleanup is happening.
-func (w *worker) managedDropDownloadChunks() {
-	w.downloadMu.Lock()
-	var removedChunks []*unfinishedDownloadChunk
-	for removedChunk := w.downloadChunks.Pop(); removedChunk != nil; removedChunk = w.downloadChunks.Pop() {
-		removedChunks = append(removedChunks, removedChunk)
-	}
-	w.downloadMu.Unlock()
-	for i := 0; i < len(removedChunks); i++ {
-		removedChunks[i].managedRemoveWorker()
-		removedChunks[i].managedCleanUp()
-	}
-}
-
-// callQueueDownloadChunk adds a chunk to the worker's queue.
-func (w *worker) callQueueDownloadChunk(udc *unfinishedDownloadChunk) {
-	// Accept the chunk unless the worker has been terminated. Accepting the
-	// chunk needs to happen under the same lock as fetching the termination
-	// status.
-	w.downloadMu.Lock()
-	onCooldown := w.onDownloadCooldown()
-	terminated := w.downloadTerminated
-	goodWorker := !terminated && !onCooldown
-	if goodWorker {
-		// Accept the chunk and issue a notification to the master thread that
-		// there is a new download.
-		w.downloadChunks.PushBack(udc)
-		w.staticWake()
-	}
-	w.downloadMu.Unlock()
-
-	// If the worker is not usable, remove it from the udc. This call needs to
-	// happen without holding the worker lock.
-	if !goodWorker {
-		udc.managedRemoveWorker()
-		udc.managedCleanUp()
-	}
-}
-
-=======
->>>>>>> a566f34e
 // managedUnregisterWorker will remove the worker from an unfinished download
 // chunk, and then un-register the pieces that it grabbed. This function should
 // only be called when a worker download fails.
