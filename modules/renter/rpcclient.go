--- conflicted
+++ resolved
@@ -4,7 +4,6 @@
 	"encoding/json"
 	"fmt"
 	"sync"
-	"time"
 
 	"gitlab.com/NebulousLabs/Sia/crypto"
 	"gitlab.com/NebulousLabs/Sia/encoding"
@@ -37,11 +36,7 @@
 	staticHostKey         types.SiaPublicKey
 
 	priceTable        modules.RPCPriceTable
-<<<<<<< HEAD
-	priceTableUpdated time.Time
-=======
 	priceTableUpdated types.Timestamp
->>>>>>> 5176f031
 
 	// blockHeight is cached on every client and gets updated by the renter when
 	// consensus changes. This to avoid fetching the block height from the
@@ -91,7 +86,7 @@
 	// This is more of a sanity check to prevent underflow. This could only be
 	// the case if the renter and host's blockheight differ by a large amount of
 	// blocks.
-	if c.priceTableUpdated.Unix() > c.priceTable.Expiry {
+	if c.priceTableUpdated > c.priceTable.Expiry {
 		updatePriceTable = true
 		return
 	}
@@ -99,8 +94,8 @@
 	// Update the price table if the current blockheight has surpassed half of
 	// the expiry window. The expiry window is defined as the time (in blocks)
 	// since we last updated the RPC price table until its expiry block height.
-	window := c.priceTable.Expiry - c.priceTableUpdated.Unix()
-	if time.Now().Unix() > (c.priceTableUpdated.Unix())+window/2 {
+	window := c.priceTable.Expiry - c.priceTableUpdated
+	if types.CurrentTimestamp() > c.priceTableUpdated+window/2 {
 		updatePriceTable = true
 		return
 	}
@@ -149,11 +144,7 @@
 
 	c.mu.Lock()
 	c.priceTable = updated
-<<<<<<< HEAD
-	c.priceTableUpdated = time.Now()
-=======
 	c.priceTableUpdated = types.CurrentTimestamp()
->>>>>>> 5176f031
 	c.mu.Unlock()
 	return nil
 }
@@ -190,17 +181,14 @@
 	payment := amount.Add(cost)
 	_, err = c.staticPaymentProvider.ProvidePaymentForRPC(modules.RPCFundEphemeralAccount, payment, stream, bh)
 	if err != nil {
-		panic(err)
 		return err
 	}
 
 	// Receive RPCFundEphemeralAccountResponse
 	var fundAccResponse modules.RPCFundEphemeralAccountResponse
 	if err := encoding.ReadObject(stream, &fundAccResponse, uint64(modules.RPCMinLen)); err != nil {
-		panic(err)
-		return err
-	}
-	panic("wth")
+		return err
+	}
 
 	return nil
 }
