--- conflicted
+++ resolved
@@ -178,13 +178,7 @@
 	so.RiskedCollateral = so.RiskedCollateral.Add(newCollateral)
 	so.PotentialUploadRevenue = so.PotentialUploadRevenue.Add(bandwidthRevenue)
 	so.RevisionTransactionSet = []types.Transaction{txn}
-<<<<<<< HEAD
-	h.mu.Lock()
-	err = h.modifyStorageObligation(*so, sectorsRemoved, sectorsGained)
-	h.mu.Unlock()
-=======
-	err = h.managedModifyStorageObligation(*so, sectorsRemoved, sectorsGained, gainedSectorData)
->>>>>>> c74e3c04
+	err = h.managedModifyStorageObligation(*so, sectorsRemoved, sectorsGained)
 	if err != nil {
 		modules.WriteNegotiationRejection(conn, err) // Error is ignored so that the error type can be preserved in extendErr.
 		return extendErr("could not modify storage obligation: ", ErrorInternal(err.Error()))
