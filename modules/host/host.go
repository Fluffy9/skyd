// Package host is an implementation of the host module, and is responsible for
// participating in the storage ecosystem, turning available disk space an
// internet bandwidth into profit for the user.
package host

// TODO: what happens if the renter submits the revision early, before the
// final revision. Will the host mark the contract as complete?

// TODO: Host and renter are reporting errors where the renter is not adding
// enough fees to the file contract.

// TODO: Test the safety of the builder, it should be okay to have multiple
// builders open for up to 600 seconds, which means multiple blocks could be
// received in that time period. Should also check what happens if a parent
// gets confirmed on the blockchain before the builder is finished.

// TODO: Double check that any network connection has a finite deadline -
// handling action items properly requires that the locks held on the
// obligations eventually be released. There's also some more advanced
// implementation that needs to happen with the storage obligation locks to
// make sure that someone who wants a lock is able to get it eventually.

// TODO: Add contract compensation from form contract to the storage obligation
// financial metrics, and to the host's tracking.

// TODO: merge the network interfaces stuff, don't forget to include the
// 'announced' variable as one of the outputs.

// TODO: 'announced' doesn't tell you if the announcement made it to the
// blockchain.

// TODO: Need to make sure that the revision exchange for the renter and the
// host is being handled correctly. For the host, it's not so difficult. The
// host need only send the most recent revision every time. But, the host
// should not sign a revision unless the renter has explicitly signed such that
// the 'WholeTransaction' fields cover only the revision and that the
// signatures for the revision don't depend on anything else. The renter needs
// to verify the same when checking on a file contract revision from the host.
// If the host has submitted a file contract revision where the signatures have
// signed the whole file contract, there is an issue.

// TODO: there is a mistake in the file contract revision rpc, the host, if it
// does not have the right file contract id, should be returning an error there
// to the renter (and not just to it's calling function without informing the
// renter what's up).

// TODO: Need to make sure that the correct height is being used when adding
// sectors to the storage manager - in some places right now WindowStart is
// being used but really it's WindowEnd that should be in use.

// TODO: The host needs some way to blacklist file contracts that are being
// abusive by repeatedly getting free download batches.

// TODO: clean up all of the magic numbers in the host.

// TODO: revamp the finances for the storage obligations.

// TODO: host_test.go has commented out tests.

// TODO: network_test.go has commented out tests.

// TODO: persist_test.go has commented out tests.

// TODO: update_test.go has commented out tests.

import (
	"container/heap"
	"errors"
	"fmt"
	"net"
	"path/filepath"
	"sync"
	"time"

	"gitlab.com/NebulousLabs/Sia/build"
	"gitlab.com/NebulousLabs/Sia/crypto"
	"gitlab.com/NebulousLabs/Sia/modules"
	"gitlab.com/NebulousLabs/Sia/modules/host/contractmanager"
	"gitlab.com/NebulousLabs/Sia/modules/host/mdm"
	"gitlab.com/NebulousLabs/Sia/persist"
	siasync "gitlab.com/NebulousLabs/Sia/sync"
	"gitlab.com/NebulousLabs/Sia/types"
	connmonitor "gitlab.com/NebulousLabs/monitor"
	"gitlab.com/NebulousLabs/siamux"
)

const (
	// Names of the various persistent files in the host.
	dbFilename   = modules.HostDir + ".db"
	logFile      = modules.HostDir + ".log"
	settingsFile = modules.HostDir + ".json"
)

var (
	// dbMetadata is a header that gets put into the database to identify a
	// version and indicate that the database holds host information.
	dbMetadata = persist.Metadata{
		Header:  "Sia Host DB",
		Version: "0.5.2",
	}

	// Nil dependency errors.
	errNilCS      = errors.New("host cannot use a nil state")
	errNilTpool   = errors.New("host cannot use a nil transaction pool")
	errNilWallet  = errors.New("host cannot use a nil wallet")
	errNilGateway = errors.New("host cannot use nil gateway")
	errNilSiaMux  = errors.New("host cannot use nil siamux")

	// persistMetadata is the header that gets written to the persist file, and
	// is used to recognize other persist files.
	persistMetadata = persist.Metadata{
		Header:  "Sia Host",
		Version: "1.3.0",
	}

	// updatePriceTableFrequency is the frequency with which we update the
	// host's RPC price table
	updatePriceTableFrequency = build.Select(build.Var{
		Standard: 15 * time.Minute,
		Dev:      time.Minute,
		Testing:  5 * time.Second,
	}).(time.Duration)

	// rpcPriceGuaranteePeriod defines the amount of time a host will guarantee
	// its prices to the renter.
	rpcPriceGuaranteePeriod = build.Select(build.Var{
		Standard: 10 * time.Minute,
		Dev:      5 * time.Minute,
		Testing:  5 * time.Minute, // TODO switch back to seconds
	}).(time.Duration)
)

// A Host contains all the fields necessary for storing files for clients and
// performing the storage proofs on the received files.
type Host struct {
	// RPC Metrics - atomic variables need to be placed at the top to preserve
	// compatibility with 32bit systems. These values are not persistent.
	atomicDownloadCalls     uint64
	atomicErroredCalls      uint64
	atomicFormContractCalls uint64
	atomicRenewCalls        uint64
	atomicReviseCalls       uint64
	atomicSettingsCalls     uint64
	atomicUnrecognizedCalls uint64

	// Error management. There are a few different types of errors returned by
	// the host. These errors intentionally not persistent, so that the logging
	// limits of each error type will be reset each time the host is reset.
	// These values are not persistent.
	atomicCommunicationErrors uint64
	atomicConnectionErrors    uint64
	atomicConsensusErrors     uint64
	atomicInternalErrors      uint64
	atomicNormalErrors        uint64

	// Dependencies.
	cs            modules.ConsensusSet
	g             modules.Gateway
	tpool         modules.TransactionPool
	wallet        modules.Wallet
	staticAlerter *modules.GenericAlerter
<<<<<<< HEAD
	staticMux     *modules.SiaMux
	staticMDM     *mdm.MDM
	staticPP      modules.PaymentProcessor
=======
	staticMux     *siamux.SiaMux
>>>>>>> f9720379
	dependencies  modules.Dependencies
	modules.StorageManager

	// Subsystems
	staticAccountManager *accountManager

	// Host ACID fields - these fields need to be updated in serial, ACID
	// transactions.
	announced    bool
	blockHeight  types.BlockHeight
	publicKey    types.SiaPublicKey
	secretKey    crypto.SecretKey
	recentChange modules.ConsensusChangeID
	unlockHash   types.UnlockHash // A wallet address that can receive coins.

	// Host transient fields - these fields are either determined at startup or
	// otherwise are not critical to always be correct.
	autoAddress          modules.NetAddress // Determined using automatic tooling in network.go
	financialMetrics     modules.HostFinancialMetrics
	settings             modules.HostInternalSettings
	revisionNumber       uint64
	workingStatus        modules.HostWorkingStatus
	connectabilityStatus modules.HostConnectabilityStatus

	// A map of storage obligations that are currently being modified. Locks on
	// storage obligations can be long-running, and each storage obligation can
	// be locked separately.
	lockedStorageObligations map[types.FileContractID]*siasync.TryMutex

	// The price table contains a set of RPC costs, along with an expiry that
	// dictates up until what time the host guarantees the prices that are
	// listed. These host's RPC prices are dynamic, and are subject to various
	// conditions specific to the RPC in question. Examples of such conditions
	// are congestion, load, liquidity, etc.
	priceTable       *modules.RPCPriceTable
	priceTableHeap   priceTableHeap
	uuidToPriceTable map[types.ShortSpecifier]*modules.RPCPriceTable

	// Misc state.
	db            *persist.BoltDatabase
	listener      net.Listener
	log           *persist.Logger
	mu            sync.RWMutex
	staticMonitor *connmonitor.Monitor
	persistDir    string
	port          string
	tg            siasync.ThreadGroup
}

type priceTableHeap []*modules.RPCPriceTable

// Implementation of heap.Interface for priceTableHeap.
func (pth priceTableHeap) Len() int           { return len(pth) }
func (pth priceTableHeap) Less(i, j int) bool { return pth[i].Expiry < pth[j].Expiry }
func (pth priceTableHeap) Swap(i, j int)      { pth[i], pth[j] = pth[j], pth[i] }
func (pth *priceTableHeap) Push(x interface{}) {
	rpt := x.(modules.RPCPriceTable)
	*pth = append(*pth, &rpt)
}
func (pth *priceTableHeap) Pop() interface{} {
	old := *pth
	n := len(old)
	pt := old[n-1]
	*pth = old[0 : n-1]
	return pt
}

// checkUnlockHash will check that the host has an unlock hash. If the host
// does not have an unlock hash, an attempt will be made to get an unlock hash
// from the wallet. That may fail due to the wallet being locked, in which case
// an error is returned.
func (h *Host) checkUnlockHash() error {
	addrs, err := h.wallet.AllAddresses()
	if err != nil {
		return err
	}
	hasAddr := false
	for _, addr := range addrs {
		if h.unlockHash == addr {
			hasAddr = true
			break
		}
	}
	if !hasAddr || h.unlockHash == (types.UnlockHash{}) {
		uc, err := h.wallet.NextAddress()
		if err != nil {
			return err
		}

		// Set the unlock hash and save the host. Saving is important, because
		// the host will be using this unlock hash to establish identity, and
		// losing it will mean silently losing part of the host identity.
		h.unlockHash = uc.UnlockHash()
		err = h.saveSync()
		if err != nil {
			return err
		}
	}
	return nil
}

// threadedUpdatePriceTable periodically updates the host's price table
func (h *Host) threadedUpdatePriceTable() {
	if err := h.tg.Add(); err != nil {
		return
	}
	defer h.tg.Done()

	for {
		h.managedUpdatePriceTable()

		select {
		case <-h.tg.StopChan():
			return
		case <-time.After(updatePriceTableFrequency):
			continue
		}
	}
}

// managedUpdatePriceTable will recalculate the RPC costs and update the host's
// price table accordingly.
func (h *Host) managedUpdatePriceTable() {
	// create a new RPC price table and set the expiry
	priceTable := modules.NewRPCPriceTable(0) // expiry set on request

	// TODO: move along, nothing to see here
	// TODO: fix this disgusting mess with the RPC IDs
	// recalculate the price for every RPC
	priceTable.Costs[modules.RPCUpdatePriceTable] = h.managedCalculateUpdatePriceTableRPCPrice()

	priceTable.Costs[modules.RPCFundEphemeralAccount] = h.managedCalculateUpdatePriceTableRPCPrice()

	// TODO: hardcoded MDM costs, needs a better place
	his := h.InternalSettings()
	priceTable.Costs[modules.MDMComponentCompute] = types.ZeroCurrency
	priceTable.Costs[modules.MDMComponentMemory] = types.ZeroCurrency
	priceTable.Costs[modules.MDMOperationDiskAccess] = types.ZeroCurrency
	priceTable.Costs[modules.MDMOperationDiskRead] = his.MinBaseRPCPrice
	priceTable.Costs[modules.MDMOperationDiskWrite] = his.MinBaseRPCPrice

	h.mu.Lock()
	defer h.mu.Unlock()

	// update the pricetable
	h.priceTable = &priceTable
	h.uuidToPriceTable[priceTable.UUID] = &priceTable
	heap.Push(&h.priceTableHeap, priceTable)

	// prune expired pricetables
	if h.priceTableHeap.Len() == 0 {
		return
	}
	// TODO: has bug - expires immediately
	// oldest := heap.Pop(&h.priceTableHeap).(*modules.RPCPriceTable)
	// for {
	// 	if oldest.Expiry < time.Now().Unix() {
	// 		heap.Push(&h.priceTableHeap, oldest)
	// 		break
	// 	}

	// 	fmt.Println("DELETING")
	// 	delete(h.uuidToPriceTable, oldest.UUID)
	// 	if h.priceTableHeap.Len() == 0 {
	// 		return
	// 	}
	// 	oldest = heap.Pop(&h.priceTableHeap).(*modules.RPCPriceTable)
	// }
}

// newHost returns an initialized Host, taking a set of dependencies as input.
// By making the dependencies an argument of the 'new' call, the host can be
// mocked such that the dependencies can return unexpected errors or unique
// behaviors during testing, enabling easier testing of the failure modes of
// the Host.
<<<<<<< HEAD
func newHost(dependencies modules.Dependencies, smDeps modules.Dependencies, cs modules.ConsensusSet, g modules.Gateway, tpool modules.TransactionPool, wallet modules.Wallet, mux *modules.SiaMux, listenerAddress string, persistDir string) (*Host, error) {
=======
func newHost(dependencies modules.Dependencies, smDeps modules.Dependencies, cs modules.ConsensusSet, g modules.Gateway, tpool modules.TransactionPool, wallet modules.Wallet, mux *siamux.SiaMux, listenerAddress string, persistDir string) (*Host, error) {
>>>>>>> f9720379
	// Check that all the dependencies were provided.
	if cs == nil {
		return nil, errNilCS
	}
	if g == nil {
		return nil, errNilGateway
	}
	if tpool == nil {
		return nil, errNilTpool
	}
	if wallet == nil {
		return nil, errNilWallet
	}
	if mux == nil {
		return nil, errNilSiaMux
	}

	// Create the host object.
	h := &Host{
		cs:                       cs,
		g:                        g,
		tpool:                    tpool,
		wallet:                   wallet,
		staticAlerter:            modules.NewAlerter("host"),
		staticMux:                mux,
		dependencies:             dependencies,
		lockedStorageObligations: make(map[types.FileContractID]*siasync.TryMutex),
		uuidToPriceTable:         make(map[types.ShortSpecifier]*modules.RPCPriceTable),

		priceTableHeap: make(priceTableHeap, 0),
		persistDir:     persistDir,
	}
	h.staticMDM = mdm.New(h)
	heap.Init(&h.priceTableHeap)

	// Call stop in the event of a partial startup.
	var err error
	defer func() {
		if err != nil {
			err = composeErrors(h.tg.Stop(), err)
		}
	}()

	// Create the perist directory if it does not yet exist.
	err = dependencies.MkdirAll(h.persistDir, 0700)
	if err != nil {
		return nil, err
	}

	// Initialize the logger, and set up the stop call that will close the
	// logger.
	h.log, err = dependencies.NewLogger(filepath.Join(h.persistDir, logFile))
	if err != nil {
		return nil, err
	}

	h.tg.AfterStop(func() {
		err = h.log.Close()
		if err != nil {
			// State of the logger is uncertain, a Println will have to
			// suffice.
			fmt.Println("Error when closing the logger:", err)
		}
	})

	// Add the storage manager to the host, and set up the stop call that will
	// close the storage manager.
	h.StorageManager, err = contractmanager.NewCustomContractManager(smDeps, filepath.Join(persistDir, "contractmanager"))
	if err != nil {
		h.log.Println("Could not open the storage manager:", err)
		return nil, err
	}
	h.tg.AfterStop(func() {
		err = h.StorageManager.Close()
		if err != nil {
			h.log.Println("Could not close storage manager:", err)
		}
	})

	// Load the prior persistence structures, and configure the host to save
	// before shutting down.
	err = h.load()
	if err != nil {
		return nil, err
	}
	h.tg.AfterStop(func() {
		err = h.saveSync()
		if err != nil {
			h.log.Println("Could not save host upon shutdown:", err)
		}
	})

	// Add the payment processor, note it is very important that this happens
	// after loading the host's persistence as it uses the host's secret key.
	h.staticPP = h.NewPaymentProcessor()

	// Add the account manager subsystem
	h.staticAccountManager, err = h.newAccountManager()
	if err != nil {
		return nil, err
	}

	// Subscribe to the consensus set.
	err = h.initConsensusSubscription()
	if err != nil {
		return nil, err
	}

	// Ensure the host is consistent by pruning any stale storage obligations.
	if err := h.PruneStaleStorageObligations(); err != nil {
		h.log.Println("Could not prune stale storage obligations:", err)
		return nil, err
	}

	// Create bandwidth monitor
	h.staticMonitor = connmonitor.NewMonitor()

	// Initialize the networking. We need to hold the lock while doing so since
	// the previous load subscribed the host to the consensus set.
	h.mu.Lock()
	err = h.initNetworking(listenerAddress)
	h.mu.Unlock()
	if err != nil {
		h.log.Println("Could not initialize host networking:", err)
		return nil, err
	}

	// Initialize the RPC price table.
	h.managedUpdatePriceTable()

	return h, nil
}

// New returns an initialized Host.
<<<<<<< HEAD
func New(cs modules.ConsensusSet, g modules.Gateway, tpool modules.TransactionPool, wallet modules.Wallet, mux *modules.SiaMux, address string, persistDir string) (*Host, error) {
=======
func New(cs modules.ConsensusSet, g modules.Gateway, tpool modules.TransactionPool, wallet modules.Wallet, mux *siamux.SiaMux, address string, persistDir string) (*Host, error) {
>>>>>>> f9720379
	return newHost(modules.ProdDependencies, new(modules.ProductionDependencies), cs, g, tpool, wallet, mux, address, persistDir)
}

// NewCustomHost returns an initialized Host using the provided dependencies.
<<<<<<< HEAD
func NewCustomHost(deps modules.Dependencies, cs modules.ConsensusSet, g modules.Gateway, tpool modules.TransactionPool, wallet modules.Wallet, mux *modules.SiaMux, address string, persistDir string) (*Host, error) {
=======
func NewCustomHost(deps modules.Dependencies, cs modules.ConsensusSet, g modules.Gateway, tpool modules.TransactionPool, wallet modules.Wallet, mux *siamux.SiaMux, address string, persistDir string) (*Host, error) {
>>>>>>> f9720379
	return newHost(deps, new(modules.ProductionDependencies), cs, g, tpool, wallet, mux, address, persistDir)
}

// NewCustomTestHost allows passing in both host dependencies and storage
// manager dependencies. Used solely for testing purposes, to allow dependency
// injection into the host's submodules.
<<<<<<< HEAD
func NewCustomTestHost(deps modules.Dependencies, smDeps modules.Dependencies, cs modules.ConsensusSet, g modules.Gateway, tpool modules.TransactionPool, wallet modules.Wallet, mux *modules.SiaMux, address string, persistDir string) (*Host, error) {
=======
func NewCustomTestHost(deps modules.Dependencies, smDeps modules.Dependencies, cs modules.ConsensusSet, g modules.Gateway, tpool modules.TransactionPool, wallet modules.Wallet, mux *siamux.SiaMux, address string, persistDir string) (*Host, error) {
>>>>>>> f9720379
	return newHost(deps, smDeps, cs, g, tpool, wallet, mux, address, persistDir)
}

// Close shuts down the host.
func (h *Host) Close() error {
	return h.tg.Stop()
}

// ExternalSettings returns the hosts external settings. These values cannot be
// set by the user (host is configured through InternalSettings), and are the
// values that get displayed to other hosts on the network.
func (h *Host) ExternalSettings() modules.HostExternalSettings {
	err := h.tg.Add()
	if err != nil {
		build.Critical("Call to ExternalSettings after close")
	}
	defer h.tg.Done()
	h.mu.Lock()
	defer h.mu.Unlock()
	return h.externalSettings()
}

// BandwidthCounters returns the Hosts's upload and download bandwidth
func (h *Host) BandwidthCounters() (uint64, uint64, time.Time, error) {
	if err := h.tg.Add(); err != nil {
		return 0, 0, time.Time{}, err
	}
	defer h.tg.Done()
	readBytes, writeBytes := h.staticMonitor.Counts()
	startTime := h.staticMonitor.StartTime()
	return writeBytes, readBytes, startTime, nil
}

// WorkingStatus returns the working state of the host, where working is
// defined as having received more than workingStatusThreshold settings calls
// over the period of workingStatusFrequency.
func (h *Host) WorkingStatus() modules.HostWorkingStatus {
	h.mu.RLock()
	defer h.mu.RUnlock()
	return h.workingStatus
}

// ConnectabilityStatus returns the connectability state of the host, whether
// the host can connect to itself on its configured netaddress.
func (h *Host) ConnectabilityStatus() modules.HostConnectabilityStatus {
	h.mu.RLock()
	defer h.mu.RUnlock()
	return h.connectabilityStatus
}

// FinancialMetrics returns information about the financial commitments,
// rewards, and activities of the host.
func (h *Host) FinancialMetrics() modules.HostFinancialMetrics {
	err := h.tg.Add()
	if err != nil {
		build.Critical("Call to FinancialMetrics after close")
	}
	defer h.tg.Done()
	h.mu.RLock()
	defer h.mu.RUnlock()
	return h.financialMetrics
}

// PublicKey returns the public key of the host that is used to facilitate
// relationships between the host and renter.
func (h *Host) PublicKey() types.SiaPublicKey {
	h.mu.RLock()
	defer h.mu.RUnlock()
	return h.publicKey
}

// SetInternalSettings updates the host's internal HostInternalSettings object.
func (h *Host) SetInternalSettings(settings modules.HostInternalSettings) error {
	err := h.tg.Add()
	if err != nil {
		return err
	}
	defer h.tg.Done()
	h.mu.Lock()
	defer h.mu.Unlock()

	// The host should not be accepting file contracts if it does not have an
	// unlock hash.
	if settings.AcceptingContracts {
		err := h.checkUnlockHash()
		if err != nil {
			return errors.New("internal settings not updated, no unlock hash: " + err.Error())
		}
	}

	if settings.NetAddress != "" {
		err := settings.NetAddress.IsValid()
		if err != nil {
			return errors.New("internal settings not updated, invalid NetAddress: " + err.Error())
		}
	}

	// Check if the net address for the host has changed. If it has, and it's
	// not equal to the auto address, then the host is going to need to make
	// another blockchain announcement.
	if h.settings.NetAddress != settings.NetAddress && settings.NetAddress != h.autoAddress {
		h.announced = false
	}

	h.settings = settings
	h.revisionNumber++

	// The locked storage collateral was altered, we potentially want to
	// unregister the insufficient collateral budget alert
	h.TryUnregisterInsufficientCollateralBudgetAlert()

	err = h.saveSync()
	if err != nil {
		return errors.New("internal settings updated, but failed saving to disk: " + err.Error())
	}
	return nil
}

// InternalSettings returns the settings of a host.
func (h *Host) InternalSettings() modules.HostInternalSettings {
	err := h.tg.Add()
	if err != nil {
		return modules.HostInternalSettings{}
	}
	defer h.tg.Done()
	h.mu.RLock()
	defer h.mu.RUnlock()
	return h.settings
}

// BlockHeight returns the host's current blockheight.
func (h *Host) BlockHeight() types.BlockHeight {
	h.mu.RLock()
	defer h.mu.RUnlock()
	return h.blockHeight
}<|MERGE_RESOLUTION|>--- conflicted
+++ resolved
@@ -159,13 +159,9 @@
 	tpool         modules.TransactionPool
 	wallet        modules.Wallet
 	staticAlerter *modules.GenericAlerter
-<<<<<<< HEAD
-	staticMux     *modules.SiaMux
+	staticMux     *siamux.SiaMux
 	staticMDM     *mdm.MDM
 	staticPP      modules.PaymentProcessor
-=======
-	staticMux     *siamux.SiaMux
->>>>>>> f9720379
 	dependencies  modules.Dependencies
 	modules.StorageManager
 
@@ -341,11 +337,7 @@
 // mocked such that the dependencies can return unexpected errors or unique
 // behaviors during testing, enabling easier testing of the failure modes of
 // the Host.
-<<<<<<< HEAD
-func newHost(dependencies modules.Dependencies, smDeps modules.Dependencies, cs modules.ConsensusSet, g modules.Gateway, tpool modules.TransactionPool, wallet modules.Wallet, mux *modules.SiaMux, listenerAddress string, persistDir string) (*Host, error) {
-=======
 func newHost(dependencies modules.Dependencies, smDeps modules.Dependencies, cs modules.ConsensusSet, g modules.Gateway, tpool modules.TransactionPool, wallet modules.Wallet, mux *siamux.SiaMux, listenerAddress string, persistDir string) (*Host, error) {
->>>>>>> f9720379
 	// Check that all the dependencies were provided.
 	if cs == nil {
 		return nil, errNilCS
@@ -480,31 +472,19 @@
 }
 
 // New returns an initialized Host.
-<<<<<<< HEAD
-func New(cs modules.ConsensusSet, g modules.Gateway, tpool modules.TransactionPool, wallet modules.Wallet, mux *modules.SiaMux, address string, persistDir string) (*Host, error) {
-=======
 func New(cs modules.ConsensusSet, g modules.Gateway, tpool modules.TransactionPool, wallet modules.Wallet, mux *siamux.SiaMux, address string, persistDir string) (*Host, error) {
->>>>>>> f9720379
 	return newHost(modules.ProdDependencies, new(modules.ProductionDependencies), cs, g, tpool, wallet, mux, address, persistDir)
 }
 
 // NewCustomHost returns an initialized Host using the provided dependencies.
-<<<<<<< HEAD
-func NewCustomHost(deps modules.Dependencies, cs modules.ConsensusSet, g modules.Gateway, tpool modules.TransactionPool, wallet modules.Wallet, mux *modules.SiaMux, address string, persistDir string) (*Host, error) {
-=======
 func NewCustomHost(deps modules.Dependencies, cs modules.ConsensusSet, g modules.Gateway, tpool modules.TransactionPool, wallet modules.Wallet, mux *siamux.SiaMux, address string, persistDir string) (*Host, error) {
->>>>>>> f9720379
 	return newHost(deps, new(modules.ProductionDependencies), cs, g, tpool, wallet, mux, address, persistDir)
 }
 
 // NewCustomTestHost allows passing in both host dependencies and storage
 // manager dependencies. Used solely for testing purposes, to allow dependency
 // injection into the host's submodules.
-<<<<<<< HEAD
-func NewCustomTestHost(deps modules.Dependencies, smDeps modules.Dependencies, cs modules.ConsensusSet, g modules.Gateway, tpool modules.TransactionPool, wallet modules.Wallet, mux *modules.SiaMux, address string, persistDir string) (*Host, error) {
-=======
 func NewCustomTestHost(deps modules.Dependencies, smDeps modules.Dependencies, cs modules.ConsensusSet, g modules.Gateway, tpool modules.TransactionPool, wallet modules.Wallet, mux *siamux.SiaMux, address string, persistDir string) (*Host, error) {
->>>>>>> f9720379
 	return newHost(deps, smDeps, cs, g, tpool, wallet, mux, address, persistDir)
 }
 
