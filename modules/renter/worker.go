package renter

// worker.go defines a worker with a work loop. Each worker is connected to a
// single host, and the work loop will listen for jobs and then perform them.
//
// The worker has a set of jobs that it is capable of performing. The standard
// functions for a job are Queue, Kill, and Perform. Queue will add a job to the
// queue of work of that type. Kill will empty the queue and close out any work
// that will not be completed. Perform will grab a job from the queue if one
// exists and complete that piece of work. See workerfetchbackups.go for a clean
// example.
//
// The worker has an ephemeral account on the host. It can use this account to
// pay for downloads and uploads. In order to ensure the account's balance does
// not run out, it maintains a balance target by refilling it when necessary.

import (
	"sync"
	"time"
	"unsafe"

	"gitlab.com/NebulousLabs/Sia/modules"
	"gitlab.com/NebulousLabs/Sia/types"

	"gitlab.com/NebulousLabs/errors"
)

const (
	// minAsyncVersion defines the minimum version that is supported
	minAsyncVersion = "1.4.9"
)

type (
	// A worker listens for work on a certain host.
	//
	// The mutex of the worker only protects the 'unprocessedChunks' and the
	// 'standbyChunks' fields of the worker. The rest of the fields are only
	// interacted with exclusively by the primary worker thread, and only one of
	// those ever exists at a time.
	//
	// The workers have a concept of 'cooldown' for the jobs it performs. If a
	// job fails, the assumption is that future attempts are also likely to
	// fail, because whatever condition resulted in the failure will still be
	// present until some time has passed.
	worker struct {
		// atomicCache contains a pointer to the latest cache in the worker.
		// Atomics are used to minimze lock contention on the worker object.
		atomicCache                   unsafe.Pointer // points to a workerCache object
		atomicPriceTable              unsafe.Pointer // points to a workerPriceTable object
		atomicPriceTableUpdateRunning uint64         // used for a sanity check

		// The host pub key also serves as an id for the worker, as there is only
		// one worker per host.
		staticHostPubKey     types.SiaPublicKey
		staticHostPubKeyStr  string
		staticHostMuxAddress string

		// Download variables related to queuing work. They have a separate mutex to
		// minimize lock contention.
		downloadChunks              []*unfinishedDownloadChunk // Yet unprocessed work items.
		downloadMu                  sync.Mutex
		downloadTerminated          bool      // Has downloading been terminated for this worker?
		downloadConsecutiveFailures int       // How many failures in a row?
		downloadRecentFailure       time.Time // How recent was the last failure?

		// Job queues for the worker.
		staticFetchBackupsJobQueue   fetchBackupsJobQueue
		staticJobQueueDownloadByRoot jobQueueDownloadByRoot
<<<<<<< HEAD
		staticJobHasSectorQueue      *jobHasSectorQueue
		staticJobReadSectorQueue     *jobReadSectorQueue
=======
>>>>>>> 640d545a

		// Upload variables.
		unprocessedChunks         []*unfinishedUploadChunk // Yet unprocessed work items.
		uploadConsecutiveFailures int                      // How many times in a row uploading has failed.
		uploadRecentFailure       time.Time                // How recent was the last failure?
		uploadRecentFailureErr    error                    // What was the reason for the last failure?
		uploadTerminated          bool                     // Have we stopped uploading?

		// The staticAccount represent the renter's ephemeral account on the host.
		// It keeps track of the available balance in the account, the worker has a
		// refill mechanism that keeps the account balance filled up until the
		// staticBalanceTarget.
		staticAccount       *account
		staticBalanceTarget types.Currency

		// The loop state contains information about the worker loop. It is
		// mostly atomic variables that the worker uses to ratelimit the
		// launching of async jobs.
		staticLoopState workerLoopState

		// Utilities.
		killChan chan struct{} // Worker will shut down if a signal is sent down this channel.
		mu       sync.Mutex
		renter   *Renter
		wakeChan chan struct{} // Worker will check queues if given a wake signal.
	}
)

// status returns the status of the worker.
func (w *worker) status() modules.WorkerStatus {
	downloadOnCoolDown := w.onDownloadCooldown()
	uploadOnCoolDown, uploadCoolDownTime := w.onUploadCooldown()

	var uploadCoolDownErr string
	if w.uploadRecentFailureErr != nil {
		uploadCoolDownErr = w.uploadRecentFailureErr.Error()
	}

	var accountBalance types.Currency
	if w.staticAccount != nil {
		w.staticAccount.managedAvailableBalance()
	}

	// Update the worker cache before returning a status.
	w.staticTryUpdateCache()
	cache := w.staticCache()
	return modules.WorkerStatus{
		// Contract Information
		ContractID:      cache.staticContractID,
		ContractUtility: cache.staticContractUtility,
		HostPubKey:      w.staticHostPubKey,

		// Download information
		DownloadOnCoolDown: downloadOnCoolDown,
		DownloadQueueSize:  len(w.downloadChunks),
		DownloadTerminated: w.downloadTerminated,

		// Upload information
		UploadCoolDownError: uploadCoolDownErr,
		UploadCoolDownTime:  uploadCoolDownTime,
		UploadOnCoolDown:    uploadOnCoolDown,
		UploadQueueSize:     len(w.unprocessedChunks),
		UploadTerminated:    w.uploadTerminated,

		// Ephemeral Account information
		AvailableBalance: accountBalance,
		BalanceTarget:    w.staticBalanceTarget,

		// Job Queues
		BackupJobQueueSize:       w.staticFetchBackupsJobQueue.managedLen(),
		DownloadRootJobQueueSize: w.staticJobQueueDownloadByRoot.managedLen(),
	}
}

// newWorker will create and return a worker that is ready to receive jobs.
func (r *Renter) newWorker(hostPubKey types.SiaPublicKey) (*worker, error) {
	host, ok, err := r.hostDB.Host(hostPubKey)
	if err != nil {
		return nil, errors.AddContext(err, "could not find host entry")
	}
	if !ok {
		return nil, errors.New("host does not exist")
	}

	// open the account
	account, err := r.staticAccountManager.managedOpenAccount(hostPubKey)
	if err != nil {
		return nil, errors.AddContext(err, "could not open account")
	}

	// set the balance target to 1SC
	//
	// TODO: check that the balance target  makes sense in function of the
	// amount of MDM programs it can run with that amount of money
	balanceTarget := types.SiacoinPrecision

	w := &worker{
		staticHostPubKey:     hostPubKey,
		staticHostPubKeyStr:  hostPubKey.String(),
		staticHostMuxAddress: host.HostExternalSettings.SiaMuxAddress(),

		staticAccount:       account,
		staticBalanceTarget: balanceTarget,

		// Initialize the read and write limits for the async worker tasks.
		// These may be updated in real time as the worker collects metrics
		// about itself.
		staticLoopState: workerLoopState{
			atomicReadDataLimit:  10e6,
			atomicWriteDataLimit: 10e6,
		},

		killChan: make(chan struct{}),
		wakeChan: make(chan struct{}, 1),
		renter:   r,
	}
	w.newPriceTable()
<<<<<<< HEAD
	w.newJobHasSectorQueue()
	w.newJobReadSectorQueue()
	// Get the worker cache set up before returning the worker. This prvents a
=======
	// Get the worker cache set up before returning the worker. This prevents a
>>>>>>> 640d545a
	// race condition in some tests.
	if !w.staticTryUpdateCache() {
		return nil, errors.New("unable to build cache for worker")
	}
	return w, nil
}

// staticKilled is a convenience function to determine if a worker has been
// killed or not.
func (w *worker) staticKilled() bool {
	select {
	case <-w.killChan:
		return true
	default:
		return false
	}
}

// staticWake will wake the worker from sleeping. This should be called any time
// that a job is queued or a job completes.
func (w *worker) staticWake() {
	select {
	case w.wakeChan <- struct{}{}:
	default:
	}
}<|MERGE_RESOLUTION|>--- conflicted
+++ resolved
@@ -66,11 +66,8 @@
 		// Job queues for the worker.
 		staticFetchBackupsJobQueue   fetchBackupsJobQueue
 		staticJobQueueDownloadByRoot jobQueueDownloadByRoot
-<<<<<<< HEAD
 		staticJobHasSectorQueue      *jobHasSectorQueue
 		staticJobReadSectorQueue     *jobReadSectorQueue
-=======
->>>>>>> 640d545a
 
 		// Upload variables.
 		unprocessedChunks         []*unfinishedUploadChunk // Yet unprocessed work items.
@@ -188,13 +185,9 @@
 		renter:   r,
 	}
 	w.newPriceTable()
-<<<<<<< HEAD
 	w.newJobHasSectorQueue()
 	w.newJobReadSectorQueue()
-	// Get the worker cache set up before returning the worker. This prvents a
-=======
 	// Get the worker cache set up before returning the worker. This prevents a
->>>>>>> 640d545a
 	// race condition in some tests.
 	if !w.staticTryUpdateCache() {
 		return nil, errors.New("unable to build cache for worker")
