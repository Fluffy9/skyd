--- conflicted
+++ resolved
@@ -28,14 +28,11 @@
 		ReadLengthCost:       types.SiacoinPrecision.Mul64(1e5),
 		HasSectorBaseCost:    types.SiacoinPrecision.Mul64(1e6),
 		StoreLengthCost:      types.SiacoinPrecision.Mul64(1e7),
-<<<<<<< HEAD
 		LatestRevisionCost:   types.SiacoinPrecision.Mul64(1e8),
 		FundAccountCost:      types.SiacoinPrecision.Mul64(1e9),
 		AccountBalanceCost:   types.SiacoinPrecision.Mul64(1e10),
-=======
-		TxnFeeMinRecommended: types.SiacoinPrecision.Mul64(1e8),
-		TxnFeeMaxRecommended: types.SiacoinPrecision.Mul64(1e9),
->>>>>>> 35eaa6b1
+		TxnFeeMinRecommended: types.SiacoinPrecision.Mul64(1e11),
+		TxnFeeMaxRecommended: types.SiacoinPrecision.Mul64(1e12),
 	}
 	fastrand.Read(pt.UID[:])
 
