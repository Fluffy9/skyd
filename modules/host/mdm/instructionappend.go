--- conflicted
+++ resolved
@@ -94,14 +94,9 @@
 }
 
 // Cost returns the Cost of this append instruction.
-<<<<<<< HEAD
 func (i *instructionAppend) Cost() (types.Currency, types.Currency, error) {
-	cost, refund := WriteCost(i.staticState.priceTable, modules.SectorSize)
+	cost, refund := AppendCost(i.staticState.priceTable)
 	return cost, refund, nil
-=======
-func (i *instructionAppend) Cost() (types.Currency, error) {
-	return AppendCost(i.staticState.priceTable), nil
->>>>>>> 28449782
 }
 
 // ReadOnly for the 'Append' instruction is 'false'.
