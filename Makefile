# These variables get inserted into ./build/commit.go
BUILD_TIME=$(shell date)
GIT_REVISION=$(shell git rev-parse --short HEAD)
GIT_DIRTY=$(shell git diff-index --quiet HEAD -- || echo "✗-")

ldflags= -X gitlab.com/NebulousLabs/Sia/build.GitRevision=${GIT_DIRTY}${GIT_REVISION} \
-X "gitlab.com/NebulousLabs/Sia/build.BuildTime=${BUILD_TIME}"

# all will build and install release binaries
all: release

# cpkg determines which package is the target when running 'make fullcover'.
# 'make fullcover' can only provide full coverage statistics on a single package
# at a time, unfortunately.
cpkg = ./modules/renter

# pkgs changes which packages the makefile calls operate on. run changes which
# tests are run during testing.
pkgs = ./build \
	./cmd/sia-node-scanner \
	./cmd/siac \
	./cmd/siad \
	./compatibility \
	./crypto \
	./encoding \
	./modules \
	./modules/consensus \
	./modules/explorer \
	./modules/gateway \
	./modules/host \
	./modules/host/contractmanager \
	./modules/miner \
	./modules/renter \
	./modules/renter/contractor \
	./modules/renter/hostdb \
	./modules/renter/hostdb/hosttree \
	./modules/renter/proto \
	./modules/renter/siadir \
	./modules/renter/siafile \
	./modules/transactionpool \
	./modules/wallet \
	./node \
	./node/api \
	./node/api/server \
	./node/api/client \
	./persist \
	./profile \
	./siatest \
	./siatest/consensus \
	./siatest/daemon \
	./siatest/dependencies \
	./siatest/gateway \
	./siatest/host \
	./siatest/miner \
	./siatest/renter \
	./siatest/renter/contractor \
	./siatest/renter/hostdb \
	./siatest/renterhost \
	./siatest/transactionpool \
	./siatest/wallet \
	./sync \
	./types \
	./types/typesutil

# release-pkgs determine which packages are built for release and distrubtion
# when running a 'make release' command.
release-pkgs = ./cmd/siac ./cmd/siad

# run determines which tests run when running any variation of 'make test'.
run = .
<<<<<<< HEAD
cpkg = ./modules/renter
pkgs = ./build ./cmd/siac ./cmd/siad ./compatibility ./crypto ./encoding ./modules ./modules/consensus ./modules/explorer  \
       ./modules/gateway ./modules/host ./modules/host/contractmanager ./modules/host/mdm ./modules/renter                 \
       ./modules/renter/contractor ./modules/renter/hostdb ./modules/renter/hostdb/hosttree ./modules/renter/proto         \
       ./modules/renter/siadir ./modules/renter/siafile ./modules/miner ./modules/wallet ./modules/transactionpool ./node  \
       ./node/api ./persist ./siatest ./siatest/consensus ./siatest/daemon ./siatest/gateway ./siatest/host                \
       ./siatest/miner ./siatest/renter ./siatest/renter/contractor ./siatest/renter/hostdb ./siatest/renterhost           \
       ./siatest/transactionpool ./siatest/wallet ./node/api/server ./sync ./types ./types/typesutil
utils = ./cmd/sia-node-scanner 

# fmt calls go fmt on all packages and utils.
=======

# util-pkgs determine the set of packages that are built when running
# 'make utils'
util-pkgs = ./cmd/sia-node-scanner

# fmt calls go fmt on all packages.
>>>>>>> 1c5462b4
fmt:
	gofmt -s -l -w $(pkgs)

# vet calls go vet on all packages.
# NOTE: go vet requires packages to be built in order to obtain type info.
vet:
	GO111MODULE=on go vet $(pkgs)

lint:
	GO111MODULE=on go get golang.org/x/lint/golint
	golint -min_confidence=1.0 -set_exit_status $(pkgs)

# spellcheck checks for misspelled words in comments or strings.
spellcheck:
	misspell -error .

# staticcheck runs the staticcheck tool
staticcheck:
	staticcheck $(pkgs)

# debug builds and installs debug binaries. This will also install the utils.
debug:
	GO111MODULE=on go install -tags='debug profile netgo' -ldflags='$(ldflags)' $(pkgs)
debug-race:
	GO111MODULE=on go install -race -tags='debug profile netgo' -ldflags='$(ldflags)' $(pkgs)

# dev builds and installs developer binaries. This will also install the utils.
dev:
	GO111MODULE=on go install -tags='dev debug profile netgo' -ldflags='$(ldflags)' $(pkgs)
dev-race:
	GO111MODULE=on go install -race -tags='dev debug profile netgo' -ldflags='$(ldflags)' $(pkgs)

# release builds and installs release binaries.
release:
	GO111MODULE=on go install -tags='netgo' -ldflags='-s -w $(ldflags)' $(release-pkgs)
release-race:
	GO111MODULE=on go install -race -tags='netgo' -ldflags='-s -w $(ldflags)' $(release-pkgs)

# clean removes all directories that get automatically created during
# development.
clean:
	rm -rf cover doc/whitepaper.aux doc/whitepaper.log doc/whitepaper.pdf fullcover release 

test:
	GO111MODULE=on go test -short -tags='debug testing netgo' -timeout=5s $(pkgs) -run=$(run)
test-v:
	GO111MODULE=on go test -race -v -short -tags='debug testing netgo' -timeout=15s $(pkgs) -run=$(run)
test-long: clean fmt vet lint
	@mkdir -p cover
	GO111MODULE=on go test --coverprofile='./cover/cover.out' -v -race -failfast -tags='testing debug netgo' -timeout=1800s $(pkgs) -run=$(run)
test-vlong: clean fmt vet lint
	@mkdir -p cover
	GO111MODULE=on go test --coverprofile='./cover/cover.out' -v -race -tags='testing debug vlong netgo' -timeout=20000s $(pkgs) -run=$(run)
test-cpu:
	GO111MODULE=on go test -v -tags='testing debug netgo' -timeout=500s -cpuprofile cpu.prof $(pkgs) -run=$(run)
test-mem:
	GO111MODULE=on go test -v -tags='testing debug netgo' -timeout=500s -memprofile mem.prof $(pkgs) -run=$(run)
bench: clean fmt
	GO111MODULE=on go test -tags='debug testing netgo' -timeout=500s -run=XXX -bench=$(run) $(pkgs)
cover: clean
	@mkdir -p cover
	@for package in $(pkgs); do                                                                                                                                 \
		mkdir -p `dirname cover/$$package`                                                                                                                      \
		&& GO111MODULE=on go test -tags='testing debug netgo' -timeout=500s -covermode=atomic -coverprofile=cover/$$package.out ./$$package -run=$(run) || true \
		&& go tool cover -html=cover/$$package.out -o=cover/$$package.html ;                                                                                    \
	done

# fullcover is a command that will give the full coverage statistics for a
# package. Unlike the 'cover' command, full cover will include the testing
# coverage that is provided by all tests in all packages on the target package.
# Only one package can be targeted at a time. Use 'cpkg' as the variable for the
# target package, 'pkgs' as the variable for the packages running the tests.
#
# NOTE: this command has to run the full test suite to get output for a single
# package. Ideally we could get the output for all packages when running the
# full test suite.
#
# NOTE: This command will not skip testing packages that do not run code in the
# target package at all. For example, none of the tests in the 'sync' package
# will provide any coverage to the renter package. The command will not detect
# this and will run all of the sync package tests anyway.
fullcover: clean
	@mkdir -p fullcover
	@mkdir -p fullcover/tests
	@echo "mode: atomic" >> fullcover/fullcover.out
	@for package in $(pkgs); do                                                                                                                                                             \
		mkdir -p `dirname fullcover/tests/$$package`                                                                                                                                        \
		&& GO111MODULE=on go test -tags='testing debug netgo' -timeout=500s -covermode=atomic -coverprofile=fullcover/tests/$$package.out -coverpkg $(cpkg) ./$$package -run=$(run) || true \
		&& go tool cover -html=fullcover/tests/$$package.out -o=fullcover/tests/$$package.html                                                                                              \
		&& tail -n +2 fullcover/tests/$$package.out >> fullcover/fullcover.out ;                                                                                                            \
	done
	@go tool cover -html=fullcover/fullcover.out -o fullcover/fullcover.html
	@printf 'Full coverage on $(cpkg):'
	@go tool cover -func fullcover/fullcover.out | tail -n -1 | awk '{$$1=""; $$2=""; sub(" ", " "); print}'

# whitepaper builds the whitepaper from whitepaper.tex. pdflatex has to be
# called twice because references will not update correctly the first time.
whitepaper:
	@pdflatex -output-directory=doc whitepaper.tex > /dev/null
	pdflatex -output-directory=doc whitepaper.tex

.PHONY: all fmt install release clean test test-v test-long cover whitepaper
<|MERGE_RESOLUTION|>--- conflicted
+++ resolved
@@ -29,6 +29,7 @@
 	./modules/gateway \
 	./modules/host \
 	./modules/host/contractmanager \
+	./modules/host/mdm \
 	./modules/miner \
 	./modules/renter \
 	./modules/renter/contractor \
@@ -68,26 +69,12 @@
 
 # run determines which tests run when running any variation of 'make test'.
 run = .
-<<<<<<< HEAD
-cpkg = ./modules/renter
-pkgs = ./build ./cmd/siac ./cmd/siad ./compatibility ./crypto ./encoding ./modules ./modules/consensus ./modules/explorer  \
-       ./modules/gateway ./modules/host ./modules/host/contractmanager ./modules/host/mdm ./modules/renter                 \
-       ./modules/renter/contractor ./modules/renter/hostdb ./modules/renter/hostdb/hosttree ./modules/renter/proto         \
-       ./modules/renter/siadir ./modules/renter/siafile ./modules/miner ./modules/wallet ./modules/transactionpool ./node  \
-       ./node/api ./persist ./siatest ./siatest/consensus ./siatest/daemon ./siatest/gateway ./siatest/host                \
-       ./siatest/miner ./siatest/renter ./siatest/renter/contractor ./siatest/renter/hostdb ./siatest/renterhost           \
-       ./siatest/transactionpool ./siatest/wallet ./node/api/server ./sync ./types ./types/typesutil
-utils = ./cmd/sia-node-scanner 
-
-# fmt calls go fmt on all packages and utils.
-=======
 
 # util-pkgs determine the set of packages that are built when running
 # 'make utils'
 util-pkgs = ./cmd/sia-node-scanner
 
 # fmt calls go fmt on all packages.
->>>>>>> 1c5462b4
 fmt:
 	gofmt -s -l -w $(pkgs)
 
