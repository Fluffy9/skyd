--- conflicted
+++ resolved
@@ -1,11 +1,8 @@
 package types
 
 import (
-<<<<<<< HEAD
 	"reflect"
 	"strings"
-=======
->>>>>>> 8e999b51
 	"testing"
 
 	"gitlab.com/NebulousLabs/Sia/crypto"
