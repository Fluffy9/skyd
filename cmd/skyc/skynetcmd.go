package main

import (
	"bytes"
	"encoding/json"
	"fmt"
	"io"
	"io/ioutil"
	"mime/multipart"
	"net/http"
	"os"
	"path/filepath"
	"strings"
	"sync"
	"text/tabwriter"

	"github.com/vbauerster/mpb/v5"

	"github.com/spf13/cobra"
	"github.com/vbauerster/mpb/v5/decor"

	"gitlab.com/NebulousLabs/Sia/crypto"
	"gitlab.com/NebulousLabs/Sia/modules"
	"gitlab.com/NebulousLabs/errors"
	"gitlab.com/SkynetLabs/skyd/siatest"
	"gitlab.com/SkynetLabs/skyd/skymodules"
	"gitlab.com/SkynetLabs/skyd/skymodules/renter"
)

var (
	skynetCmd = &cobra.Command{
		Use:   "skynet",
		Short: "Perform actions related to Skynet",
		Long: `Perform actions related to Skynet, a file sharing and data publication platform
on top of Sia.`,
		Run: skynetcmd,
	}

	skynetBackupCmd = &cobra.Command{
		Use:   "backup [skylink] [backup path]",
		Short: "Backup a skyfile to a file on disk.",
		Long:  "Create a backup of a skyfile as a file on disk.",
		Run:   wrap(skynetbackupcmd),
	}

	skynetBlocklistCmd = &cobra.Command{
		Use:   "blocklist",
		Short: "Add, remove, or list skylinks from the blocklist.",
		Long:  "Add, remove, or list skylinks from the blocklist.",
		Run:   skynetblocklistgetcmd,
	}

	skynetBlocklistAddCmd = &cobra.Command{
		Use:   "add [skylink] ...",
		Short: "Add skylinks to the blocklist",
		Long:  "Add space separated skylinks to the blocklist.",
		Run:   skynetblocklistaddcmd,
	}

	skynetBlocklistRemoveCmd = &cobra.Command{
		Use:   "remove [skylink] ...",
		Short: "Remove skylinks from the blocklist",
		Long:  "Remove space separated skylinks from the blocklist.",
		Run:   skynetblocklistremovecmd,
	}

	skynetConvertCmd = &cobra.Command{
		Use:   "convert [source siaPath] [destination siaPath]",
		Short: "Convert a siafile to a skyfile with a skylink.",
		Long: `Convert a siafile to a skyfile and then generate its skylink. A new skylink
	will be created in the user's skyfile directory. The skyfile and the original
	siafile are both necessary to pin the file and keep the skylink active. The
	skyfile will consume an additional 40 MiB of storage.`,
		Run: wrap(skynetconvertcmd),
	}

	skynetDownloadCmd = &cobra.Command{
		Use:   "download [skylink] [destination]",
		Short: "Download a skylink from skynet.",
		Long: `Download a file from skynet using a skylink. The download may fail unless this
node is configured as a skynet portal. Use the --portal flag to fetch a skylink
file from a chosen skynet portal.`,
		Run: skynetdownloadcmd,
	}

	skynetIsBlockedCmd = &cobra.Command{
		Use:   "isblocked [skylink] ...",
		Short: "Checks if a skylink is on the blocklist.",
		Long: `Checks if a skylink, or a list of space separated skylinks, is on the blocklist 
since the list returned from 'skyc skynet blocklist' is a list of hashes of the skylinks' 
merkleroots so they cannot be visually verified.`,
		Run: skynetisblockedcmd,
	}

	skynetLsCmd = &cobra.Command{
		Use:   "ls",
		Short: "List all skyfiles that the user has pinned.",
		Long: `List all skyfiles that the user has pinned along with the corresponding
skylinks. By default, only files in var/skynet/ will be displayed. The --root
flag can be used to view skyfiles pinned in other folders.`,
		Run: skynetlscmd,
	}

	skynetPinCmd = &cobra.Command{
		Use:   "pin [skylink] [destination siapath]",
		Short: "Pin a skylink from skynet by re-uploading it yourself.",
		Long: `Pin the file associated with this skylink by re-uploading an exact copy. This
ensures that the file will still be available on skynet as long as you continue
maintaining the file in your renter.`,
		Run: wrap(skynetpincmd),
	}

	skynetPortalsCmd = &cobra.Command{
		Use:   "portals",
		Short: "Add, remove, or list registered Skynet portals.",
		Long:  "Add, remove, or list registered Skynet portals.",
		Run:   wrap(skynetportalsgetcmd),
	}

	skynetPortalsAddCmd = &cobra.Command{
		Use:   "add [url]",
		Short: "Add a Skynet portal as public or private to the persisted portals list.",
		Long: `Add a Skynet portal as public or private. Specify the url of the Skynet portal followed
by --public if you want it to be publicly available.`,
		Run: wrap(skynetportalsaddcmd),
	}

	skynetPortalsRemoveCmd = &cobra.Command{
		Use:   "remove [url]",
		Short: "Remove a Skynet portal from the persisted portals list.",
		Long:  "Remove a Skynet portal from the persisted portals list.",
		Run:   wrap(skynetportalsremovecmd),
	}

	skynetRestoreCmd = &cobra.Command{
		Use:   "restore [backup source]",
		Short: "Restore a skyfile from a backup file.",
		Long:  "Restore a skyfile from a backup file.",
		Run:   wrap(skynetrestorecmd),
	}

	skynetSkylinkCmd = &cobra.Command{
		Use:   "skylink",
		Short: "Perform various util functions for a skylink.",
		Long: `Perform various util functions for a skylink like check the layout
metadata, or recomputing.`,
		Run: skynetskylinkcmd,
	}

	skynetSkylinkCompareCmd = &cobra.Command{
		Use:   "compare [skylink] [metadata filename]",
		Short: "Compare a skylink to a regenerated skylink",
		Long: `This command regenerates a skylink by doing the following:
First, it reads some provided metadata from the provided filename.
Second, it downloads the skylink and records the metadata, layout, and filedata.
Third, it compares the downloaded metadata to the metadata read from disk.
Fourth, it computesthe base sector and then the skylink from the downloaded information.
Lastly, it compares the generated skylink to the skylink that was passed in.`,
		Run: wrap(skynetskylinkcomparecmd),
	}

	skynetSkylinkLayoutCmd = &cobra.Command{
		Use:   "layout [skylink]",
		Short: "Print the layout associated with a skylink",
		Long:  "Print the layout associated with a skylink",
		Run:   wrap(skynetskylinklayoutcmd),
	}

	skynetSkylinkMetadataCmd = &cobra.Command{
		Use:   "metadata [skylink]",
		Short: "Print the metadata associated with a skylink",
		Long:  "Print the metadata associated with a skylink",
		Run:   wrap(skynetskylinkmetadatacmd),
	}

	skynetUnpinCmd = &cobra.Command{
		Use:   "unpin [skylink]",
		Short: "Unpin pinned skyfiles by skylink.",
		Long: `Unpin one or more pinned skyfiles by skylink. The files and
directories will continue to be available on Skynet if other nodes have pinned
them.

NOTE: To use the prior functionality of unpinning by SiaPath, use the 'skyc
renter delete' command and set the --root flag.`,
		Run: skynetunpincmd,
	}

	skynetUploadCmd = &cobra.Command{
		Use:   "upload [source path] [destination siapath]",
		Short: "Upload a file or a directory to Skynet.",
		Long: `Upload a file or a directory to Skynet. A skylink will be 
produced which can be shared and used to retrieve the file. If the given path is
a directory it will be uploaded as a single skylink unless the --separately flag
is passed, in which case all files under that directory will be uploaded 
individually and an individual skylink will be produced for each. All files that
get uploaded will be pinned to this Sia node, meaning that this node will pay
for storage and repairs until the files are manually deleted. Use the --dry-run 
flag to fetch the skylink without actually uploading the file.`,
		Run: skynetuploadcmd,
	}
)

// skynetcmd displays the usage info for the command.
//
// TODO: Could put some stats or summaries or something here.
func skynetcmd(cmd *cobra.Command, _ []string) {
	_ = cmd.UsageFunc()(cmd)
	os.Exit(exitCodeUsage)
}

// skynetbackupcmd will backup a skyfile by writing it to a backup writer.
func skynetbackupcmd(skylinkStr, backupPath string) {
	// Create backup file
	f, err := os.Create(backupPath)
	if err != nil {
		die("Unable to create backup file:", err)
	}
	defer func() {
		if err := f.Close(); err != nil {
			die("Unable to close backup file:", err)
		}
	}()

	// Create backup
	err = httpClient.SkynetSkylinkBackup(skylinkStr, f)
	if err != nil {
		die("Unable to create backup:", err)
	}
	fmt.Println("Backup successfully created at ", backupPath)
}

// skynetblocklistaddcmd adds skylinks to the blocklist
func skynetblocklistaddcmd(cmd *cobra.Command, args []string) {
	skynetBlocklistUpdate(args, nil)
}

// skynetblocklistremovecmd removes skylinks from the blocklist
func skynetblocklistremovecmd(cmd *cobra.Command, args []string) {
	skynetBlocklistUpdate(nil, args)
}

// skynetBlocklistUpdate adds/removes trimmed skylinks to the blocklist
func skynetBlocklistUpdate(additions, removals []string) {
	additions = sanitizeSkylinks(additions)
	removals = sanitizeSkylinks(removals)

	err := httpClient.SkynetBlocklistHashPost(additions, removals, skynetBlocklistHash)
	if err != nil {
		die("Unable to update skynet blocklist:", err)
	}

	fmt.Println("Skynet Blocklist updated")
}

// skynetblocklistgetcmd will return the list of hashed merkleroots that are blocked
// from Skynet.
func skynetblocklistgetcmd(_ *cobra.Command, _ []string) {
	response, err := httpClient.SkynetBlocklistGet()
	if err != nil {
		die("Unable to get skynet blocklist:", err)
	}

	fmt.Printf("Listing %d blocked skylink(s) merkleroots:\n", len(response.Blocklist))
	for _, hash := range response.Blocklist {
		fmt.Printf("\t%s\n", hash)
	}
}

// skynetconvertcmd will convert an existing siafile to a skyfile and skylink on
// the Sia network.
func skynetconvertcmd(sourceSiaPathStr, destSiaPathStr string) {
	// Create the siapaths.
	sourceSiaPath, err := skymodules.NewSiaPath(sourceSiaPathStr)
	if err != nil {
		die("Could not parse source siapath:", err)
	}
	destSiaPath, err := skymodules.NewSiaPath(destSiaPathStr)
	if err != nil {
		die("Could not parse destination siapath:", err)
	}

	// Perform the conversion and print the result.
	sup := skymodules.SkyfileUploadParameters{
		SiaPath: destSiaPath,
	}
	sup = parseAndAddSkykey(sup)
	sshp, err := httpClient.SkynetConvertSiafileToSkyfilePost(sup, sourceSiaPath)
	skylink := sshp.Skylink
	if err != nil {
		die("could not convert siafile to skyfile:", err)
	}

	// Calculate the siapath that was used for the upload.
	var skypath skymodules.SiaPath
	if skynetUploadRoot {
		skypath = destSiaPath
	} else {
		skypath, err = skymodules.SkynetFolder.Join(destSiaPath.String())
		if err != nil {
			die("could not fetch skypath:", err)
		}
	}
	fmt.Printf("Skyfile uploaded successfully to %v\nSkylink: sia://%v\n", skypath, skylink)
}

// skynetdownloadcmd will perform the download of a skylink.
func skynetdownloadcmd(cmd *cobra.Command, args []string) {
	if len(args) != 2 {
		_ = cmd.UsageFunc()(cmd)
		os.Exit(exitCodeUsage)
	}

	// Open the file.
	skylink := args[0]
	skylink = strings.TrimPrefix(skylink, "sia://")
	filename := args[1]
	file, err := os.Create(filename)
	if err != nil {
		die("Unable to create destination file:", err)
	}
	defer func() {
		if err := file.Close(); err != nil {
			die(err)
		}
	}()

	// Check whether the portal flag is set, if so use the portal download
	// method.
	var reader io.ReadCloser
	if skynetDownloadPortal != "" {
		url := skynetDownloadPortal + "/" + skylink
		resp, err := http.Get(url)
		if err != nil {
			die("Unable to download from portal:", err)
		}
		reader = resp.Body
		defer func() {
			err = resp.Body.Close()
			if err != nil {
				die("unable to close reader:", err)
			}
		}()
	} else {
		// Try to perform a download using the client package.
		reader, err = httpClient.SkynetSkylinkReaderGet(skylink)
		if err != nil {
			die("Unable to fetch skylink:", err)
		}
		defer func() {
			err = reader.Close()
			if err != nil {
				die("unable to close reader:", err)
			}
		}()
	}

	_, err = io.Copy(file, reader)
	if err != nil {
		die("Unable to write full data:", err)
	}
}

// skynetisblockedcmd will check if a skylink, or list of skylinks, is on the
// blocklist.
func skynetisblockedcmd(_ *cobra.Command, skylinkStrs []string) {
	// Get the blocklist
	response, err := httpClient.SkynetBlocklistGet()
	if err != nil {
		die("Unable to get skynet blocklist:", err)
	}

	// Parse the slice response into a map
	blocklistMap := make(map[crypto.Hash]struct{})
	for _, hash := range response.Blocklist {
		blocklistMap[hash] = struct{}{}
	}

	// Check the skylinks
	//
	// NOTE: errors are printed and won't cause the function to exit.
	for _, skylinkStr := range skylinkStrs {
		// Load the string
		var skylink skymodules.Skylink
		err := skylink.LoadString(skylinkStr)
		if err != nil {
			fmt.Printf("Skylink %v \tis an invalid skylink: %v\n", skylinkStr, err)
			continue
		}
		// Generate the hash of the merkleroot and check the blocklist
		hash := crypto.HashObject(skylink.MerkleRoot())
		_, blocked := blocklistMap[hash]
		if blocked {
			fmt.Printf("Skylink %v \tis on the blocklist\n", skylinkStr)
		}
	}
}

// skynetlscmd is the handler for the command `skyc skynet ls`. Works very
// similar to 'skyc renter ls' but defaults to the SkynetFolder and only
// displays files that are pinning skylinks.
func skynetlscmd(cmd *cobra.Command, args []string) {
	// Parse the SiaPath
	sp, err := parseLSArgs(args)
	if err != nil {
		fmt.Fprintln(os.Stderr, err)
		_ = cmd.UsageFunc()(cmd)
		os.Exit(exitCodeUsage)
	}

	// Check whether the command is based in root or based in the skynet folder.
	if !skynetLsRoot {
		if sp.IsRoot() {
			sp = skymodules.SkynetFolder
		} else {
			sp, err = skymodules.SkynetFolder.Join(sp.String())
			if err != nil {
				die("could not build siapath:", err)
			}
		}
	}

	// Check if the command is hitting a single file.
	if !sp.IsRoot() {
		tryDir, err := printSingleFile(sp, true, true)
		if err != nil {
			die(err)
		}
		if !tryDir {
			return
		}
	}

	// Get the full set of files and directories. They will be sorted by siapath
	//
	// NOTE: we always pass in true for root as this is referring to the client
	// method needed to query the directories, not whether or not the siapath is
	// relative to root or the skynet folder.
	//
	// NOTE: We want to get the directories recursively if we are either checking
	// from root or the user wants recursive.
	getRecursive := skynetLsRecursive || skynetLsRoot
	dirs := getDirSorted(sp, true, getRecursive)

	// Determine the total number of Skyfiles and Skynet Directories. A Skynet
	// directory is a directory that is either in the Skynet Folder or it contains
	// at least one skyfile.
	var numFilesDirs uint64
	root := dirs[0] // Root directory we are querying.

	// Grab the starting value for the number of Skyfiles and Skynet Directories.
	if skynetLsRecursive {
		numFilesDirs = root.dir.AggregateSkynetFiles + root.dir.AggregateNumSubDirs
	} else {
		numFilesDirs = root.dir.SkynetFiles + root.dir.NumSubDirs
	}

	// If we are referencing the root of the file system then we need to check all
	// the directories we queried and see which ones need to be omitted.
	if skynetLsRoot {
		// Figure out how many directories don't contain skyfiles
		var nonSkynetDir uint64
		for _, dir := range dirs {
			if !skymodules.IsSkynetDir(dir.dir.SiaPath) && dir.dir.SkynetFiles == 0 {
				nonSkynetDir++
			}
		}

		// Subtract the number of non skynet directories from the total.
		numFilesDirs -= nonSkynetDir
	}

	// Print totals.
	totalStoredStr := modules.FilesizeUnits(root.dir.AggregateSkynetSize)
	fmt.Printf("\nListing %v files/dirs:\t%9s\n\n", numFilesDirs, totalStoredStr)

	// Print Dirs
	err = printSkynetDirs(dirs, skynetLsRecursive)
	if err != nil {
		die(err)
	}
}

// skynetPin will pin the Skyfile associated with the provided Skylink at the
// provided SiaPath
func skynetPin(skylink string, siaPath skymodules.SiaPath) (string, error) {
	// Check if --portal was set
	if skynetDownloadPortal == "" {
		spp := skymodules.SkyfilePinParameters{
			SiaPath: siaPath,
			Root:    skynetUploadRoot,
		}
		fmt.Println("Pinning Skyfile ...")
		return skylink, httpClient.SkynetSkylinkPinPost(skylink, spp)
	}

	// Download skyfile from the Portal
	fmt.Printf("Downloading Skyfile from %v ...", skynetDownloadPortal)
	url := skynetDownloadPortal + "/" + skylink
	resp, err := http.Get(url)
	if err != nil {
		return "", errors.AddContext(err, "unable to download from portal")
	}
	reader := resp.Body
	defer func() {
		err = resp.Body.Close()
		if err != nil {
			die("unable to close reader:", err)
		}
	}()

	// Get the SkyfileMetadata from the Header
	var sm skymodules.SkyfileMetadata
	strMetadata := resp.Header.Get("Skynet-File-Metadata")
	if strMetadata != "" {
		err = json.Unmarshal([]byte(strMetadata), &sm)
		if err != nil {
			return "", errors.AddContext(err, "unable to unmarshal skyfile metadata")
		}
	}

	// Upload the skyfile to pin it to the renter node
	sup := skymodules.SkyfileUploadParameters{
		SiaPath:  siaPath,
		Reader:   reader,
		Filename: sm.Filename,
		Mode:     sm.Mode,
	}

	// NOTE: Since the user can define a new siapath for the Skyfile the skylink
	// returned from the upload may be different than the original skylink which
	// is why we are overwriting the skylink here.
	fmt.Println("Pinning Skyfile ...")
	skylink, _, err = httpClient.SkynetSkyfilePost(sup)
	if err != nil {
		return "", errors.AddContext(err, "unable to upload skyfile")
	}
	return skylink, nil
}

// skynetpincmd will pin the file from this skylink.
func skynetpincmd(sourceSkylink, destSiaPath string) {
	skylink := strings.TrimPrefix(sourceSkylink, "sia://")
	// Create the siapath.
	siaPath, err := skymodules.NewSiaPath(destSiaPath)
	if err != nil {
		die("Could not parse destination siapath:", err)
	}

	// Pin the Skyfile
	skylink, err = skynetPin(skylink, siaPath)
	if err != nil {
		die("Unable to Pin Skyfile:", err)
	}
	fmt.Printf("Skyfile pinned successfully\nSkylink: sia://%v\n", skylink)
}

// skynetrestorecmd will restore a skyfile from a backup writer.
func skynetrestorecmd(backupPath string) {
	// Open the backup file
	f, err := os.Open(backupPath)
	if err != nil {
		die("Unable to open backup file:", err)
	}
	defer func() {
		// Attempt to close the file, API call appears to close file so ignore the
		// error to avoid getting an error for closing a closed file.
		_ = f.Close()
	}()

	// Create backup
	skylink, err := httpClient.SkynetSkylinkRestorePost(f)
	if err != nil {
		die("Unable to restore skyfile:", err)
	}
	fmt.Println("Restore successful! Skylink: ", skylink)
}

<<<<<<< HEAD
// skynetskylinkcmd displays the usage info for the command.
func skynetskylinkcmd(cmd *cobra.Command, args []string) {
	_ = cmd.UsageFunc()(cmd)
	os.Exit(exitCodeUsage)
}

// skynetskylinkcomparecmd compares a provided skylink to with a re-generated
// skylink based on metadata provided in a metadata.json file and downloading
// the file data and the layout from the skylink.
func skynetskylinkcomparecmd(expectedSkylink string, filename string) {
	// Read Metadata file and trim a potential newline.
	skyfileMetadataFromFile := fileData(filename)
	skyfileMetadataFromFile = bytes.TrimSuffix(skyfileMetadataFromFile, []byte{'\n'})

	// Download the skyfile
	skyfileDownloadedData, layoutFromHeader, skyfileMetadataFromHeader, err := smallSkyfileDownload(expectedSkylink)
	if err != nil {
		die(err)
	}

	// Check if the metadata download is the same as the metadata loaded from disk
	if !bytes.Equal(skyfileMetadataFromFile, skyfileMetadataFromHeader) {
		fmt.Println("Metadata read from file", len(skyfileMetadataFromFile))
		fmt.Println(string(skyfileMetadataFromFile))
		fmt.Println("Metadata read from header", len(skyfileMetadataFromHeader))
		fmt.Println(string(skyfileMetadataFromHeader))
		die("Metadatas not equal")
	}
	fmt.Println("Metadatas Equal")

	// build base sector
	baseSector, fetchSize := skymodules.BuildBaseSector(layoutFromHeader.Encode(), nil, skyfileMetadataFromFile, skyfileDownloadedData)
	baseSectorRoot := crypto.MerkleRoot(baseSector)
	skylink, err := skymodules.NewSkylinkV1(baseSectorRoot, 0, fetchSize)
	if err != nil {
		die(err)
	}

	if skylink.String() != expectedSkylink {
		fmt.Println("Expected", expectedSkylink)
		fmt.Println("Generated", skylink.String())
		die("Generated Skylink not Equal to Expected")
	}
	fmt.Println("Generate Skylink as Expected!")
}

// skynetskylinklayoutcmd prints the SkyfileLayout of the skylink.
func skynetskylinklayoutcmd(skylink string) {
	// Download the layout
	_, sl, _, err := smallSkyfileDownload(skylink)
	if err != nil {
		die(err)
	}
	// Print the layout
	str, err := siatest.PrintJSONProd(sl)
	if err != nil {
		die(err)
	}
	fmt.Println("Skyfile Layout:")
	fmt.Println(str)
}

// skynetskylinkmetadatacmd downloads and prints the SkyfileMetadata for a
// skylink.
func skynetskylinkmetadatacmd(skylink string) {
	// Download the metadata
	_, _, sm, err := smallSkyfileDownload(skylink)
	if err != nil {
		die(err)
	}
	// Print the metadata
	fmt.Println("Skyfile Metadata:")
	fmt.Println(sm)
}

// skynetunpincmd will unpin and delete either a single or multiple files or
// directories from the Renter.
func skynetunpincmd(cmd *cobra.Command, skyPathStrs []string) {
	if len(skyPathStrs) == 0 {
=======
// skynetunpincmd will unpin and delete either a single or multiple skylinks
// from the renter.
func skynetunpincmd(cmd *cobra.Command, skylinks []string) {
	if len(skylinks) == 0 {
>>>>>>> d155c272
		_ = cmd.UsageFunc()(cmd)
		os.Exit(exitCodeUsage)
	}

	for _, skylink := range skylinks {
		// Unpin skylink
		err := httpClient.SkynetSkylinkUnpinPost(skylink)
		if err != nil {
			fmt.Printf("Unable to unpin skylink %v: %v\n", skylink, err)
		}
	}
}

// skynetuploadcmd will upload a file or directory to Skynet. If --dry-run is
// passed, it will fetch the skylinks without uploading.
func skynetuploadcmd(_ *cobra.Command, args []string) {
	if len(args) == 1 {
		skynetuploadpipecmd(args[0])
		return
	}
	if len(args) != 2 {
		die("wrong number of arguments")
	}
	sourcePath, destSiaPath := args[0], args[1]
	fi, err := os.Stat(sourcePath)
	if err != nil {
		die("Unable to fetch source fileinfo:", err)
	}

	// create a new progress bar set:
	pbs := mpb.New(mpb.WithWidth(40))

	if !fi.IsDir() {
		skynetUploadFile(sourcePath, sourcePath, destSiaPath, pbs)
		if skynetUploadDryRun {
			fmt.Print("[dry run] ")
		}
		pbs.Wait()
		fmt.Printf("Successfully uploaded skyfile!\n")
		return
	}

	if skynetUploadSeparately {
		skynetUploadFilesSeparately(sourcePath, destSiaPath, pbs)
		return
	}
	skynetUploadDirectory(sourcePath, destSiaPath)
}

// skynetuploadpipecmd will upload a file or directory to Skynet. If --dry-run is
// passed, it will fetch the skylinks without uploading.
func skynetuploadpipecmd(destSiaPath string) {
	fi, err := os.Stdin.Stat()
	if err != nil {
		die(err)
	}
	if fi.Mode()&os.ModeNamedPipe == 0 {
		die("Command is meant to be used with either a pipe or src file")
	}
	// Create the siapath.
	siaPath, err := skymodules.NewSiaPath(destSiaPath)
	if err != nil {
		die("Could not parse destination siapath:", err)
	}
	filename := siaPath.Name()

	// create a new progress bar set:
	pbs := mpb.New(mpb.WithWidth(40))
	// Create the single bar.
	bar := pbs.AddSpinner(
		-1, // size is unknown
		mpb.SpinnerOnLeft,
		mpb.SpinnerStyle([]string{"∙∙∙", "●∙∙", "∙●∙", "∙∙●", "∙∙∙"}),
		mpb.BarFillerClearOnComplete(),
		mpb.PrependDecorators(
			decor.AverageSpeed(decor.UnitKiB, "% .1f", decor.WC{W: 4}),
			decor.Counters(decor.UnitKiB, " - %.1f / %.1f", decor.WC{W: 4}),
		),
	)
	// Create the proxy reader from stdin.
	r := bar.ProxyReader(os.Stdin)
	// Set a spinner to start after the upload is finished
	pSpinner := newProgressSpinner(pbs, bar, filename)
	// Perform the upload
	skylink := skynetUploadFileFromReader(r, filename, siaPath, skymodules.DefaultFilePerm)
	// Replace the spinner with the skylink and stop it
	newProgressSkylink(pbs, pSpinner, filename, skylink)
	return
}

// skynetportalsgetcmd displays the list of persisted Skynet portals
func skynetportalsgetcmd() {
	portals, err := httpClient.SkynetPortalsGet()
	if err != nil {
		die("Could not get portal list:", err)
	}

	w := tabwriter.NewWriter(os.Stdout, 0, 0, 2, ' ', 0)

	fmt.Fprintf(w, "Address\tPublic\n")
	fmt.Fprintf(w, "-------\t------\n")

	for _, portal := range portals.Portals {
		fmt.Fprintf(w, "%s\t%t\n", portal.Address, portal.Public)
	}

	if err = w.Flush(); err != nil {
		die(err)
	}
}

// skynetportalsaddcmd adds a Skynet portal as either public or private
func skynetportalsaddcmd(portalURL string) {
	addition := skymodules.SkynetPortal{
		Address: modules.NetAddress(portalURL),
		Public:  skynetPortalPublic,
	}

	err := httpClient.SkynetPortalsPost([]skymodules.SkynetPortal{addition}, nil)
	if err != nil {
		die("Could not add portal:", err)
	}
}

// skynetportalsremovecmd removes a Skynet portal
func skynetportalsremovecmd(portalUrl string) {
	removal := modules.NetAddress(portalUrl)

	err := httpClient.SkynetPortalsPost(nil, []modules.NetAddress{removal})
	if err != nil {
		die("Could not remove portal:", err)
	}
}

// skynetUploadFile uploads a file to Skynet
func skynetUploadFile(basePath, sourcePath string, destSiaPath string, pbs *mpb.Progress) {
	// Create the siapath.
	siaPath, err := skymodules.NewSiaPath(destSiaPath)
	if err != nil {
		die("Could not parse destination siapath:", err)
	}
	filename := filepath.Base(sourcePath)

	// Open the source.
	file, err := os.Open(sourcePath)
	if err != nil {
		die("Unable to open source path:", err)
	}
	defer func() { _ = file.Close() }()

	fi, err := file.Stat()
	if err != nil {
		die("Unable to fetch source fileinfo:", err)
	}

	if skynetUploadSilent {
		// Silently upload the file and print a simple source -> skylink
		// matching after it's done.
		skylink := skynetUploadFileFromReader(file, filename, siaPath, fi.Mode())
		fmt.Printf("%s -> %s\n", sourcePath, skylink)
		return
	}

	// Display progress bars while uploading and processing the file.
	var relPath string
	if sourcePath == basePath {
		// when uploading a single file we only display the filename
		relPath = filename
	} else {
		// when uploading multiple files we strip the common basePath
		relPath, err = filepath.Rel(basePath, sourcePath)
		if err != nil {
			die("Could not get relative path:", err)
		}
	}
	// Wrap the file reader in a progress bar reader
	pUpload, rc := newProgressReader(pbs, fi.Size(), relPath, file)
	// Set a spinner to start after the upload is finished
	pSpinner := newProgressSpinner(pbs, pUpload, relPath)
	// Perform the upload
	skylink := skynetUploadFileFromReader(rc, filename, siaPath, fi.Mode())
	// Replace the spinner with the skylink and stop it
	newProgressSkylink(pbs, pSpinner, relPath, skylink)
	return
}

// skynetUploadFilesSeparately uploads a number of files to Skynet, printing out
// separate skylink for each
func skynetUploadFilesSeparately(sourcePath, destSiaPath string, pbs *mpb.Progress) {
	// Walk the target directory and collect all files that are going to be
	// uploaded.
	filesToUpload := make([]string, 0)
	err := filepath.Walk(sourcePath, func(path string, info os.FileInfo, err error) error {
		if err != nil {
			fmt.Println("Warning: skipping file:", err)
			return nil
		}
		if !info.IsDir() {
			filesToUpload = append(filesToUpload, path)
		}
		return nil
	})
	if err != nil {
		die(err)
	}

	// Confirm with the user that they want to upload all of them.
	if skynetUploadDryRun {
		fmt.Print("[dry run] ")
	}
	ok := askForConfirmation(fmt.Sprintf("Are you sure that you want to upload %d files to Skynet?", len(filesToUpload)))
	if !ok {
		os.Exit(0)
	}

	// Start the workers.
	filesChan := make(chan string)
	var wg sync.WaitGroup
	for i := 0; i < SimultaneousSkynetUploads; i++ {
		wg.Add(1)
		go func() {
			defer wg.Done()
			for filename := range filesChan {
				// get only the filename and path, relative to the original destSiaPath
				// in order to figure out where to put the file
				newDestSiaPath := filepath.Join(destSiaPath, strings.TrimPrefix(filename, sourcePath))
				skynetUploadFile(sourcePath, filename, newDestSiaPath, pbs)
			}
		}()
	}
	// Send all files for upload.
	for _, path := range filesToUpload {
		filesChan <- path
	}
	// Signal the workers that there is no more work.
	close(filesChan)
	wg.Wait()
	pbs.Wait()
	if skynetUploadDryRun {
		fmt.Print("[dry run] ")
	}
	fmt.Printf("Successfully uploaded %d skyfiles!\n", len(filesToUpload))
}

// skynetUploadDirectory uploads a directory as a single skyfile
func skynetUploadDirectory(sourcePath, destSiaPath string) {
	skyfilePath, err := skymodules.NewSiaPath(destSiaPath)
	if err != nil {
		fmt.Println("Failed to create siapath", destSiaPath)
		die(err)
	}
	if skynetUploadDisableDefaultPath && skynetUploadDefaultPath != "" {
		fmt.Println("Illegal combination of parameters: --defaultpath and --disabledefaultpath are mutually exclusive.")
		die()
	}
	pr, pw := io.Pipe()
	defer pr.Close()
	writer := multipart.NewWriter(pw)
	go func() {
		defer pw.Close()
		// Walk the target directory and collect all files that are going to be
		// uploaded.
		var offset uint64
		err = filepath.Walk(sourcePath, func(path string, info os.FileInfo, err error) error {
			if err != nil {
				fmt.Printf("Failed to read file %s.\n", path)
				die(err)
			}
			if info.IsDir() {
				return nil
			}
			data, err := ioutil.ReadFile(path)
			if err != nil {
				fmt.Printf("Failed to read file %s.\n", path)
				die(err)
			}
			_, err = skymodules.AddMultipartFile(writer, data, "files[]", info.Name(), skymodules.DefaultFilePerm, &offset)
			if err != nil {
				fmt.Printf("Failed to add file %s to multipart upload.\n", path)
				die(err)
			}
			return nil
		})
		if err != nil {
			die(err)
		}
		if err = writer.Close(); err != nil {
			die(err)
		}
	}()

	sup := skymodules.SkyfileMultipartUploadParameters{
		SiaPath:             skyfilePath,
		Force:               false,
		Root:                false,
		BaseChunkRedundancy: renter.SkyfileDefaultBaseChunkRedundancy,
		Reader:              pr,
		Filename:            skyfilePath.Name(),
		DefaultPath:         skynetUploadDefaultPath,
		DisableDefaultPath:  skynetUploadDisableDefaultPath,
		ContentType:         writer.FormDataContentType(),
	}
	skylink, _, err := httpClient.SkynetSkyfileMultiPartPost(sup)
	if err != nil {
		fmt.Println("Failed to upload directory.")
		die(err)
	}
	fmt.Println("Successfully uploaded directory:", skylink)
}

// skynetUploadFileFromReader is a helper method that uploads a file to Skynet
func skynetUploadFileFromReader(source io.Reader, filename string, siaPath skymodules.SiaPath, mode os.FileMode) (skylink string) {
	// Upload the file and return a skylink
	sup := skymodules.SkyfileUploadParameters{
		SiaPath: siaPath,
		Root:    skynetUploadRoot,

		Filename: filename,
		Mode:     mode,

		DryRun: skynetUploadDryRun,
		Reader: source,
	}
	sup = parseAndAddSkykey(sup)
	skylink, _, err := httpClient.SkynetSkyfilePost(sup)
	if err != nil {
		die("could not upload file to Skynet:", err)
	}
	return skylink
}

// newProgressSkylink creates a static progress bar that starts after `afterBar`
// and displays the skylink. The bar is stopped immediately.
func newProgressSkylink(pbs *mpb.Progress, afterBar *mpb.Bar, filename, skylink string) *mpb.Bar {
	bar := pbs.AddBar(
		1, // we'll increment it once to stop it
		mpb.BarQueueAfter(afterBar),
		mpb.PrependDecorators(
			decor.Name(pBarJobDone, decor.WC{W: 10}),
			decor.Name(skylink),
		),
		mpb.AppendDecorators(
			decor.Name(filename, decor.WC{W: len(filename) + 1, C: decor.DidentRight}),
		),
	)
	afterBar.Increment()
	bar.Increment()
	// Wait for finished bars to be rendered.
	pbs.Wait()
	return bar
}<|MERGE_RESOLUTION|>--- conflicted
+++ resolved
@@ -575,7 +575,6 @@
 	fmt.Println("Restore successful! Skylink: ", skylink)
 }
 
-<<<<<<< HEAD
 // skynetskylinkcmd displays the usage info for the command.
 func skynetskylinkcmd(cmd *cobra.Command, args []string) {
 	_ = cmd.UsageFunc()(cmd)
@@ -651,16 +650,10 @@
 	fmt.Println(sm)
 }
 
-// skynetunpincmd will unpin and delete either a single or multiple files or
-// directories from the Renter.
-func skynetunpincmd(cmd *cobra.Command, skyPathStrs []string) {
-	if len(skyPathStrs) == 0 {
-=======
 // skynetunpincmd will unpin and delete either a single or multiple skylinks
 // from the renter.
 func skynetunpincmd(cmd *cobra.Command, skylinks []string) {
 	if len(skylinks) == 0 {
->>>>>>> d155c272
 		_ = cmd.UsageFunc()(cmd)
 		os.Exit(exitCodeUsage)
 	}
