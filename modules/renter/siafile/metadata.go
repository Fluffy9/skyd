package siafile

import (
	"encoding/hex"
	"fmt"
	"io/ioutil"
	"os"
	"path/filepath"
	"time"

	"gitlab.com/NebulousLabs/errors"
	"gitlab.com/NebulousLabs/fastrand"
	"gitlab.com/NebulousLabs/writeaheadlog"

	"gitlab.com/NebulousLabs/Sia/crypto"
	"gitlab.com/NebulousLabs/Sia/modules"
	"gitlab.com/NebulousLabs/Sia/types"
)

type (
	// CombinedChunkInfo contains all the essential information about a combined
	// chunk relevant to SiaFiles.
	CombinedChunkInfo struct {
		chunkData     []byte
		chunkID       string
		partialChunks []PartialChunkInfo
	}

	// PartialChunkInfo contains information required to find a partial chunk
	// within a combined chunk.
	PartialChunkInfo struct {
		length uint64
		offset uint64
		sf     *SiaFile
	}

	// SiafileUID is a unique identifier for siafile which is used to track
	// siafiles even after renaming them.
	SiafileUID string

	// Metadata is the metadata of a SiaFile and is JSON encoded.
	Metadata struct {
		UniqueID SiafileUID `json:"uniqueid"` // unique identifier for file

		StaticPagesPerChunk uint8    `json:"pagesperchunk"` // number of pages reserved for storing a chunk.
		StaticVersion       [16]byte `json:"version"`       // version of the sia file format used
		FileSize            int64    `json:"filesize"`      // total size of the file
		StaticPieceSize     uint64   `json:"piecesize"`     // size of a single piece of the file
		LocalPath           string   `json:"localpath"`     // file to the local copy of the file used for repairing

		// Fields for encryption
		StaticMasterKey      []byte            `json:"masterkey"` // masterkey used to encrypt pieces
		StaticMasterKeyType  crypto.CipherType `json:"masterkeytype"`
		StaticSharingKey     []byte            `json:"sharingkey"` // key used to encrypt shared pieces
		StaticSharingKeyType crypto.CipherType `json:"sharingkeytype"`

		// Fields for partial uploads
		DisablePartialChunk bool   `json:"disablepartialchunk"` // determines whether the file should be treated like legacy files
		CombinedChunkID     string `json:"combinedchunkid"`     // id to find the combined chunk on disk
		CombinedChunkIndex  uint64 `json:"combinedchunkindex"`  // index of the chunk in the combined chunks siafile
		CombinedChunkStatus uint8  `json:"combinedchunkstatus"` // status of the file's partial chunk
		CombinedChunkOffset uint64 `json:"combinedchunkoffset"` // offset of partial chunk within combined chunk
		CombinedChunkLength uint64 `json:"combinedchunklength"` // length of partial chunk within combined chunk

		// The following fields are the usual unix timestamps of files.
		ModTime    time.Time `json:"modtime"`    // time of last content modification
		ChangeTime time.Time `json:"changetime"` // time of last metadata modification
		AccessTime time.Time `json:"accesstime"` // time of last access
		CreateTime time.Time `json:"createtime"` // time of file creation

		// Cached fields. These fields are cached fields and are only meant to be used
		// to create FileInfos for file related API endpoints. There is no guarantee
		// that these fields are up-to-date. Neither in memory nor on disk. Updates to
		// these fields aren't persisted immediately. Instead they will only be
		// persisted whenever another method persists the metadata or when the SiaFile
		// is closed.
		//
		// CachedRedundancy is the redundancy of the file on the network and is
		// updated within the 'Redundancy' method which is periodically called by the
		// repair code.
		//
		// CachedUserRedundancy is the redundancy of the file on the network as
		// visible to the user and is updated within the 'Redundancy' method which is
		// periodically called by the repair code.
		//
		// CachedHealth is the health of the file on the network and is also
		// periodically updated by the health check loop whenever 'Health' is called.
		//
		// CachedStuckHealth is the health of the stuck chunks of the file. It is
		// updated by the health check loop. CachedExpiration is the lowest height at
		// which any of the file's contracts will expire. Also updated periodically by
		// the health check loop whenever 'Health' is called.
		//
		// CachedUploadedBytes is the number of bytes of the file that have been
		// uploaded to the network so far. Is updated every time a piece is added to
		// the siafile.
		//
		// CachedUploadProgress is the upload progress of the file and is updated
		// every time a piece is added to the siafile.
		//
		CachedRedundancy     float64           `json:"cachedredundancy"`
		CachedUserRedundancy float64           `json:"cacheduserredundancy"`
		CachedHealth         float64           `json:"cachedhealth"`
		CachedStuckHealth    float64           `json:"cachedstuckhealth"`
		CachedExpiration     types.BlockHeight `json:"cachedexpiration"`
		CachedUploadedBytes  uint64            `json:"cacheduploadedbytes"`
		CachedUploadProgress float64           `json:"cacheduploadprogress"`

		// Repair loop fields
		//
		// Health is the worst health of the file's unstuck chunks and
		// represents the percent of redundancy missing
		//
		// LastHealthCheckTime is the timestamp of the last time the SiaFile's
		// health was checked by Health()
		//
		// NumStuckChunks is the number of all the SiaFile's chunks that have
		// been marked as stuck by the repair loop
		//
		// Redundancy is the cached value of the last time the file's redundancy
		// was checked
		//
		// StuckHealth is the worst health of any of the file's stuck chunks
		//
		Health              float64   `json:"health"`
		LastHealthCheckTime time.Time `json:"lasthealthchecktime"`
		NumStuckChunks      uint64    `json:"numstuckchunks"`
		Redundancy          float64   `json:"redundancy"`
		StuckHealth         float64   `json:"stuckhealth"`

		// File ownership/permission fields.
		Mode    os.FileMode `json:"mode"`    // unix filemode of the sia file - uint32
		UserID  int         `json:"userid"`  // id of the user who owns the file
		GroupID int         `json:"groupid"` // id of the group that owns the file

		// The following fields are the offsets for data that is written to disk
		// after the pubKeyTable. We reserve a generous amount of space for the
		// table and extra fields, but we need to remember those offsets in case we
		// need to resize later on.
		//
		// chunkOffset is the offset of the first chunk, forced to be a factor of
		// 4096, default 4kib
		//
		// pubKeyTableOffset is the offset of the publicKeyTable within the
		// file.
		//
		ChunkOffset       int64 `json:"chunkoffset"`
		PubKeyTableOffset int64 `json:"pubkeytableoffset"`

		// erasure code settings.
		//
		// StaticErasureCodeType specifies the algorithm used for erasure coding
		// chunks. Available types are:
		//   0 - Invalid / Missing Code
		//   1 - Reed Solomon Code
		//
		// erasureCodeParams specifies possible parameters for a certain
		// StaticErasureCodeType. Currently params will be parsed as follows:
		//   Reed Solomon Code - 4 bytes dataPieces / 4 bytes parityPieces
		//
		StaticErasureCodeType   [4]byte              `json:"erasurecodetype"`
		StaticErasureCodeParams [8]byte              `json:"erasurecodeparams"`
		staticErasureCode       modules.ErasureCoder // not persisted, exists for convenience
	}

	// BubbledMetadata is the metadata of a siafile that gets bubbled
	BubbledMetadata struct {
		Health              float64
		LastHealthCheckTime time.Time
		ModTime             time.Time
		NumStuckChunks      uint64
		Redundancy          float64
		Size                uint64
		StuckHealth         float64
	}

	// CachedHealthMetadata is a healper struct that contains the siafile health
	// metadata fields that are cached
	CachedHealthMetadata struct {
		Health      float64
		Redundancy  float64
		StuckHealth float64
	}
)

// AccessTime returns the AccessTime timestamp of the file.
func (sf *SiaFile) AccessTime() time.Time {
	sf.mu.RLock()
	defer sf.mu.RUnlock()
	return sf.staticMetadata.AccessTime
}

// ChangeTime returns the ChangeTime timestamp of the file.
func (sf *SiaFile) ChangeTime() time.Time {
	sf.mu.RLock()
	defer sf.mu.RUnlock()
	return sf.staticMetadata.ChangeTime
}

// CombinedChunkIndex returns the CombinedChunkIndex of the file.
func (sf *SiaFile) CombinedChunkIndex() uint64 {
	sf.mu.RLock()
	defer sf.mu.RUnlock()
	return sf.staticMetadata.CombinedChunkIndex
}

// CombinedChunkStatus returns the CombinedChunkStatus of the file's metadata.
func (sf *SiaFile) CombinedChunkStatus() uint8 {
	sf.mu.RLock()
	defer sf.mu.RUnlock()
	return sf.staticMetadata.CombinedChunkStatus
}

// CreateTime returns the CreateTime timestamp of the file.
func (sf *SiaFile) CreateTime() time.Time {
	sf.mu.RLock()
	defer sf.mu.RUnlock()
	return sf.staticMetadata.CreateTime
}

// ChunkSize returns the size of a single chunk of the file.
func (sf *SiaFile) ChunkSize() uint64 {
	return sf.staticChunkSize()
}

// LastHealthCheckTime returns the LastHealthCheckTime timestamp of the file
func (sf *SiaFile) LastHealthCheckTime() time.Time {
	sf.mu.RLock()
	defer sf.mu.RUnlock()
	return sf.staticMetadata.LastHealthCheckTime
}

// LocalPath returns the path of the local data of the file.
func (sf *SiaFile) LocalPath() string {
	sf.mu.RLock()
	defer sf.mu.RUnlock()
	return sf.staticMetadata.LocalPath
}

// NewCombinedChunkInfo creates a new CombinedChunkInfo.
func NewCombinedChunkInfo(chunkID string, chunkData []byte, partialChunks []PartialChunkInfo) CombinedChunkInfo {
	return CombinedChunkInfo{
		chunkID:       chunkID,
		chunkData:     chunkData,
		partialChunks: partialChunks,
	}
}

// NewPartialChunkInfo creates a new PartialChunkInfo from a given length,
// offset and SiaFile.
func NewPartialChunkInfo(length, offset uint64, sf *SiaFile) PartialChunkInfo {
	return PartialChunkInfo{
		length: length,
		offset: offset,
		sf:     sf,
	}
}

// SetCombinedChunk adds a combined chunk to the SiaFiles, corresponding
// combined SiaFile, and deletes the .partial file. All of that happens
// atomically.
func SetCombinedChunk(cci CombinedChunkInfo, dir string) error {
	pci, combinedChunk, combinedChunkID := cci.partialChunks, cci.chunkData, cci.chunkID
	sf0 := pci[0].sf
	sf0.mu.RLock()
	partialsSiaFile := sf0.partialsSiaFile
	sf0.mu.RUnlock()

	// Sanity check combined chunk length.
	if uint64(len(combinedChunk)) != partialsSiaFile.ChunkSize() {
		return fmt.Errorf("size of combined chunk should be %v but was %v",
			partialsSiaFile.staticChunkSize(), len(combinedChunk))
	}
	// Get the wal updates to grow the partialsSiaFile by a chunk while holding its
	// lock during the whole operation. We don't want other chunks to be added
	// while we are modifying the SiaFiles in this function.
	partialsSiaFile.mu.Lock()
	defer partialsSiaFile.mu.Unlock()
	chunkIndex, addCombinedChunkUpdates, err := partialsSiaFile.addCombinedChunk()
	if err != nil {
		return err
	}

	// Get updates to delete all the .partial files and update all the siafiles.
	identifier := partialsSiaFile.staticMetadata.staticErasureCode.Identifier()
	updates := addCombinedChunkUpdates
	for _, ci := range pci {
		sf := ci.sf
		// Sanity check that all the SiaFile's have the same erasure code settings.
		if sf.ErasureCode().Identifier() != identifier {
			return errors.New("combined files don't have matching erasure coders")
		}
		sf.mu.Lock()
		if sf.staticMetadata.CombinedChunkStatus != CombinedChunkStatusIncomplete {
			sf.mu.Unlock()
			return fmt.Errorf("previous combined chunk status needs to be %v but was %v",
				CombinedChunkStatusIncomplete, sf.staticMetadata.CombinedChunkStatus)
		}
		// Prepare delete update of .partial file.
		deleteUpdate := createDeletePartialUpdate(sf.partialFilePath())
		// Get updates to add chunk to combined SiaFile.
		sf.staticMetadata.CombinedChunkStatus = CombinedChunkStatusCompleted
		sf.staticMetadata.CombinedChunkID = combinedChunkID
		sf.staticMetadata.CombinedChunkIndex = chunkIndex
		sf.staticMetadata.CombinedChunkLength = ci.length
		sf.staticMetadata.CombinedChunkOffset = ci.offset
		metadataUpdates, err := sf.saveMetadataUpdates()
		if err != nil {
			sf.mu.Unlock()
			return err
		}
		// Append new updates.
		updates = append(updates, deleteUpdate)
		updates = append(updates, metadataUpdates...)
		sf.mu.Unlock()
	}
	// Add update to write combined chunk to disk.
	updates = append(updates, createInsertUpdate(filepath.Join(dir, combinedChunkID), 0, combinedChunk))
	return createAndApplyTransaction(partialsSiaFile.wal, updates...)
}

// SetCombinedChunkIndex updates the CombinedChunkIndex field of the Siafile's
// metadata in memory.
func (sf *SiaFile) SetCombinedChunkIndex(chunkIndex uint64) {
	sf.mu.Lock()
	defer sf.mu.Unlock()
	sf.staticMetadata.CombinedChunkIndex = chunkIndex
}

// MasterKey returns the masterkey used to encrypt the file.
func (sf *SiaFile) MasterKey() crypto.CipherKey {
	sk, err := crypto.NewSiaKey(sf.staticMetadata.StaticMasterKeyType, sf.staticMetadata.StaticMasterKey)
	if err != nil {
		// This should never happen since the constructor of the SiaFile takes
		// a CipherKey as an argument which guarantees that it is already a
		// valid key.
		panic(errors.AddContext(err, "failed to create masterkey of siafile"))
	}
	return sk
}

// Metadata returns the metadata of the SiaFile.
func (sf *SiaFile) Metadata() Metadata {
	sf.mu.RLock()
	defer sf.mu.RUnlock()
	return sf.staticMetadata
}

// Mode returns the FileMode of the SiaFile.
func (sf *SiaFile) Mode() os.FileMode {
	sf.mu.RLock()
	defer sf.mu.RUnlock()
	return sf.staticMetadata.Mode
}

// ModTime returns the ModTime timestamp of the file.
func (sf *SiaFile) ModTime() time.Time {
	sf.mu.RLock()
	defer sf.mu.RUnlock()
	return sf.staticMetadata.ModTime
}

// NumStuckChunks returns the Number of Stuck Chunks recorded in the file's
// metadata
func (sf *SiaFile) NumStuckChunks() uint64 {
	sf.mu.RLock()
	defer sf.mu.RUnlock()
	return sf.staticMetadata.NumStuckChunks
}

// PieceSize returns the size of a single piece of the file.
func (sf *SiaFile) PieceSize() uint64 {
	return sf.staticMetadata.StaticPieceSize
}

<<<<<<< HEAD
// Rename changes the name of the file to a new one.
func (sf *SiaFile) Rename(newSiaFilePath string) error {
=======
// Rename changes the name of the file to a new one. To guarantee that renaming
// the file is atomic across all operating systems, we create a wal transaction
// that moves over all the chunks one-by-one and deletes the src file.
func (sf *SiaFile) Rename(newSiaPath modules.SiaPath, newSiaFilePath string) error {
>>>>>>> ca65094b
	sf.mu.Lock()
	defer sf.mu.Unlock()
	// Create path to renamed location.
	dir, _ := filepath.Split(newSiaFilePath)
	err := os.MkdirAll(dir, 0700)
	if err != nil {
		return err
	}
	// Create the delete update before changing the path to the new one.
	updates := []writeaheadlog.Update{sf.createDeleteUpdate()}
<<<<<<< HEAD
	// If there is a .partial file, delete it too.
	var partialChunk []byte
	if sf.staticMetadata.CombinedChunkStatus == CombinedChunkStatusIncomplete {
		updates = append(updates, createDeletePartialUpdate(sf.partialFilePath()))
		partialChunk, err = ioutil.ReadFile(sf.partialFilePath())
		if err != nil {
			return err
		}
	}
=======
	// Load all the chunks.
	chunks := make([]chunk, 0, sf.numChunks)
	err := sf.iterateChunksReadonly(func(chunk chunk) error {
		chunks = append(chunks, chunk)
		return nil
	})
>>>>>>> ca65094b
	// Rename file in memory.
	sf.siaFilePath = newSiaFilePath
	// Update the ChangeTime because the metadata changed.
	sf.staticMetadata.ChangeTime = time.Now()
	// Write the header to the new location.
	headerUpdate, err := sf.saveHeaderUpdates()
	if err != nil {
		return err
	}
	updates = append(updates, headerUpdate...)
	// Write the chunks to the new location.
<<<<<<< HEAD
	chunksUpdates := sf.saveChunksUpdates()
	updates = append(updates, chunksUpdates...)
	// Write a potential .partial file to the new location.
	if sf.staticMetadata.CombinedChunkStatus == CombinedChunkStatusIncomplete {
		updates = append(updates, createInsertUpdate(sf.partialFilePath(), 0, partialChunk))
=======
	for _, chunk := range chunks {
		updates = append(updates, sf.saveChunkUpdate(chunk))
>>>>>>> ca65094b
	}
	// Apply updates.
	return createAndApplyTransaction(sf.wal, updates...)
}

// SetMode sets the filemode of the sia file.
func (sf *SiaFile) SetMode(mode os.FileMode) error {
	sf.mu.Lock()
	defer sf.mu.Unlock()
	sf.staticMetadata.Mode = mode
	sf.staticMetadata.ChangeTime = time.Now()

	// Save changes to metadata to disk.
	updates, err := sf.saveMetadataUpdates()
	if err != nil {
		return err
	}
	return sf.createAndApplyTransaction(updates...)
}

// SetLastHealthCheckTime sets the LastHealthCheckTime in memory to the current
// time but does not update and write to disk.
//
// NOTE: This call should be used in conjunction with a method that saves the
// SiaFile metadata
func (sf *SiaFile) SetLastHealthCheckTime() {
	sf.mu.Lock()
	defer sf.mu.Unlock()
	sf.staticMetadata.LastHealthCheckTime = time.Now()
}

// SetLocalPath changes the local path of the file which is used to repair
// the file from disk.
func (sf *SiaFile) SetLocalPath(path string) error {
	sf.mu.Lock()
	defer sf.mu.Unlock()
	sf.staticMetadata.LocalPath = path

	// Save changes to metadata to disk.
	updates, err := sf.saveMetadataUpdates()
	if err != nil {
		return err
	}
	return sf.createAndApplyTransaction(updates...)
}

// Size returns the file's size.
func (sf *SiaFile) Size() uint64 {
	sf.mu.RLock()
	defer sf.mu.RUnlock()
	return uint64(sf.staticMetadata.FileSize)
}

// UpdateUniqueID creates a new random uid for the SiaFile.
func (sf *SiaFile) UpdateUniqueID() {
	sf.staticMetadata.UniqueID = uniqueID()
}

// UpdateAccessTime updates the AccessTime timestamp to the current time.
func (sf *SiaFile) UpdateAccessTime() error {
	sf.mu.Lock()
	defer sf.mu.Unlock()
	sf.staticMetadata.AccessTime = time.Now()

	// Save changes to metadata to disk.
	updates, err := sf.saveMetadataUpdates()
	if err != nil {
		return err
	}
	return sf.createAndApplyTransaction(updates...)
}

// staticChunkSize returns the size of a single chunk of the file.
func (sf *SiaFile) staticChunkSize() uint64 {
	return sf.staticMetadata.StaticPieceSize * uint64(sf.staticMetadata.staticErasureCode.MinPieces())
}

// uniqueID creates a random unique SiafileUID.
func uniqueID() SiafileUID {
	return SiafileUID(hex.EncodeToString(fastrand.Bytes(20)))
}<|MERGE_RESOLUTION|>--- conflicted
+++ resolved
@@ -276,10 +276,11 @@
 	// while we are modifying the SiaFiles in this function.
 	partialsSiaFile.mu.Lock()
 	defer partialsSiaFile.mu.Unlock()
-	chunkIndex, addCombinedChunkUpdates, err := partialsSiaFile.addCombinedChunk()
-	if err != nil {
-		return err
-	}
+	addCombinedChunkUpdates, err := partialsSiaFile.addCombinedChunk()
+	if err != nil {
+		return err
+	}
+	chunkIndex := partialsSiaFile.numChunks
 
 	// Get updates to delete all the .partial files and update all the siafiles.
 	identifier := partialsSiaFile.staticMetadata.staticErasureCode.Identifier()
@@ -301,7 +302,7 @@
 		// Get updates to add chunk to combined SiaFile.
 		sf.staticMetadata.CombinedChunkStatus = CombinedChunkStatusCompleted
 		sf.staticMetadata.CombinedChunkID = combinedChunkID
-		sf.staticMetadata.CombinedChunkIndex = chunkIndex
+		sf.staticMetadata.CombinedChunkIndex = uint64(chunkIndex)
 		sf.staticMetadata.CombinedChunkLength = ci.length
 		sf.staticMetadata.CombinedChunkOffset = ci.offset
 		metadataUpdates, err := sf.saveMetadataUpdates()
@@ -373,15 +374,10 @@
 	return sf.staticMetadata.StaticPieceSize
 }
 
-<<<<<<< HEAD
-// Rename changes the name of the file to a new one.
-func (sf *SiaFile) Rename(newSiaFilePath string) error {
-=======
 // Rename changes the name of the file to a new one. To guarantee that renaming
 // the file is atomic across all operating systems, we create a wal transaction
 // that moves over all the chunks one-by-one and deletes the src file.
-func (sf *SiaFile) Rename(newSiaPath modules.SiaPath, newSiaFilePath string) error {
->>>>>>> ca65094b
+func (sf *SiaFile) Rename(newSiaFilePath string) error {
 	sf.mu.Lock()
 	defer sf.mu.Unlock()
 	// Create path to renamed location.
@@ -392,7 +388,6 @@
 	}
 	// Create the delete update before changing the path to the new one.
 	updates := []writeaheadlog.Update{sf.createDeleteUpdate()}
-<<<<<<< HEAD
 	// If there is a .partial file, delete it too.
 	var partialChunk []byte
 	if sf.staticMetadata.CombinedChunkStatus == CombinedChunkStatusIncomplete {
@@ -402,14 +397,12 @@
 			return err
 		}
 	}
-=======
 	// Load all the chunks.
 	chunks := make([]chunk, 0, sf.numChunks)
-	err := sf.iterateChunksReadonly(func(chunk chunk) error {
+	err = sf.iterateChunksReadonly(func(chunk chunk) error {
 		chunks = append(chunks, chunk)
 		return nil
 	})
->>>>>>> ca65094b
 	// Rename file in memory.
 	sf.siaFilePath = newSiaFilePath
 	// Update the ChangeTime because the metadata changed.
@@ -421,16 +414,17 @@
 	}
 	updates = append(updates, headerUpdate...)
 	// Write the chunks to the new location.
-<<<<<<< HEAD
-	chunksUpdates := sf.saveChunksUpdates()
+	chunksUpdates, err := sf.saveChunksUpdates()
+	if err != nil {
+		return err
+	}
 	updates = append(updates, chunksUpdates...)
 	// Write a potential .partial file to the new location.
 	if sf.staticMetadata.CombinedChunkStatus == CombinedChunkStatusIncomplete {
 		updates = append(updates, createInsertUpdate(sf.partialFilePath(), 0, partialChunk))
-=======
+	}
 	for _, chunk := range chunks {
 		updates = append(updates, sf.saveChunkUpdate(chunk))
->>>>>>> ca65094b
 	}
 	// Apply updates.
 	return createAndApplyTransaction(sf.wal, updates...)
