--- conflicted
+++ resolved
@@ -1,12 +1,9 @@
 package renter
 
 import (
-<<<<<<< HEAD
+	"reflect"
 	"runtime"
 	"runtime/debug"
-=======
-	"reflect"
->>>>>>> a9692f4a
 	"sync"
 	"testing"
 	"time"
@@ -488,7 +485,7 @@
 	defer cancel()
 	resultChan := make(chan *jobTestResult, 1)
 	j := &jobTest{
-		jobGeneric: newJobGeneric(cancelCtx, jq),
+		jobGeneric: newJobGeneric(cancelCtx, jq, nil),
 		resultChan: resultChan,
 	}
 
