package mdm

import (
	"bytes"
	"context"
	"io"
	"testing"

	"gitlab.com/NebulousLabs/Sia/crypto"
	"gitlab.com/NebulousLabs/Sia/modules"
	"gitlab.com/NebulousLabs/Sia/types"
	"gitlab.com/NebulousLabs/errors"
)

// TestNewEmptyProgram runs a program without instructions.
func TestNewEmptyProgram(t *testing.T) {
	// Create MDM
	mdm := New(newTestHost())
	var r io.Reader
	// Execute the program.
	pt := newTestPriceTable()
	finalize, outputs, err := mdm.ExecuteProgram(context.Background(), pt, []modules.Instruction{}, modules.InitCost(pt, 0), newTestStorageObligation(true), 0, r)
	if err != nil {
		t.Fatal(err)
	}
	// There should be no outputs since there were no instructions.
	numOutputs := 0
	for range outputs {
		numOutputs++
	}
	if numOutputs > 0 {
		t.Fatalf("numOutputs was %v but should be %v", numOutputs, 0)
	}
	// No need to finalize the progra since an empty program is readonly.
	if finalize != nil {
		t.Fatal("finalize callback should be nil for readonly program")
	}
}

// TestNewEmptyProgramLowBudget runs a program without instructions with
// insufficient funds.
func TestNewEmptyProgramLowBudget(t *testing.T) {
	// Create MDM
	mdm := New(newTestHost())
	var r io.Reader
	// Execute the program.
	pt := newTestPriceTable()
	_, _, err := mdm.ExecuteProgram(context.Background(), pt, []modules.Instruction{}, types.ZeroCurrency, newTestStorageObligation(true), 0, r)
	if !errors.Contains(err, ErrInsufficientBudget) {
		t.Fatal("missing error")
	}
	if err == nil {
		t.Fatal("ExecuteProgram should return an error")
	}
}

// TestNewProgramLowBudget runs a program with instructions with insufficient
// funds.
func TestNewProgramLowBudget(t *testing.T) {
	// Create MDM
	mdm := New(newTestHost())

	// Create instruction.
<<<<<<< HEAD
	instructions, programData := NewReadSectorProgram(modules.SectorSize, 0, crypto.Hash{}, false)
	r := bytes.NewReader(programData)
	dataLen := uint64(len(programData))

	// Execute the program with enough money to init the mdm but not enough
	// money to execute the first instruction.
	pt := newTestPriceTable()
	finalize, outputs, err := mdm.ExecuteProgram(context.Background(), pt, instructions, modules.InitCost(pt, dataLen), newTestStorageObligation(true), dataLen, r)
=======
	pt := newTestPriceTable()
	instructions, r, dataLen, _, _, _ := newReadSectorProgram(modules.SectorSize, 0, crypto.Hash{}, pt)
	// Execute the program with enough money to init the mdm but not enough
	// money to execute the first instruction.
	finalize, outputs, err := mdm.ExecuteProgram(context.Background(), pt, instructions, InitCost(pt, dataLen), newTestStorageObligation(true), dataLen, r)
>>>>>>> 7a752c57
	if err != nil {
		t.Fatal(err)
	}
	// The first output should contain an error.
	numOutputs := 0
	numInsufficientBudgetErrs := 0
	for output := range outputs {
		if err := output.Error; errors.Contains(err, ErrInsufficientBudget) {
			numInsufficientBudgetErrs++
		} else if err != nil {
			t.Fatal(err)
		}
		numOutputs++
	}
	if numOutputs != 1 {
		t.Fatalf("numOutputs was %v but should be %v", numOutputs, 1)
	}
	if numInsufficientBudgetErrs != 1 {
		t.Fatalf("numInsufficientBudgetErrs was %v but should be %v", numInsufficientBudgetErrs, 1)
	}
	// Finalize should be nil for readonly programs.
	if finalize != nil {
		t.Fatal("finalize should be 'nil' for readonly programs")
	}
}<|MERGE_RESOLUTION|>--- conflicted
+++ resolved
@@ -1,7 +1,6 @@
 package mdm
 
 import (
-	"bytes"
 	"context"
 	"io"
 	"testing"
@@ -19,7 +18,7 @@
 	var r io.Reader
 	// Execute the program.
 	pt := newTestPriceTable()
-	finalize, outputs, err := mdm.ExecuteProgram(context.Background(), pt, []modules.Instruction{}, modules.InitCost(pt, 0), newTestStorageObligation(true), 0, r)
+	finalize, outputs, err := mdm.ExecuteProgram(context.Background(), pt, []modules.Instruction{}, modules.MDMInitCost(pt, 0), newTestStorageObligation(true), 0, r)
 	if err != nil {
 		t.Fatal(err)
 	}
@@ -46,7 +45,7 @@
 	// Execute the program.
 	pt := newTestPriceTable()
 	_, _, err := mdm.ExecuteProgram(context.Background(), pt, []modules.Instruction{}, types.ZeroCurrency, newTestStorageObligation(true), 0, r)
-	if !errors.Contains(err, ErrInsufficientBudget) {
+	if !errors.Contains(err, modules.ErrMDMInsufficientBudget) {
 		t.Fatal("missing error")
 	}
 	if err == nil {
@@ -61,22 +60,11 @@
 	mdm := New(newTestHost())
 
 	// Create instruction.
-<<<<<<< HEAD
-	instructions, programData := NewReadSectorProgram(modules.SectorSize, 0, crypto.Hash{}, false)
-	r := bytes.NewReader(programData)
-	dataLen := uint64(len(programData))
-
-	// Execute the program with enough money to init the mdm but not enough
-	// money to execute the first instruction.
-	pt := newTestPriceTable()
-	finalize, outputs, err := mdm.ExecuteProgram(context.Background(), pt, instructions, modules.InitCost(pt, dataLen), newTestStorageObligation(true), dataLen, r)
-=======
 	pt := newTestPriceTable()
 	instructions, r, dataLen, _, _, _ := newReadSectorProgram(modules.SectorSize, 0, crypto.Hash{}, pt)
 	// Execute the program with enough money to init the mdm but not enough
 	// money to execute the first instruction.
-	finalize, outputs, err := mdm.ExecuteProgram(context.Background(), pt, instructions, InitCost(pt, dataLen), newTestStorageObligation(true), dataLen, r)
->>>>>>> 7a752c57
+	finalize, outputs, err := mdm.ExecuteProgram(context.Background(), pt, instructions, modules.MDMInitCost(pt, dataLen), newTestStorageObligation(true), dataLen, r)
 	if err != nil {
 		t.Fatal(err)
 	}
@@ -84,7 +72,7 @@
 	numOutputs := 0
 	numInsufficientBudgetErrs := 0
 	for output := range outputs {
-		if err := output.Error; errors.Contains(err, ErrInsufficientBudget) {
+		if err := output.Error; errors.Contains(err, modules.ErrMDMInsufficientBudget) {
 			numInsufficientBudgetErrs++
 		} else if err != nil {
 			t.Fatal(err)
