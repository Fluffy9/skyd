# These variables get inserted into ./build/commit.go
BUILD_TIME=$(shell date)
GIT_REVISION=$(shell git rev-parse --short HEAD)
GIT_DIRTY=$(shell git diff-index --quiet HEAD -- || echo "✗-")

ldflags= -X gitlab.com/NebulousLabs/Sia/build.GitRevision=${GIT_DIRTY}${GIT_REVISION} \
-X "gitlab.com/NebulousLabs/Sia/build.BuildTime=${BUILD_TIME}"

# all will build and install release binaries
all: release

# pkgs changes which packages the makefile calls operate on. run changes which
# tests are run during testing.
run = .
pkgs = ./build ./cmd/siac ./cmd/siad ./compatibility ./crypto ./encoding ./modules ./modules/consensus ./modules/explorer \
       ./modules/gateway ./modules/host ./modules/host/contractmanager ./modules/renter ./modules/renter/contractor       \
       ./modules/renter/hostdb ./modules/renter/hostdb/hosttree ./modules/renter/proto ./modules/renter/siadir            \
       ./modules/renter/siafile ./modules/miner ./modules/wallet ./modules/transactionpool ./node ./node/api ./persist    \
<<<<<<< HEAD
       ./siatest ./siatest/consensus ./siatest/gateway ./siatest/renter ./siatest/transactions ./siatest/wallet           \
       ./node/api/server ./sync ./types
=======
       ./siatest ./siatest/consensus ./siatest/gateway ./siatest/miner ./siatest/renter ./siatest/transactionpool         \
       ./siatest/wallet ./node/api/server ./sync ./types ./types/typesutil
>>>>>>> e46196f4

# fmt calls go fmt on all packages.
fmt:
	gofmt -s -l -w $(pkgs)

# vet calls go vet on all packages.
# NOTE: go vet requires packages to be built in order to obtain type info.
vet:
	GO111MODULE=on go vet $(pkgs)

lint:
	go get golang.org/x/lint/golint
	golint -min_confidence=1.0 -set_exit_status $(pkgs)

# spellcheck checks for misspelled words in comments or strings.
spellcheck:
	misspell -error .

# debug builds and installs debug binaries.
debug:
	GO111MODULE=on go install -tags='debug profile netgo' -ldflags='$(ldflags)' $(pkgs)
debug-race:
	GO111MODULE=on go install -race -tags='debug profile netgo' -ldflags='$(ldflags)' $(pkgs)

# dev builds and installs developer binaries.
dev:
	GO111MODULE=on go install -tags='dev debug profile netgo' -ldflags='$(ldflags)' $(pkgs)
dev-race:
	GO111MODULE=on go install -race -tags='dev debug profile netgo' -ldflags='$(ldflags)' $(pkgs)

# release builds and installs release binaries.
release:
	GO111MODULE=on go install -tags='netgo' -ldflags='-s -w $(ldflags)' $(pkgs)
release-race:
	GO111MODULE=on go install -race -tags='netgo' -ldflags='-s -w $(ldflags)' $(pkgs)

# clean removes all directories that get automatically created during
# development.
clean:
	rm -rf cover doc/whitepaper.aux doc/whitepaper.log doc/whitepaper.pdf release 

test:
	GO111MODULE=on go test -short -tags='debug testing netgo' -timeout=5s $(pkgs) -run=$(run)
test-v:
	GO111MODULE=on go test -race -v -short -tags='debug testing netgo' -timeout=15s $(pkgs) -run=$(run)
test-long: clean fmt vet lint
	@mkdir -p cover
	GO111MODULE=on go test --coverprofile='./cover/cover.out' -v -race -failfast -tags='testing debug netgo' -timeout=1800s $(pkgs) -run=$(run)
test-vlong: clean fmt vet lint
	@mkdir -p cover
	GO111MODULE=on go test --coverprofile='./cover/cover.out' -v -race -tags='testing debug vlong netgo' -timeout=20000s $(pkgs) -run=$(run)
test-cpu:
	GO111MODULE=on go test -v -tags='testing debug netgo' -timeout=500s -cpuprofile cpu.prof $(pkgs) -run=$(run)
test-mem:
	GO111MODULE=on go test -v -tags='testing debug netgo' -timeout=500s -memprofile mem.prof $(pkgs) -run=$(run)
bench: clean fmt
	GO111MODULE=on go test -tags='debug testing netgo' -timeout=500s -run=XXX -bench=$(run) $(pkgs)
cover: clean
	@mkdir -p cover
	@for package in $(pkgs); do                                                                                                          \
		mkdir -p `dirname cover/$$package`                                                                                        \
		&& go test -tags='testing debug netgo' -timeout=500s -covermode=atomic -coverprofile=cover/$$package.out ./$$package -run=$(run) \
		&& go tool cover -html=cover/$$package.out -o=cover/$$package.html                                                               \
		&& rm cover/$$package.out ;                                                                                                      \
	done

# whitepaper builds the whitepaper from whitepaper.tex. pdflatex has to be
# called twice because references will not update correctly the first time.
whitepaper:
	@pdflatex -output-directory=doc whitepaper.tex > /dev/null
	pdflatex -output-directory=doc whitepaper.tex

.PHONY: all fmt install release clean test test-v test-long cover whitepaper
<|MERGE_RESOLUTION|>--- conflicted
+++ resolved
@@ -16,13 +16,8 @@
        ./modules/gateway ./modules/host ./modules/host/contractmanager ./modules/renter ./modules/renter/contractor       \
        ./modules/renter/hostdb ./modules/renter/hostdb/hosttree ./modules/renter/proto ./modules/renter/siadir            \
        ./modules/renter/siafile ./modules/miner ./modules/wallet ./modules/transactionpool ./node ./node/api ./persist    \
-<<<<<<< HEAD
-       ./siatest ./siatest/consensus ./siatest/gateway ./siatest/renter ./siatest/transactions ./siatest/wallet           \
-       ./node/api/server ./sync ./types
-=======
        ./siatest ./siatest/consensus ./siatest/gateway ./siatest/miner ./siatest/renter ./siatest/transactionpool         \
        ./siatest/wallet ./node/api/server ./sync ./types ./types/typesutil
->>>>>>> e46196f4
 
 # fmt calls go fmt on all packages.
 fmt:
