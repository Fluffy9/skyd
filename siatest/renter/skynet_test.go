package renter

import (
	"archive/tar"
	"bufio"
	"bytes"
	"compress/gzip"
	"encoding/hex"
	"encoding/json"
	"fmt"
	"io"
	"io/ioutil"
	"mime/multipart"
	"net/http"
	"net/url"
	"os"
	"path/filepath"
	"reflect"
	"strconv"
	"strings"
	"testing"
	"time"

	"gitlab.com/NebulousLabs/Sia/build"
	"gitlab.com/NebulousLabs/Sia/crypto"
	"gitlab.com/NebulousLabs/Sia/modules"
	"gitlab.com/NebulousLabs/Sia/modules/host/registry"
	"gitlab.com/NebulousLabs/Sia/modules/renter"
	"gitlab.com/NebulousLabs/Sia/modules/renter/filesystem"
	"gitlab.com/NebulousLabs/Sia/node"
	"gitlab.com/NebulousLabs/Sia/node/api"
	"gitlab.com/NebulousLabs/Sia/node/api/client"
	"gitlab.com/NebulousLabs/Sia/persist"
	"gitlab.com/NebulousLabs/Sia/siatest"
	"gitlab.com/NebulousLabs/Sia/siatest/dependencies"
	"gitlab.com/NebulousLabs/Sia/skykey"
	"gitlab.com/NebulousLabs/Sia/types"
	"gitlab.com/NebulousLabs/errors"
	"gitlab.com/NebulousLabs/fastrand"
)

// TestSkynet verifies the functionality of Skynet, a decentralized CDN and
// sharing platform.
func TestSkynet(t *testing.T) {
	if testing.Short() {
		t.SkipNow()
	}
	t.Parallel()

	// Create a testgroup.
	groupParams := siatest.GroupParams{
		Hosts:   3,
		Miners:  1,
		Renters: 1,
	}
	groupDir := renterTestDir(t.Name())

	// Specify subtests to run
	subTests := []siatest.SubTest{
		{Name: "Basic", Test: testSkynetBasic},
		{Name: "ConvertSiaFile", Test: testConvertSiaFile},
		{Name: "LargeMetadata", Test: testSkynetLargeMetadata},
		{Name: "MultipartUpload", Test: testSkynetMultipartUpload},
		{Name: "InvalidFilename", Test: testSkynetInvalidFilename},
		{Name: "SubDirDownload", Test: testSkynetSubDirDownload},
		{Name: "DisableForce", Test: testSkynetDisableForce},
		{Name: "BlocklistHash", Test: testSkynetBlocklistHash},
		{Name: "BlocklistSkylink", Test: testSkynetBlocklistSkylink},
		{Name: "BlocklistUpgrade", Test: testSkynetBlocklistUpgrade},
		{Name: "Portals", Test: testSkynetPortals},
		{Name: "HeadRequest", Test: testSkynetHeadRequest},
		{Name: "NoMetadata", Test: testSkynetNoMetadata},
		{Name: "Stats", Test: testSkynetStats},
		{Name: "RequestTimeout", Test: testSkynetRequestTimeout},
		{Name: "DryRunUpload", Test: testSkynetDryRunUpload},
		{Name: "RegressionTimeoutPanic", Test: testRegressionTimeoutPanic},
		{Name: "RenameSiaPath", Test: testRenameSiaPath},
		{Name: "NoWorkers", Test: testSkynetNoWorkers},
		{Name: "DefaultPath", Test: testSkynetDefaultPath},
		{Name: "DefaultPath_TableTest", Test: testSkynetDefaultPath_TableTest},
		{Name: "SingleFileNoSubfiles", Test: testSkynetSingleFileNoSubfiles},
		{Name: "DownloadFormats", Test: testSkynetDownloadFormats},
		{Name: "DownloadBaseSector", Test: testSkynetDownloadBaseSectorNoEncryption},
		{Name: "DownloadBaseSectorEncrypted", Test: testSkynetDownloadBaseSectorEncrypted},
		{Name: "DownloadByRoot", Test: testSkynetDownloadByRootNoEncryption},
		{Name: "DownloadByRootEncrypted", Test: testSkynetDownloadByRootEncrypted},
	}

	// Run tests
	if err := siatest.RunSubTests(t, groupParams, groupDir, subTests); err != nil {
		t.Fatal(err)
	}
}

// testSkynetBasic provides basic end-to-end testing for uploading skyfiles and
// downloading the resulting skylinks.
func testSkynetBasic(t *testing.T, tg *siatest.TestGroup) {
	r := tg.Renters()[0]

	// Create some data to upload as a skyfile.
	data := fastrand.Bytes(100 + siatest.Fuzz())
	// Need it to be a reader.
	reader := bytes.NewReader(data)
	// Call the upload skyfile client call.
	filename := "testSmall"
	uploadSiaPath, err := modules.NewSiaPath("testSmallPath")
	if err != nil {
		t.Fatal(err)
	}
	// Quick fuzz on the force value so that sometimes it is set, sometimes it
	// is not.
	var force bool
	if fastrand.Intn(2) == 0 {
		force = true
	}
	sup := modules.SkyfileUploadParameters{
		SiaPath:             uploadSiaPath,
		Force:               force,
		Root:                false,
		BaseChunkRedundancy: 2,
		Filename:            filename,
		Mode:                0640, // Intentionally does not match any defaults.
		Reader:              reader,
	}
	skylink, rshp, err := r.SkynetSkyfilePost(sup)
	if err != nil {
		t.Fatal(err)
	}
	var realSkylink modules.Skylink
	err = realSkylink.LoadString(skylink)
	if err != nil {
		t.Fatal(err)
	}
	if rshp.MerkleRoot != realSkylink.MerkleRoot() {
		t.Fatal("mismatch")
	}
	if rshp.Bitfield != realSkylink.Bitfield() {
		t.Fatal("mismatch")
	}

	// Check the redundancy on the file.
	skynetUploadPath, err := modules.SkynetFolder.Join(uploadSiaPath.String())
	if err != nil {
		t.Fatal(err)
	}
	err = build.Retry(25, 250*time.Millisecond, func() error {
		uploadedFile, err := r.RenterFileRootGet(skynetUploadPath)
		if err != nil {
			return err
		}
		if uploadedFile.File.Redundancy != 2 {
			return fmt.Errorf("bad redundancy: %v", uploadedFile.File.Redundancy)
		}
		return nil
	})
	if err != nil {
		t.Fatal(err)
	}

	// Try to download the file behind the skylink.
	fetchedData, metadata, err := r.SkynetSkylinkGet(skylink)
	if err != nil {
		t.Fatal(err)
	}
	if !bytes.Equal(fetchedData, data) {
		t.Error("upload and download doesn't match")
		t.Log(data)
		t.Log(fetchedData)
	}
	if metadata.Mode != 0640 {
		t.Error("bad mode")
	}
	if metadata.Filename != filename {
		t.Error("bad filename")
	}

	// Try to download the file explicitly using the ReaderGet method with the
	// no formatter.
	skylinkReader, err := r.SkynetSkylinkReaderGet(skylink)
	if err != nil {
		t.Fatal(err)
	}
	readerData, err := ioutil.ReadAll(skylinkReader)
	if err != nil {
		err = errors.Compose(err, skylinkReader.Close())
		t.Fatal(err)
	}
	err = skylinkReader.Close()
	if err != nil {
		t.Fatal(err)
	}
	if !bytes.Equal(readerData, data) {
		t.Fatal("reader data doesn't match data")
	}

	// Try to download the file using the ReaderGet method with the concat
	// formatter.
	skylinkReader, err = r.SkynetSkylinkConcatReaderGet(skylink)
	if err != nil {
		t.Fatal(err)
	}
	readerData, err = ioutil.ReadAll(skylinkReader)
	if err != nil {
		err = errors.Compose(err, skylinkReader.Close())
		t.Fatal(err)
	}
	if !bytes.Equal(readerData, data) {
		t.Fatal("reader data doesn't match data")
	}
	err = skylinkReader.Close()
	if err != nil {
		t.Fatal(err)
	}

	// Try to download the file using the ReaderGet method with the zip
	// formatter.
	_, skylinkReader, err = r.SkynetSkylinkZipReaderGet(skylink)
	if err != nil {
		t.Fatal(err)
	}
	files, err := readZipArchive(skylinkReader)
	if err != nil {
		t.Fatal(err)
	}
	err = skylinkReader.Close()
	if err != nil {
		t.Fatal(err)
	}

	// verify the contents
	if len(files) != 1 {
		t.Fatal("Unexpected amount of files")
	}
	dataFile1Received, exists := files[filename]
	if !exists {
		t.Fatalf("file at path '%v' not present in zip", filename)
	}
	if !bytes.Equal(dataFile1Received, data) {
		t.Fatal("file data doesn't match expected content")
	}

	// Try to download the file using the ReaderGet method with the tar
	// formatter.
	_, skylinkReader, err = r.SkynetSkylinkTarReaderGet(skylink)
	if err != nil {
		t.Fatal(err)
	}
	tr := tar.NewReader(skylinkReader)
	header, err := tr.Next()
	if err != nil {
		t.Fatal(err)
	}
	if header.Name != filename {
		t.Fatalf("expected filename in archive to be %v but was %v", filename, header.Name)
	}
	readerData, err = ioutil.ReadAll(tr)
	if err != nil {
		err = errors.Compose(err, skylinkReader.Close())
		t.Fatal(err)
	}
	if !bytes.Equal(readerData, data) {
		t.Fatal("reader data doesn't match data")
	}
	_, err = tr.Next()
	if !errors.Contains(err, io.EOF) {
		t.Fatal("expected error to be EOF but was", err)
	}
	err = skylinkReader.Close()
	if err != nil {
		t.Fatal(err)
	}

	// Try to download the file using the ReaderGet method with the targz
	// formatter.
	_, skylinkReader, err = r.SkynetSkylinkTarGzReaderGet(skylink)
	if err != nil {
		t.Fatal(err)
	}
	gzr, err := gzip.NewReader(skylinkReader)
	if err != nil {
		t.Fatal(err)
	}
	defer func() {
		if err := gzr.Close(); err != nil {
			t.Fatal(err)
		}
	}()
	tr = tar.NewReader(gzr)
	header, err = tr.Next()
	if err != nil {
		t.Fatal(err)
	}
	if header.Name != filename {
		t.Fatalf("expected filename in archive to be %v but was %v", filename, header.Name)
	}
	readerData, err = ioutil.ReadAll(tr)
	if err != nil {
		err = errors.Compose(err, skylinkReader.Close())
		t.Fatal(err)
	}
	if !bytes.Equal(readerData, data) {
		t.Fatal("reader data doesn't match data")
	}
	_, err = tr.Next()
	if !errors.Contains(err, io.EOF) {
		t.Fatal("expected error to be EOF but was", err)
	}
	err = skylinkReader.Close()
	if err != nil {
		t.Fatal(err)
	}

	// Get the list of files in the skynet directory and see if the file is
	// present.
	rdg, err := r.RenterDirRootGet(modules.SkynetFolder)
	if err != nil {
		t.Fatal(err)
	}
	if len(rdg.Files) != 1 {
		t.Fatal("expecting a file to be in the SkynetFolder after uploading")
	}

	// Create some data to upload as a skyfile.
	rootData := fastrand.Bytes(100 + siatest.Fuzz())
	// Need it to be a reader.
	rootReader := bytes.NewReader(rootData)
	// Call the upload skyfile client call.
	rootFilename := "rootTestSmall"
	rootUploadSiaPath, err := modules.NewSiaPath("rootTestSmallPath")
	if err != nil {
		t.Fatal(err)
	}
	// Quick fuzz on the force value so that sometimes it is set, sometimes it
	// is not.
	var rootForce bool
	if fastrand.Intn(2) == 0 {
		rootForce = true
	}
	rootLup := modules.SkyfileUploadParameters{
		SiaPath:             rootUploadSiaPath,
		Force:               rootForce,
		Root:                true,
		BaseChunkRedundancy: 3,
		Filename:            rootFilename,
		Mode:                0600, // Intentionally does not match any defaults.
		Reader:              rootReader,
	}
	_, _, err = r.SkynetSkyfilePost(rootLup)
	if err != nil {
		t.Fatal(err)
	}

	// Get the list of files in the skynet directory and see if the file is
	// present.
	rootRdg, err := r.RenterDirRootGet(modules.RootSiaPath())
	if err != nil {
		t.Fatal(err)
	}
	if len(rootRdg.Files) != 1 {
		t.Fatal("expecting a file to be in the root folder after uploading")
	}
	err = build.Retry(250, 250*time.Millisecond, func() error {
		uploadedFile, err := r.RenterFileRootGet(rootUploadSiaPath)
		if err != nil {
			return err
		}
		if uploadedFile.File.Redundancy != 3 {
			return fmt.Errorf("bad redundancy: %v", uploadedFile.File.Redundancy)
		}
		return nil
	})
	if err != nil {
		t.Fatal(err)
	}

	// Upload another skyfile, this time ensure that the skyfile is more than
	// one sector.
	largeData := fastrand.Bytes(int(modules.SectorSize*2) + siatest.Fuzz())
	largeReader := bytes.NewReader(largeData)
	largeFilename := "testLarge"
	largeSiaPath, err := modules.NewSiaPath("testLargePath")
	if err != nil {
		t.Fatal(err)
	}
	var force2 bool
	if fastrand.Intn(2) == 0 {
		force2 = true
	}
	largeLup := modules.SkyfileUploadParameters{
		SiaPath:             largeSiaPath,
		Force:               force2,
		Root:                false,
		BaseChunkRedundancy: 2,
		Filename:            largeFilename,
		Reader:              largeReader,
	}
	largeSkylink, _, err := r.SkynetSkyfilePost(largeLup)
	if err != nil {
		t.Fatal(err)
	}
	largeFetchedData, _, err := r.SkynetSkylinkGet(largeSkylink)
	if err != nil {
		t.Fatal(err)
	}
	if !bytes.Equal(largeFetchedData, largeData) {
		t.Error("upload and download data does not match for large siafiles", len(largeFetchedData), len(largeData))
	}

	// Check the metadata of the siafile, see that the metadata of the siafile
	// has the skylink referenced.
	largeUploadPath, err := modules.NewSiaPath("testLargePath")
	if err != nil {
		t.Fatal(err)
	}
	largeSkyfilePath, err := modules.SkynetFolder.Join(largeUploadPath.String())
	if err != nil {
		t.Fatal(err)
	}
	largeRenterFile, err := r.RenterFileRootGet(largeSkyfilePath)
	if err != nil {
		t.Fatal(err)
	}
	if len(largeRenterFile.File.Skylinks) != 1 {
		t.Fatal("expecting one skylink:", len(largeRenterFile.File.Skylinks))
	}
	if largeRenterFile.File.Skylinks[0] != largeSkylink {
		t.Error("skylinks should match")
		t.Log(largeRenterFile.File.Skylinks[0])
		t.Log(largeSkylink)
	}

	// TODO: Need to verify the mode, name, and create-time. At this time, I'm
	// not sure how we can feed those out of the API. They aren't going to be
	// the same as the siafile values, because the siafile was created
	// separately.
	//
	// Maybe this can be accomplished by tagging a flag to the API which has the
	// layout and metadata streamed as the first bytes? Maybe there is some
	// easier way.

	// Pinning test.
	//
	// Try to download the file behind the skylink.
	pinSiaPath, err := modules.NewSiaPath("testSmallPinPath")
	if err != nil {
		t.Fatal(err)
	}
	pinLUP := modules.SkyfilePinParameters{
		SiaPath:             pinSiaPath,
		Force:               force,
		Root:                false,
		BaseChunkRedundancy: 2,
	}
	err = r.SkynetSkylinkPinPost(skylink, pinLUP)
	if err != nil {
		t.Fatal(err)
	}
	// Get the list of files in the skynet directory and see if the file is
	// present.
	fullPinSiaPath, err := modules.SkynetFolder.Join(pinSiaPath.String())
	if err != nil {
		t.Fatal(err)
	}
	// See if the file is present.
	pinnedFile, err := r.RenterFileRootGet(fullPinSiaPath)
	if err != nil {
		t.Fatal(err)
	}
	if len(pinnedFile.File.Skylinks) != 1 {
		t.Fatal("expecting 1 skylink")
	}
	if pinnedFile.File.Skylinks[0] != skylink {
		t.Fatal("skylink mismatch")
	}

	// Unpinning test.
	//
	// Try deleting the file (equivalent to unpin).
	err = r.RenterFileDeleteRootPost(fullPinSiaPath)
	if err != nil {
		t.Fatal(err)
	}
	// Make sure the file is no longer present.
	_, err = r.RenterFileRootGet(fullPinSiaPath)
	if err == nil || !strings.Contains(err.Error(), filesystem.ErrNotExist.Error()) {
		t.Fatal("skyfile still present after deletion")
	}

	// Try another pin test, this time with the large skylink.
	largePinSiaPath, err := modules.NewSiaPath("testLargePinPath")
	if err != nil {
		t.Fatal(err)
	}
	largePinLUP := modules.SkyfilePinParameters{
		SiaPath:             largePinSiaPath,
		Force:               force,
		Root:                false,
		BaseChunkRedundancy: 2,
	}
	err = r.SkynetSkylinkPinPost(largeSkylink, largePinLUP)
	if err != nil {
		t.Fatal(err)
	}
	// Pin the file again but without specifying the BaseChunkRedundancy.
	// Use a different Siapath to avoid path conflict.
	largePinSiaPath, err = modules.NewSiaPath("testLargePinPath2")
	if err != nil {
		t.Fatal(err)
	}
	largePinLUP = modules.SkyfilePinParameters{
		SiaPath: largePinSiaPath,
		Force:   force,
		Root:    false,
	}
	err = r.SkynetSkylinkPinPost(largeSkylink, largePinLUP)
	if err != nil {
		t.Fatal(err)
	}
	// See if the file is present.
	fullLargePinSiaPath, err := modules.SkynetFolder.Join(largePinSiaPath.String())
	if err != nil {
		t.Fatal(err)
	}
	pinnedFile, err = r.RenterFileRootGet(fullLargePinSiaPath)
	if err != nil {
		t.Fatal(err)
	}
	if len(pinnedFile.File.Skylinks) != 1 {
		t.Fatal("expecting 1 skylink")
	}
	if pinnedFile.File.Skylinks[0] != largeSkylink {
		t.Fatal("skylink mismatch")
	}
	// Try deleting the file.
	err = r.RenterFileDeleteRootPost(fullLargePinSiaPath)
	if err != nil {
		t.Fatal(err)
	}
	// Make sure the file is no longer present.
	_, err = r.RenterFileRootGet(fullLargePinSiaPath)
	if err == nil || !strings.Contains(err.Error(), filesystem.ErrNotExist.Error()) {
		t.Fatal("skyfile still present after deletion")
	}

	// TODO: We don't actually check at all whether the presence of the new
	// skylinks is going to keep the file online. We could do that by deleting
	// the old files and then churning the hosts over, and checking that the
	// renter does a repair operation to keep everyone alive.

	// TODO: Fetch both the skyfile and the siafile that was uploaded, make sure
	// that they both have the new skylink added to their metadata.

	// TODO: Need to verify the mode, name, and create-time. At this time, I'm
	// not sure how we can feed those out of the API. They aren't going to be
	// the same as the siafile values, because the siafile was created
	// separately.
	//
	// Maybe this can be accomplished by tagging a flag to the API which has the
	// layout and metadata streamed as the first bytes? Maybe there is some
	// easier way.
}

// testConvertSiaFile tests converting a siafile to a skyfile. This test checks
// for 1-of-N redundancies and N-of-M redundancies.
func testConvertSiaFile(t *testing.T, tg *siatest.TestGroup) {
	r := tg.Renters()[0]

	// Upload a siafile that will then be converted to a skyfile.
	//
	// Set 2 as the datapieces to check for N-of-M redundancy conversions
	filesize := int(modules.SectorSize) + siatest.Fuzz()
	localFile, remoteFile, err := r.UploadNewFileBlocking(filesize, 2, 1, false)
	if err != nil {
		t.Fatal(err)
	}

	// Create Skyfile Upload Parameters
	sup := modules.SkyfileUploadParameters{
		SiaPath: modules.RandomSiaPath(),
	}

	// Try and convert to a Skyfile, this should fail due to the original
	// siafile being a N-of-M redundancy
	_, err = r.SkynetConvertSiafileToSkyfilePost(sup, remoteFile.SiaPath())
	if err == nil {
		t.Fatal("Expected conversion from Siafile to Skyfile Post to fail.")
	}
	if !strings.Contains(err.Error(), renter.ErrRedundancyNotSupported.Error()) {
		t.Fatalf("Expected Error to contain %v but got %v", renter.ErrRedundancyNotSupported, err)
	}

	// Upload a new file with a 1-N redundancy by setting the datapieces to 1
	localFile, remoteFile, err = r.UploadNewFileBlocking(filesize, 1, 2, false)
	if err != nil {
		t.Fatal(err)
	}

	// Get the local and remote data for comparison
	localData, err := localFile.Data()
	if err != nil {
		t.Fatal(err)
	}
	_, remoteData, err := r.DownloadByStream(remoteFile)
	if err != nil {
		t.Fatal(err)
	}

	// Convert to a Skyfile
	sshp, err := r.SkynetConvertSiafileToSkyfilePost(sup, remoteFile.SiaPath())
	if err != nil {
		t.Fatal(err)
	}
	skylink := sshp.Skylink

	// Try to download the skylink.
	fetchedData, _, err := r.SkynetSkylinkGet(skylink)
	if err != nil {
		t.Fatal(err)
	}

	// Compare the data fetched from the Skylink to the local data and the
	// previously uploaded data
	if !bytes.Equal(fetchedData, localData) {
		t.Error("converted skylink data doesn't match local data")
	}
	if !bytes.Equal(fetchedData, remoteData) {
		t.Error("converted skylink data doesn't match remote data")
	}
}

// testSkynetMultipartUpload tests you can perform a multipart upload. It will
// verify the upload without any subfiles, with small subfiles and with large
// subfiles. Small files are files which are smaller than one sector, and thus
// don't need a fanout. Large files are files what span multiple sectors
func testSkynetMultipartUpload(t *testing.T, tg *siatest.TestGroup) {
	r := tg.Renters()[0]

	// create a multipart upload without any files
	body := new(bytes.Buffer)
	writer := multipart.NewWriter(body)
	err := writer.Close()
	if err != nil {
		t.Fatal(err)
	}
	reader := bytes.NewReader(body.Bytes())

	uploadSiaPath, err := modules.NewSiaPath("TestNoFileUpload")
	if err != nil {
		t.Fatal(err)
	}

	sup := modules.SkyfileMultipartUploadParameters{
		SiaPath:             uploadSiaPath,
		Force:               false,
		Root:                false,
		BaseChunkRedundancy: 2,
		Reader:              reader,
		ContentType:         writer.FormDataContentType(),
		Filename:            "TestNoFileUpload",
	}

	if _, _, err = r.SkynetSkyfileMultiPartPost(sup); err == nil || !strings.Contains(err.Error(), "could not find multipart file") {
		t.Fatal("Expected upload to fail because no files are given, err:", err)
	}

	// TEST SMALL SUBFILE
	var offset uint64

	// create a multipart upload that uploads several files.
	body = new(bytes.Buffer)
	writer = multipart.NewWriter(body)
	subfiles := make(modules.SkyfileSubfiles)

	// add a file at root level
	data := []byte("File1Contents")
	subfile, err := modules.AddMultipartFile(writer, data, "files[]", "file1", 0600, &offset)
	if err != nil {
		t.Fatal(err)
	}
	subfiles[subfile.Filename] = subfile

	// add a nested file
	data = []byte("File2Contents")
	subfile, err = modules.AddMultipartFile(writer, data, "files[]", "nested/file2.html", 0640, &offset)
	if err != nil {
		t.Fatal(err)
	}
	subfiles[subfile.Filename] = subfile

	err = writer.Close()
	if err != nil {
		t.Fatal(err)
	}
	reader = bytes.NewReader(body.Bytes())

	// Call the upload skyfile client call.
	uploadSiaPath, err = modules.NewSiaPath("TestFolderUpload")
	if err != nil {
		t.Fatal(err)
	}

	sup = modules.SkyfileMultipartUploadParameters{
		SiaPath:             uploadSiaPath,
		Force:               false,
		Root:                false,
		BaseChunkRedundancy: 2,
		Reader:              reader,
		ContentType:         writer.FormDataContentType(),
		Filename:            "TestFolderUpload",
	}

	skylink, _, err := r.SkynetSkyfileMultiPartPost(sup)
	if err != nil {
		t.Fatal(err)
	}
	var realSkylink modules.Skylink
	err = realSkylink.LoadString(skylink)
	if err != nil {
		t.Fatal(err)
	}

	// Try to download the file behind the skylink.
	_, fileMetadata, err := r.SkynetSkylinkConcatGet(skylink)
	if err != nil {
		t.Fatal(err)
	}

	var length uint64
	for _, file := range subfiles {
		length += file.Len
	}

	expected := modules.SkyfileMetadata{Filename: uploadSiaPath.String(), Subfiles: subfiles, Length: length}
	if !reflect.DeepEqual(expected, fileMetadata) {
		t.Log("Expected:", expected)
		t.Log("Actual:", fileMetadata)
		t.Fatal("Metadata mismatch")
	}

	// Download the second file
	nestedfile, _, err := r.SkynetSkylinkGet(fmt.Sprintf("%s/%s", skylink, "nested/file2.html"))
	if err != nil {
		t.Fatal(err)
	}
	if !bytes.Equal(nestedfile, data) {
		t.Fatal("Expected only second file to be downloaded")
	}

	// LARGE SUBFILES

	// create a multipart upload that uploads several files.
	body = new(bytes.Buffer)
	writer = multipart.NewWriter(body)
	subfiles = make(modules.SkyfileSubfiles)

	// add a small file at root level
	smallData := []byte("File1Contents")
	subfile, err = modules.AddMultipartFile(writer, smallData, "files[]", "smallfile1.txt", 0600, &offset)
	if err != nil {
		t.Fatal(err)
	}
	subfiles[subfile.Filename] = subfile

	// add a large nested file
	largeData := fastrand.Bytes(2 * int(modules.SectorSize))
	subfile, err = modules.AddMultipartFile(writer, largeData, "files[]", "nested/largefile2.txt", 0644, &offset)
	if err != nil {
		t.Fatal(err)
	}
	subfiles[subfile.Filename] = subfile

	err = writer.Close()
	if err != nil {
		t.Fatal(err)
	}
	allData := body.Bytes()
	reader = bytes.NewReader(allData)

	// Call the upload skyfile client call.
	uploadSiaPath, err = modules.NewSiaPath("TestFolderUploadLarge")
	if err != nil {
		t.Fatal(err)
	}

	sup = modules.SkyfileMultipartUploadParameters{
		SiaPath:             uploadSiaPath,
		Force:               false,
		Root:                false,
		BaseChunkRedundancy: 2,
		Reader:              reader,
		Filename:            "TestFolderUploadLarge",
		ContentType:         writer.FormDataContentType(),
	}

	largeSkylink, _, err := r.SkynetSkyfileMultiPartPost(sup)
	if err != nil {
		t.Fatal(err)
	}

	largeFetchedData, _, err := r.SkynetSkylinkConcatGet(largeSkylink)
	if err != nil {
		t.Fatal(err)
	}
	if !bytes.Equal(largeFetchedData, append(smallData, largeData...)) {
		t.Fatal("upload and download data does not match for large siafiles", len(largeFetchedData), len(allData))
	}

	// Check the metadata of the siafile, see that the metadata of the siafile
	// has the skylink referenced.
	largeSkyfilePath, err := modules.SkynetFolder.Join(uploadSiaPath.String())
	if err != nil {
		t.Fatal(err)
	}
	largeRenterFile, err := r.RenterFileRootGet(largeSkyfilePath)
	if err != nil {
		t.Fatal(err)
	}
	if len(largeRenterFile.File.Skylinks) != 1 {
		t.Fatal("expecting one skylink:", len(largeRenterFile.File.Skylinks))
	}
	if largeRenterFile.File.Skylinks[0] != largeSkylink {
		t.Log(largeRenterFile.File.Skylinks[0])
		t.Log(largeSkylink)
		t.Fatal("skylinks should match")
	}

	// Test the small download
	smallFetchedData, _, err := r.SkynetSkylinkGet(fmt.Sprintf("%s/%s", largeSkylink, "smallfile1.txt"))

	if !bytes.Equal(smallFetchedData, smallData) {
		t.Fatal("upload and download data does not match for large siafiles with subfiles", len(smallFetchedData), len(smallData))
	}

	largeFetchedData, _, err = r.SkynetSkylinkGet(fmt.Sprintf("%s/%s", largeSkylink, "nested/largefile2.txt"))

	if !bytes.Equal(largeFetchedData, largeData) {
		t.Fatal("upload and download data does not match for large siafiles with subfiles", len(largeFetchedData), len(largeData))
	}
}

// testSkynetStats tests the validity of the response of /skynet/stats endpoint
// by uploading some test files and verifying that the reported statistics
// change proportionally
func testSkynetStats(t *testing.T, tg *siatest.TestGroup) {
	r := tg.Renters()[0]

	// get the stats
	stats, err := r.SkynetStatsGet()
	if err != nil {
		t.Fatal(err)
	}

	// verify it contains the node's version information
	expected := build.Version
	if build.ReleaseTag != "" {
		expected += "-" + build.ReleaseTag
	}
	if stats.VersionInfo.Version != expected {
		t.Fatalf("Unexpected version return, expected '%v', actual '%v'", expected, stats.VersionInfo.Version)
	}
	if stats.VersionInfo.GitRevision != build.GitRevision {
		t.Fatalf("Unexpected git revision return, expected '%v', actual '%v'", build.GitRevision, stats.VersionInfo.GitRevision)
	}

	// Uptime should be non zero
	if stats.Uptime == 0 {
		t.Error("Uptime is zero")
	}

	// create two test files with sizes below and above the sector size
	files := make(map[string]uint64)
	files["statfile1"] = 2033
	files["statfile2"] = modules.SectorSize + 123

	// upload the files and keep track of their expected impact on the stats
	var uploadedFilesSize, uploadedFilesCount uint64
	for name, size := range files {
		if _, _, _, err := r.UploadNewSkyfileBlocking(name, size, false); err != nil {
			t.Fatal(err)
		}

		if size < modules.SectorSize {
			// small files get padded up to a full sector
			uploadedFilesSize += modules.SectorSize
		} else {
			// large files have an extra sector with header data
			uploadedFilesSize += size + modules.SectorSize
		}
		uploadedFilesCount++
	}

	// get the stats after the upload of the test files
	statsAfter, err := r.SkynetStatsGet()
	if err != nil {
		t.Fatal(err)
	}

	// make sure the stats changed by exactly the expected amounts
	statsBefore := stats
	if uint64(statsBefore.UploadStats.NumFiles)+uploadedFilesCount != uint64(statsAfter.UploadStats.NumFiles) {
		t.Fatal(fmt.Sprintf("stats did not report the correct number of files. expected %d, found %d", uint64(statsBefore.UploadStats.NumFiles)+uploadedFilesCount, statsAfter.UploadStats.NumFiles))
	}
	if statsBefore.UploadStats.TotalSize+uploadedFilesSize != statsAfter.UploadStats.TotalSize {
		t.Fatal(fmt.Sprintf("stats did not report the correct size. expected %d, found %d", statsBefore.UploadStats.TotalSize+uploadedFilesSize, statsAfter.UploadStats.TotalSize))
	}
	lt := statsAfter.PerformanceStats.Upload4MB.Lifetime
	if lt.N60ms+lt.N120ms+lt.N240ms+lt.N500ms+lt.N1000ms+lt.N2000ms+lt.N5000ms+lt.N10s+lt.NLong == 0 {
		t.Error("lifetime upload stats are not reporting any uploads")
	}
}

// TestSkynetInvalidFilename verifies that posting a Skyfile with invalid
// filenames such as empty filenames, names containing ./ or ../ or names
// starting with a forward-slash fails.
func testSkynetInvalidFilename(t *testing.T, tg *siatest.TestGroup) {
	r := tg.Renters()[0]

	// Create some data to upload as a skyfile.
	data := fastrand.Bytes(100 + siatest.Fuzz())

	filenames := []string{
		"",
		"../test",
		"./test",
		"/test",
		"foo//bar",
		"test/./test",
		"test/../test",
		"/test//foo/../bar/",
	}

	for _, filename := range filenames {
		uploadSiaPath, err := modules.NewSiaPath("testInvalidFilename" + persist.RandomSuffix())
		if err != nil {
			t.Fatal(err)
		}

		sup := modules.SkyfileUploadParameters{
			SiaPath:             uploadSiaPath,
			Force:               false,
			Root:                false,
			BaseChunkRedundancy: 2,
			Filename:            filename,
			Mode:                0640, // Intentionally does not match any defaults.
			Reader:              bytes.NewReader(data),
		}

		// Try posting the skyfile with an invalid filename
		_, _, err = r.SkynetSkyfilePost(sup)
		if err == nil || !strings.Contains(err.Error(), modules.ErrInvalidPathString.Error()) {
			t.Log("Error:", err)
			t.Fatal("Expected SkynetSkyfilePost to fail due to invalid filename")
		}

		// Do the same for a multipart upload
		body := new(bytes.Buffer)
		writer := multipart.NewWriter(body)
		data = []byte("File1Contents")
		subfile, err := modules.AddMultipartFile(writer, data, "files[]", filename, 0600, nil)
		if err != nil {
			t.Fatal(err)
		}
		err = writer.Close()
		if err != nil {
			t.Fatal(err)
		}

		// Call the upload skyfile client call.
		uploadSiaPath, err = modules.NewSiaPath("testInvalidFilenameMultipart" + persist.RandomSuffix())
		if err != nil {
			t.Fatal(err)
		}

		subfiles := make(modules.SkyfileSubfiles)
		subfiles[subfile.Filename] = subfile
		mup := modules.SkyfileMultipartUploadParameters{
			SiaPath:             uploadSiaPath,
			Force:               false,
			Root:                false,
			BaseChunkRedundancy: 2,
			Reader:              bytes.NewReader(body.Bytes()),
			ContentType:         writer.FormDataContentType(),
			Filename:            "testInvalidFilenameMultipart",
		}

		_, _, err = r.SkynetSkyfileMultiPartPost(mup)
		if err == nil || (!strings.Contains(err.Error(), modules.ErrInvalidPathString.Error()) && !strings.Contains(err.Error(), modules.ErrEmptyFilename.Error())) {
			t.Log("Error:", err)
			t.Fatal("Expected SkynetSkyfileMultiPartPost to fail due to invalid filename")
		}
	}

	// These cases should succeed.
	uploadSiaPath, err := modules.NewSiaPath("testInvalidFilename")
	if err != nil {
		t.Fatal(err)
	}
	sup := modules.SkyfileUploadParameters{
		SiaPath:             uploadSiaPath,
		Force:               false,
		Root:                false,
		BaseChunkRedundancy: 2,
		Filename:            "testInvalidFilename",
		Mode:                0640, // Intentionally does not match any defaults.
		Reader:              bytes.NewReader(data),
	}
	_, _, err = r.SkynetSkyfilePost(sup)
	if err != nil {
		t.Log("Error:", err)
		t.Fatal("Expected SkynetSkyfilePost to succeed if valid filename is provided")
	}

	// recreate the reader
	body := new(bytes.Buffer)
	writer := multipart.NewWriter(body)

	subfile, err := modules.AddMultipartFile(writer, []byte("File1Contents"), "files[]", "testInvalidFilenameMultipart", 0600, nil)
	if err != nil {
		t.Fatal(err)
	}
	err = writer.Close()
	if err != nil {
		t.Fatal(err)
	}

	subfiles := make(modules.SkyfileSubfiles)
	subfiles[subfile.Filename] = subfile
	uploadSiaPath, err = modules.NewSiaPath("testInvalidFilenameMultipart")
	if err != nil {
		t.Fatal(err)
	}
	mup := modules.SkyfileMultipartUploadParameters{
		SiaPath:             uploadSiaPath,
		Force:               false,
		Root:                false,
		BaseChunkRedundancy: 2,
		Reader:              bytes.NewReader(body.Bytes()),
		ContentType:         writer.FormDataContentType(),
		Filename:            "testInvalidFilenameMultipart",
	}

	_, _, err = r.SkynetSkyfileMultiPartPost(mup)
	if err != nil {
		t.Log("Error:", err)
		t.Fatal("Expected SkynetSkyfileMultiPartPost to succeed if filename is provided")
	}
}

// testSkynetDownloadFormats verifies downloading data in different formats
func testSkynetDownloadFormats(t *testing.T, tg *siatest.TestGroup) {
	r := tg.Renters()[0]

	body := new(bytes.Buffer)
	writer := multipart.NewWriter(body)
	dataFile1 := []byte("file1.txt")
	dataFile2 := []byte("file2.txt")
	dataFile3 := []byte("file3.txt")
	filePath1 := "a/5.f4f8b583.chunk.js"
	filePath2 := "a/5.f4f.chunk.js.map"
	filePath3 := "b/file3.txt"
	_, err := modules.AddMultipartFile(writer, dataFile1, "files[]", filePath1, 0600, nil)
	if err != nil {
		t.Fatal(err)
	}
	_, err = modules.AddMultipartFile(writer, dataFile2, "files[]", filePath2, 0600, nil)
	if err != nil {
		t.Fatal(err)
	}
	_, err = modules.AddMultipartFile(writer, dataFile3, "files[]", filePath3, 0640, nil)
	if err != nil {
		t.Fatal(err)
	}
	if err := writer.Close(); err != nil {
		t.Fatal(err)
	}

	uploadSiaPath, err := modules.NewSiaPath("testSkynetDownloadFormats")
	if err != nil {
		t.Fatal(err)
	}

	reader := bytes.NewReader(body.Bytes())
	mup := modules.SkyfileMultipartUploadParameters{
		SiaPath:             uploadSiaPath,
		Force:               false,
		Root:                false,
		BaseChunkRedundancy: 2,
		Reader:              reader,
		ContentType:         writer.FormDataContentType(),
		Filename:            "testSkynetSubfileDownload",
	}

	skylink, _, err := r.SkynetSkyfileMultiPartPost(mup)
	if err != nil {
		t.Fatal(err)
	}

	// download the data specifying the 'concat' format
	allData, _, err := r.SkynetSkylinkConcatGet(skylink)
	if err != nil {
		t.Fatal(err)
	}
	expected := append(dataFile1, dataFile2...)
	expected = append(expected, dataFile3...)
	if !bytes.Equal(expected, allData) {
		t.Log("expected:", expected)
		t.Log("actual:", allData)
		t.Fatal("Unexpected data for dir A")
	}

	// now specify the zip format
	_, skyfileReader, err := r.SkynetSkylinkZipReaderGet(skylink)
	if err != nil {
		t.Fatal(err)
	}

	// read the zip archive
	files, err := readZipArchive(skyfileReader)
	if err != nil {
		t.Fatal(err)
	}
	err = skyfileReader.Close()
	if err != nil {
		t.Fatal(err)
	}

	// verify the contents
	dataFile1Received, exists := files[filePath1]
	if !exists {
		t.Fatalf("file at path '%v' not present in zip", filePath1)
	}
	if !bytes.Equal(dataFile1Received, dataFile1) {
		t.Fatal("file data doesn't match expected content")
	}
	dataFile2Received, exists := files[filePath2]
	if !exists {
		t.Fatalf("file at path '%v' not present in zip", filePath2)
	}
	if !bytes.Equal(dataFile2Received, dataFile2) {
		t.Fatal("file data doesn't match expected content")
	}
	dataFile3Received, exists := files[filePath3]
	if !exists {
		t.Fatalf("file at path '%v' not present in zip", filePath3)
	}
	if !bytes.Equal(dataFile3Received, dataFile3) {
		t.Log(dataFile3Received)
		t.Log(dataFile3)
		t.Fatal("file data doesn't match expected content")
	}

	// now specify the tar format
	_, skyfileReader, err = r.SkynetSkylinkTarReaderGet(skylink)
	if err != nil {
		t.Fatal(err)
	}

	// read the tar archive
	files, err = readTarArchive(skyfileReader)
	if err != nil {
		t.Fatal(err)
	}
	err = skyfileReader.Close()
	if err != nil {
		t.Fatal(err)
	}

	// verify the contents
	dataFile1Received, exists = files[filePath1]
	if !exists {
		t.Fatalf("file at path '%v' not present in zip", filePath1)
	}
	if !bytes.Equal(dataFile1Received, dataFile1) {
		t.Fatal("file data doesn't match expected content")
	}
	dataFile2Received, exists = files[filePath2]
	if !exists {
		t.Fatalf("file at path '%v' not present in zip", filePath2)
	}
	if !bytes.Equal(dataFile2Received, dataFile2) {
		t.Fatal("file data doesn't match expected content")
	}
	dataFile3Received, exists = files[filePath3]
	if !exists {
		t.Fatalf("file at path '%v' not present in zip", filePath3)
	}
	if !bytes.Equal(dataFile3Received, dataFile3) {
		t.Log(dataFile3Received)
		t.Log(dataFile3)
		t.Fatal("file data doesn't match expected content")
	}

	// now specify the targz format
	_, skyfileReader, err = r.SkynetSkylinkTarGzReaderGet(skylink)
	if err != nil {
		t.Fatal(err)
	}
	gzr, err := gzip.NewReader(skyfileReader)
	if err != nil {
		t.Fatal(err)
	}
	files, err = readTarArchive(gzr)
	if err != nil {
		t.Fatal(err)
	}
	err = errors.Compose(skyfileReader.Close(), gzr.Close())
	if err != nil {
		t.Fatal(err)
	}

	// verify the contents
	dataFile1Received, exists = files[filePath1]
	if !exists {
		t.Fatalf("file at path '%v' not present in zip", filePath1)
	}
	if !bytes.Equal(dataFile1Received, dataFile1) {
		t.Fatal("file data doesn't match expected content")
	}
	dataFile2Received, exists = files[filePath2]
	if !exists {
		t.Fatalf("file at path '%v' not present in zip", filePath2)
	}
	if !bytes.Equal(dataFile2Received, dataFile2) {
		t.Fatal("file data doesn't match expected content")
	}
	dataFile3Received, exists = files[filePath3]
	if !exists {
		t.Fatalf("file at path '%v' not present in zip", filePath3)
	}
	if !bytes.Equal(dataFile3Received, dataFile3) {
		t.Log(dataFile3Received)
		t.Log(dataFile3)
		t.Fatal("file data doesn't match expected content")
	}

	// get all data for path "a" using the concat format
	dataDirA, _, err := r.SkynetSkylinkConcatGet(fmt.Sprintf("%s/a", skylink))
	if err != nil {
		t.Fatal(err)
	}
	expected = append(dataFile1, dataFile2...)
	if !bytes.Equal(expected, dataDirA) {
		t.Log("expected:", expected)
		t.Log("actual:", dataDirA)
		t.Fatal("Unexpected data for dir A")
	}

	// now specify the tar format
	_, skyfileReader, err = r.SkynetSkylinkTarReaderGet(fmt.Sprintf("%s/a", skylink))
	if err != nil {
		t.Fatal(err)
	}

	// read the tar archive
	files, err = readTarArchive(skyfileReader)
	if err != nil {
		t.Fatal(err)
	}
	err = skyfileReader.Close()
	if err != nil {
		t.Fatal(err)
	}

	// verify the contents
	dataFile1Received, exists = files[filePath1]
	if !exists {
		t.Fatalf("file at path '%v' not present in zip", filePath1)
	}
	if !bytes.Equal(dataFile1Received, dataFile1) {
		t.Fatal("file data doesn't match expected content")
	}
	dataFile2Received, exists = files[filePath2]
	if !exists {
		t.Fatalf("file at path '%v' not present in zip", filePath2)
	}
	if !bytes.Equal(dataFile2Received, dataFile2) {
		t.Fatal("file data doesn't match expected content")
	}
	if len(files) != 2 {
		t.Fatal("unexpected amount of files")
	}

	// now specify the targz format
	_, skyfileReader, err = r.SkynetSkylinkTarGzReaderGet(fmt.Sprintf("%s/a", skylink))
	if err != nil {
		t.Fatal(err)
	}
	gzr, err = gzip.NewReader(skyfileReader)
	if err != nil {
		t.Fatal(err)
	}
	files, err = readTarArchive(gzr)
	if err != nil {
		t.Fatal(err)
	}
	err = errors.Compose(skyfileReader.Close(), gzr.Close())
	if err != nil {
		t.Fatal(err)
	}

	// verify the contents
	dataFile1Received, exists = files[filePath1]
	if !exists {
		t.Fatalf("file at path '%v' not present in zip", filePath1)
	}
	if !bytes.Equal(dataFile1Received, dataFile1) {
		t.Fatal("file data doesn't match expected content")
	}
	dataFile2Received, exists = files[filePath2]
	if !exists {
		t.Fatalf("file at path '%v' not present in zip", filePath2)
	}
	if !bytes.Equal(dataFile2Received, dataFile2) {
		t.Fatal("file data doesn't match expected content")
	}
	if len(files) != 2 {
		t.Fatal("unexpected amount of files")
	}

	// now specify the zip format
	_, skyfileReader, err = r.SkynetSkylinkZipReaderGet(fmt.Sprintf("%s/a", skylink))
	if err != nil {
		t.Fatal(err)
	}

	// verify we get a 400 if we supply an unsupported format parameter
	_, _, err = r.SkynetSkylinkGet(fmt.Sprintf("%s/b?format=raw", skylink))
	if err == nil || !strings.Contains(err.Error(), "unable to parse 'format'") {
		t.Fatal("Expected download to fail because we are downloading a directory and an invalid format was provided, err:", err)
	}

	// verify we default to the `zip` format if it is a directory and we have
	// not specified it (use a HEAD call as that returns the response headers)
	_, header, err := r.SkynetSkylinkHead(skylink)
	if err != nil {
		t.Fatal("unexpected error")
	}
	ct := header.Get("Content-Type")
	if ct != "application/zip" {
		t.Fatal("unexpected content type: ", ct)
	}
}

// testSkynetDownloadBaseSectorEncrypted tests downloading a skylink's encrypted
// baseSector
func testSkynetDownloadBaseSectorEncrypted(t *testing.T, tg *siatest.TestGroup) {
	testSkynetDownloadBaseSector(t, tg, "basesectorkey")
}

// testSkynetDownloadBaseSectorNoEncryption tests downloading a skylink's
// baseSector
func testSkynetDownloadBaseSectorNoEncryption(t *testing.T, tg *siatest.TestGroup) {
	testSkynetDownloadBaseSector(t, tg, "")
}

// testSkynetDownloadBaseSector tests downloading a skylink's baseSector
func testSkynetDownloadBaseSector(t *testing.T, tg *siatest.TestGroup, skykeyName string) {
	r := tg.Renters()[0]

	// Add the SkyKey
	var sk skykey.Skykey
	var err error
	if skykeyName != "" {
		sk, err = r.SkykeyCreateKeyPost(skykeyName, skykey.TypePrivateID)
		if err != nil {
			t.Fatal(err)
		}
	}

	// Upload a small skyfile
	filename := "onlyBaseSector" + persist.RandomSuffix()
	size := 100 + siatest.Fuzz()
	smallFileData := fastrand.Bytes(size)
	skylink, _, sshp, err := r.UploadNewEncryptedSkyfileBlocking(filename, smallFileData, skykeyName, false)
	if err != nil {
		t.Fatal(err)
	}

	// Download the BaseSector reader
	baseSectorReader, err := r.SkynetBaseSectorGet(skylink)
	if err != nil {
		t.Fatal(err)
	}

	// Read the baseSector
	baseSector, err := ioutil.ReadAll(baseSectorReader)
	if err != nil {
		t.Fatal(err)
	}

	// Check for encryption
	encrypted := modules.IsEncryptedBaseSector(baseSector)
	if encrypted != (skykeyName != "") {
		t.Fatal("wrong encrypted state", encrypted, skykeyName)
	}
	if encrypted {
		_, err = modules.DecryptBaseSector(baseSector, sk)
		if err != nil {
			t.Fatal(err)
		}
	}

	// Parse the skyfile metadata from the baseSector
	_, fanoutBytes, metadata, baseSectorPayload, err := modules.ParseSkyfileMetadata(baseSector)
	if err != nil {
		t.Fatal(err)
	}

	// Verify the metadata
	expected := modules.SkyfileMetadata{
		Filename: filename,
		Length:   uint64(size),
		Mode:     os.FileMode(modules.DefaultFilePerm),
	}

	if !reflect.DeepEqual(expected, metadata) {
		siatest.PrintJSON(expected)
		siatest.PrintJSON(metadata)
		t.Error("Metadata not equal")
	}

	// Verify the file data
	if !bytes.Equal(smallFileData, baseSectorPayload) {
		t.Log("FileData bytes:", smallFileData)
		t.Log("BaseSectorPayload bytes:", baseSectorPayload)
		t.Errorf("Bytes not equal")
	}

	// Since this was a small file upload there should be no fanout bytes
	if len(fanoutBytes) != 0 {
		t.Error("Expected 0 fanout bytes:", fanoutBytes)
	}

	// Verify DownloadByRoot gives the same information
	rootSectorReader, err := r.SkynetDownloadByRootGet(sshp.MerkleRoot, 0, modules.SectorSize, -1)
	if err != nil {
		t.Fatal(err)
	}

	// Read the rootSector
	rootSector, err := ioutil.ReadAll(rootSectorReader)
	if err != nil {
		t.Fatal(err)
	}

	// Check for encryption
	encrypted = modules.IsEncryptedBaseSector(rootSector)
	if encrypted != (skykeyName != "") {
		t.Fatal("wrong encrypted state", encrypted, skykeyName)
	}
	if encrypted {
		_, err = modules.DecryptBaseSector(rootSector, sk)
		if err != nil {
			t.Fatal(err)
		}
	}

	// Parse the skyfile metadata from the rootSector
	_, fanoutBytes, metadata, rootSectorPayload, err := modules.ParseSkyfileMetadata(rootSector)
	if err != nil {
		t.Fatal(err)
	}

	// Verify the metadata
	if !reflect.DeepEqual(expected, metadata) {
		siatest.PrintJSON(expected)
		siatest.PrintJSON(metadata)
		t.Error("Metadata not equal")
	}

	// Verify the file data
	if !bytes.Equal(smallFileData, rootSectorPayload) {
		t.Log("FileData bytes:", smallFileData)
		t.Log("rootSectorPayload bytes:", rootSectorPayload)
		t.Errorf("Bytes not equal")
	}

	// Since this was a small file upload there should be no fanout bytes
	if len(fanoutBytes) != 0 {
		t.Error("Expected 0 fanout bytes:", fanoutBytes)
	}
}

// testSkynetDownloadByRootEncrypted tests encrypted downloading by root
func testSkynetDownloadByRootEncrypted(t *testing.T, tg *siatest.TestGroup) {
	testSkynetDownloadByRoot(t, tg, "rootkey")
}

// testSkynetDownloadByRootNoEncryption tests downloading by root
func testSkynetDownloadByRootNoEncryption(t *testing.T, tg *siatest.TestGroup) {
	testSkynetDownloadByRoot(t, tg, "")
}

// testSkynetDownloadByRoot tests downloading by root
func testSkynetDownloadByRoot(t *testing.T, tg *siatest.TestGroup, skykeyName string) {
	r := tg.Renters()[0]

	// Add the SkyKey
	var sk skykey.Skykey
	var err error
	if skykeyName != "" {
		sk, err = r.SkykeyCreateKeyPost(skykeyName, skykey.TypePrivateID)
		if err != nil {
			t.Fatal(err)
		}
	}

	// Upload a skyfile that will have a fanout
	filename := "byRootLargeFile" + persist.RandomSuffix()
	size := 2*int(modules.SectorSize) + siatest.Fuzz()
	fileData := fastrand.Bytes(size)
	_, _, sshp, err := r.UploadNewEncryptedSkyfileBlocking(filename, fileData, skykeyName, false)
	if err != nil {
		t.Fatal(err)
	}

	// Download the base sector
	reader, err := r.SkynetDownloadByRootGet(sshp.MerkleRoot, 0, modules.SectorSize, -1)
	if err != nil {
		t.Fatal(err)
	}

	// Read the baseSector
	baseSector, err := ioutil.ReadAll(reader)
	if err != nil {
		t.Fatal(err)
	}

	// Check for encryption
	encrypted := modules.IsEncryptedBaseSector(baseSector)
	if encrypted != (skykeyName != "") {
		t.Fatal("wrong encrypted state", encrypted, skykeyName)
	}
	var fileKey skykey.Skykey
	if encrypted {
		fileKey, err = modules.DecryptBaseSector(baseSector, sk)
		if err != nil {
			t.Fatal(err)
		}
	}

	// Parse the information from the BaseSector
	layout, fanoutBytes, metadata, baseSectorPayload, err := modules.ParseSkyfileMetadata(baseSector)
	if err != nil {
		t.Fatal(err)
	}

	// Verify the metadata
	expected := modules.SkyfileMetadata{
		Filename: filename,
		Length:   uint64(size),
		Mode:     os.FileMode(modules.DefaultFilePerm),
	}
	if !reflect.DeepEqual(expected, metadata) {
		siatest.PrintJSON(expected)
		siatest.PrintJSON(metadata)
		t.Error("Metadata not equal")
	}

	// The baseSector should be empty since there is a fanout
	if len(baseSectorPayload) != 0 {
		t.Error("baseSectorPayload should be empty:", baseSectorPayload)
	}

	// For large files there should be fanout bytes
	if len(fanoutBytes) == 0 {
		t.Error("no fanout bytes")
	}

	// Decode Fanout
	piecesPerChunk, chunkRootsSize, numChunks, err := modules.DecodeFanout(layout, fanoutBytes)
	if err != nil {
		t.Fatal(err)
	}

	// Verify fanout information
	if encrypted {
		if piecesPerChunk != uint64(layout.FanoutDataPieces+layout.FanoutParityPieces) {
			t.Fatal("piecesPerChunk incorrect for encrypted 1-of-N scheme", piecesPerChunk)
		}
		if chunkRootsSize != crypto.HashSize*piecesPerChunk {
			t.Fatal("chunkRootsSize incorrect for encrypted 1-of-N scheme", chunkRootsSize)
		}
	} else {
		if piecesPerChunk != 1 {
			t.Fatal("piecesPerChunk incorrect for 1-of-N scheme", piecesPerChunk)
		}
		if chunkRootsSize != crypto.HashSize {
			t.Fatal("chunkRootsSize incorrect for 1-of-N scheme", chunkRootsSize)
		}
	}

	// Derive the fanout key
	var fanoutKey crypto.CipherKey
	if encrypted {
		fanoutKey, err = modules.DeriveFanoutKey(&layout, fileKey)
		if err != nil {
			t.Fatal(err)
		}
	}

	// Create the erasure coder
	// Only the encrypted upload is erasure coded.
	var ec modules.ErasureCoder
	if encrypted {
		ec, err = modules.NewRSSubCode(int(layout.FanoutDataPieces), int(layout.FanoutParityPieces), crypto.SegmentSize)
		if err != nil {
			t.Fatal(err)
		}
	}
	chunkSize := (modules.SectorSize - layout.CipherType.Overhead()) * uint64(layout.FanoutDataPieces)

	// Create list of chunk roots
	chunkRoots := make([][]crypto.Hash, 0, numChunks)
	for i := uint64(0); i < numChunks; i++ {
		root := make([]crypto.Hash, piecesPerChunk)
		for j := uint64(0); j < piecesPerChunk; j++ {
			fanoutOffset := (i * chunkRootsSize) + (j * crypto.HashSize)
			copy(root[j][:], fanoutBytes[fanoutOffset:])
		}
		chunkRoots = append(chunkRoots, root)
	}

	// Download roots
	var rootBytes []byte
	var blankHash crypto.Hash
	for i := uint64(0); i < numChunks; i++ {
		// Create the pieces for this chunk
		pieces := make([][]byte, len(chunkRoots[i]))
		for j := uint64(0); j < piecesPerChunk; j++ {
			// Ignore null roots
			if chunkRoots[i][j] == blankHash {
				continue
			}

			// Download the sector
			reader, err := r.SkynetDownloadByRootGet(chunkRoots[i][j], 0, modules.SectorSize, -1)
			if err != nil {
				t.Fatal(err)
			}

			// Read the sector
			sector, err := ioutil.ReadAll(reader)
			if err != nil {
				t.Fatal(err)
			}

			// Decrypt to data if needed
			if encrypted {
				key := fanoutKey.Derive(i, j)
				_, err = key.DecryptBytesInPlace(sector, 0)
				if err != nil {
					t.Fatal(err)
				}
			}

			// Add the sector to the list of pieces
			pieces[j] = sector
		}

		// Decode the erasure coded chunk
		var chunkBytes []byte
		if ec != nil {
			buf := bytes.NewBuffer(nil)
			err = ec.Recover(pieces, chunkSize, buf)
			if err != nil {
				t.Fatal(err)
			}
			chunkBytes = buf.Bytes()
		} else {
			// The unencrypted file is not erasure coded so just read the piece data
			// directly
			for _, p := range pieces {
				chunkBytes = append(chunkBytes, p...)
			}
		}
		rootBytes = append(rootBytes, chunkBytes...)
	}

	// Truncate download data to the file length
	rootBytes = rootBytes[:size]

	// Verify bytes
	if !reflect.DeepEqual(fileData, rootBytes) {
		t.Log("FileData bytes:", fileData)
		t.Log("root bytes:", rootBytes)
		t.Error("Bytes not equal")
	}
}

// testSkynetSubDirDownload verifies downloading data from a skyfile using a
// path to download single subfiles or subdirectories
func testSkynetSubDirDownload(t *testing.T, tg *siatest.TestGroup) {
	r := tg.Renters()[0]

	body := new(bytes.Buffer)
	writer := multipart.NewWriter(body)

	dataFile1 := []byte("file1.txt")
	dataFile2 := []byte("file2.txt")
	dataFile3 := []byte("file3.txt")
	filePath1 := "a/5.f4f8b583.chunk.js"
	filePath2 := "a/5.f4f.chunk.js.map"
	filePath3 := "b/file3.txt"
	_, err := modules.AddMultipartFile(writer, dataFile1, "files[]", filePath1, 0600, nil)
	if err != nil {
		t.Fatal(err)
	}
	_, err = modules.AddMultipartFile(writer, dataFile2, "files[]", filePath2, 0600, nil)
	if err != nil {
		t.Fatal(err)
	}
	_, err = modules.AddMultipartFile(writer, dataFile3, "files[]", filePath3, 0640, nil)
	if err != nil {
		t.Fatal(err)
	}

	if err := writer.Close(); err != nil {
		t.Fatal(err)
	}
	reader := bytes.NewReader(body.Bytes())

	name := "testSkynetSubfileDownload"
	uploadSiaPath, err := modules.NewSiaPath(name)
	if err != nil {
		t.Fatal(err)
	}

	mup := modules.SkyfileMultipartUploadParameters{
		SiaPath:             uploadSiaPath,
		Force:               false,
		Root:                false,
		BaseChunkRedundancy: 2,
		Reader:              reader,
		ContentType:         writer.FormDataContentType(),
		Filename:            name,
	}

	skylink, _, err := r.SkynetSkyfileMultiPartPost(mup)
	if err != nil {
		t.Fatal(err)
	}

	// get all the data
	data, metadata, err := r.SkynetSkylinkConcatGet(skylink)
	if err != nil {
		t.Fatal(err)
	}
	if metadata.Filename != name {
		t.Fatal("Unexpected filename")
	}
	expected := append(dataFile1, dataFile2...)
	expected = append(expected, dataFile3...)
	if !bytes.Equal(data, expected) {
		t.Fatal("Unexpected data")
	}

	// get all data for path "a"
	data, metadata, err = r.SkynetSkylinkConcatGet(fmt.Sprintf("%s/a", skylink))
	if err != nil {
		t.Fatal(err)
	}
	if metadata.Filename != "/a" {
		t.Fatal("Unexpected filename", metadata.Filename)
	}
	expected = append(dataFile1, dataFile2...)
	if !bytes.Equal(data, expected) {
		t.Fatal("Unexpected data")
	}

	// get all data for path "b"
	data, metadata, err = r.SkynetSkylinkConcatGet(fmt.Sprintf("%s/b", skylink))
	if err != nil {
		t.Fatal(err)
	}
	expected = dataFile3
	if !bytes.Equal(expected, data) {
		t.Fatal("Unexpected data")
	}
	if metadata.Filename != "/b" {
		t.Fatal("Unexpected filename", metadata.Filename)
	}
	mdF3, ok := metadata.Subfiles["b/file3.txt"]
	if !ok {
		t.Fatal("Expected subfile metadata of file3 to be present")
	}

	mdF3Expected := modules.SkyfileSubfileMetadata{
		FileMode:    os.FileMode(0640),
		Filename:    "b/file3.txt",
		ContentType: "text/plain; charset=utf-8",
		Offset:      0,
		Len:         uint64(len(dataFile3)),
	}
	if mdF3 != mdF3Expected {
		t.Log("expected: ", mdF3Expected)
		t.Log("actual: ", mdF3)
		t.Fatal("Unexpected subfile metadata for file 3")
	}

	// get a single sub file
	downloadFile2, _, err := r.SkynetSkylinkGet(fmt.Sprintf("%s/a/5.f4f.chunk.js.map", skylink))
	if err != nil {
		t.Fatal(err)
	}
	if !bytes.Equal(dataFile2, downloadFile2) {
		t.Log("expected:", dataFile2)
		t.Log("actual:", downloadFile2)
		t.Fatal("Unexpected data for file 2")
	}
}

// testSkynetDisableForce verifies the behavior of force and the header that
// allows disabling forcefully uploading a Skyfile
func testSkynetDisableForce(t *testing.T, tg *siatest.TestGroup) {
	r := tg.Renters()[0]

	// Upload Skyfile
	_, _, _, err := r.UploadNewSkyfileBlocking(t.Name(), 100, false)
	if err != nil {
		t.Fatal(err)
	}

	// Upload at same path without force, assert this fails
	_, _, _, err = r.UploadNewSkyfileBlocking(t.Name(), 100, false)
	if err == nil {
		t.Fatal("Expected the upload without force to fail but it didn't.")
	}
	if !strings.Contains(err.Error(), "already exists") {
		t.Fatal(err)
	}

	// Upload once more, but now use force. It should allow us to
	// overwrite the file at the existing path
	_, sup, _, err := r.UploadNewSkyfileBlocking(t.Name(), 100, true)
	if err != nil {
		t.Fatal(err)
	}

	// Upload using the force flag again, however now we set the
	// Skynet-Disable-Force to true, which should prevent us from uploading.
	// Because we have to pass in a custom header, we have to setup the request
	// ourselves and can not use the client.
	_, _, err = r.SkynetSkyfilePostDisableForce(sup, true)
	if err == nil {
		t.Fatal("Unexpected response")
	}
	if !strings.Contains(err.Error(), "'force' has been disabled") {
		t.Log(err)
		t.Fatalf("Unexpected response, expected error to contain a mention of the force flag but instaed received: %v", err.Error())
	}
}

// testSkynetBlocklistHash tests the skynet blocklist module when submitting
// hashes of the skylink's merkleroot
func testSkynetBlocklistHash(t *testing.T, tg *siatest.TestGroup) {
	testSkynetBlocklist(t, tg, true)
}

// testSkynetBlocklistSkylink tests the skynet blocklist module when submitting
// skylinks
func testSkynetBlocklistSkylink(t *testing.T, tg *siatest.TestGroup) {
	testSkynetBlocklist(t, tg, false)
}

// testSkynetBlocklist tests the skynet blocklist module
func testSkynetBlocklist(t *testing.T, tg *siatest.TestGroup, isHash bool) {
	r := tg.Renters()[0]
	// Create skyfile upload params, data should be larger than a sector size to
	// test large file uploads and the deletion of their extended data.
	size := modules.SectorSize + uint64(100+siatest.Fuzz())
	skylink, sup, sshp, err := r.UploadNewSkyfileBlocking(t.Name(), size, false)
	if err != nil {
		t.Fatal(err)
	}

	// Confirm that the skyfile and its extended info are registered with the
	// renter
	sp, err := modules.SkynetFolder.Join(sup.SiaPath.String())
	if err != nil {
		t.Fatal(err)
	}
	_, err = r.RenterFileRootGet(sp)
	if err != nil {
		t.Fatal(err)
	}
	spExtended, err := modules.NewSiaPath(sp.String() + renter.ExtendedSuffix)
	if err != nil {
		t.Fatal(err)
	}
	_, err = r.RenterFileRootGet(spExtended)
	if err != nil {
		t.Fatal(err)
	}

	// Download the data
	data, _, err := r.SkynetSkylinkGet(skylink)
	if err != nil {
		t.Fatal(err)
	}

	// Blocklist the skylink
	var add, remove []string
	hash := crypto.HashObject(sshp.MerkleRoot)
	if isHash {
		add = []string{hash.String()}
	} else {
		add = []string{skylink}
	}
	err = r.SkynetBlocklistHashPost(add, remove, isHash)
	if err != nil {
		t.Fatal(err)
	}

	// Confirm that the Skylink is blocked by verifying the merkleroot is in
	// the blocklist
	sbg, err := r.SkynetBlocklistGet()
	if err != nil {
		t.Fatal(err)
	}
	var found bool
	for _, blocked := range sbg.Blocklist {
		if blocked == hash {
			found = true
			break
		}
	}
	if !found {
		t.Fatal("Hash not found in blocklist")
	}

	// Try to download the file behind the skylink, this should fail because of
	// the blocklist.
	_, _, err = r.SkynetSkylinkGet(skylink)
	if err == nil {
		t.Fatal("Download should have failed")
	}
	if !strings.Contains(err.Error(), renter.ErrSkylinkBlocked.Error()) {
		t.Fatalf("Expected error %v but got %v", renter.ErrSkylinkBlocked, err)
	}

	// Try to download the BaseSector
	_, err = r.SkynetBaseSectorGet(skylink)
	if err == nil {
		t.Fatal("BaseSector request should have failed")
	}
	if !strings.Contains(err.Error(), renter.ErrSkylinkBlocked.Error()) {
		t.Fatalf("Expected error %v but got %v", renter.ErrSkylinkBlocked, err)
	}

	// Try to download the BaseSector by Root
	_, err = r.SkynetDownloadByRootGet(sshp.MerkleRoot, 0, modules.SectorSize, -1)
	if err == nil {
		t.Fatal("DownloadByRoot request should have failed")
	}
	if !strings.Contains(err.Error(), renter.ErrSkylinkBlocked.Error()) {
		t.Fatalf("Expected error %v but got %v", renter.ErrSkylinkBlocked, err)
	}

	// Try and upload again with force as true to avoid error of path already
	// existing. Additionally need to recreate the reader again from the file
	// data. This should also fail due to the blocklist
	sup.Force = true
	sup.Reader = bytes.NewReader(data)
	_, _, err = r.SkynetSkyfilePost(sup)
	if err == nil {
		t.Fatal("Expected upload to fail")
	}
	if !strings.Contains(err.Error(), renter.ErrSkylinkBlocked.Error()) {
		t.Fatalf("Expected error %v but got %v", renter.ErrSkylinkBlocked, err)
	}

	// Verify that the SiaPath and Extended SiaPath were removed from the renter
	// due to the upload seeing the blocklist
	_, err = r.RenterFileGet(sp)
	if err == nil {
		t.Fatal("expected error for file not found")
	}
	if !strings.Contains(err.Error(), filesystem.ErrNotExist.Error()) {
		t.Fatalf("Expected error %v but got %v", filesystem.ErrNotExist, err)
	}
	_, err = r.RenterFileGet(spExtended)
	if err == nil {
		t.Fatal("expected error for file not found")
	}
	if !strings.Contains(err.Error(), filesystem.ErrNotExist.Error()) {
		t.Fatalf("Expected error %v but got %v", filesystem.ErrNotExist, err)
	}

	// Try Pinning the file, this should fail due to the blocklist
	pinlup := modules.SkyfilePinParameters{
		SiaPath:             sup.SiaPath,
		BaseChunkRedundancy: 2,
		Force:               true,
	}
	err = r.SkynetSkylinkPinPost(skylink, pinlup)
	if err == nil {
		t.Fatal("Expected pin to fail")
	}
	if !strings.Contains(err.Error(), renter.ErrSkylinkBlocked.Error()) {
		t.Fatalf("Expected error %v but got %v", renter.ErrSkylinkBlocked, err)
	}

	// Remove skylink from blocklist
	add = []string{}
	if isHash {
		remove = []string{hash.String()}
	} else {
		remove = []string{skylink}
	}
	err = r.SkynetBlocklistHashPost(add, remove, isHash)
	if err != nil {
		t.Fatal(err)
	}

	// Verify that removing the same skylink twice is a noop
	err = r.SkynetBlocklistHashPost(add, remove, isHash)
	if err != nil {
		t.Fatal(err)
	}

	// Verify that the skylink is removed from the Blocklist
	sbg, err = r.SkynetBlocklistGet()
	if err != nil {
		t.Fatal(err)
	}
	if len(sbg.Blocklist) != 0 {
		t.Fatalf("Incorrect number of blocklisted merkleroots, expected %v got %v", 0, len(sbg.Blocklist))
	}

	// Try to download the file behind the skylink. Even though the file was
	// removed from the renter node that uploaded it, it should still be
	// downloadable.
	fetchedData, _, err := r.SkynetSkylinkGet(skylink)
	if err != nil {
		t.Fatal(err)
	}
	if !bytes.Equal(fetchedData, data) {
		t.Error("upload and download doesn't match")
		t.Log(data)
		t.Log(fetchedData)
	}

	// Pinning the skylink should also work now
	err = r.SkynetSkylinkPinPost(skylink, pinlup)
	if err != nil {
		t.Fatal(err)
	}

	// Upload a normal siafile with 1-of-N redundancy
	convertData := fastrand.Bytes(int(size))
	reader := bytes.NewReader(convertData)
	siafileSiaPath := modules.RandomSiaPath()
	err = r.RenterUploadStreamPost(reader, siafileSiaPath, 1, 2, false)
	if err != nil {
		t.Fatal(err)
	}

	// Convert to a skyfile
	convertUP := modules.SkyfileUploadParameters{
		SiaPath: siafileSiaPath,
	}
	convertSSHP, err := r.SkynetConvertSiafileToSkyfilePost(convertUP, siafileSiaPath)
	if err != nil {
		t.Fatal(err)
	}
	convertSkylink := convertSSHP.Skylink

	// Confirm there is a siafile and a skyfile
	_, err = r.RenterFileGet(siafileSiaPath)
	if err != nil {
		t.Fatal(err)
	}
	skyfilePath, err := modules.SkynetFolder.Join(siafileSiaPath.String())
	if err != nil {
		t.Fatal(err)
	}
	_, err = r.RenterFileRootGet(skyfilePath)
	if err != nil {
		t.Fatal(err)
	}

	// Blocklist the skylink
	remove = []string{}
	convertHash := crypto.HashObject(convertSSHP.MerkleRoot)
	if isHash {
		add = []string{convertHash.String()}
	} else {
		add = []string{convertSkylink}
	}
	err = r.SkynetBlocklistHashPost(add, remove, isHash)
	if err != nil {
		t.Fatal(err)
	}

	// Verify that adding the same skylink twice is a noop
	err = r.SkynetBlocklistHashPost(add, remove, isHash)
	if err != nil {
		t.Fatal(err)
	}

	sbg, err = r.SkynetBlocklistGet()
	if err != nil {
		t.Fatal(err)
	}
	if len(sbg.Blocklist) != 1 {
		t.Fatalf("Incorrect number of blocklisted merkleroots, expected %v got %v", 1, len(sbg.Blocklist))
	}

	// Confirm skyfile download returns blocklisted error
	//
	// NOTE: Calling DownloadSkylink doesn't attempt to delete any underlying file
	_, _, err = r.SkynetSkylinkGet(convertSkylink)
	if err == nil || !strings.Contains(err.Error(), renter.ErrSkylinkBlocked.Error()) {
		t.Fatalf("Expected error %v but got %v", renter.ErrSkylinkBlocked, err)
	}

	// Try and convert to skylink again, should fail. Set the Force Flag to true
	// to avoid error for file already existing
	convertUP.Force = true
	_, err = r.SkynetConvertSiafileToSkyfilePost(convertUP, siafileSiaPath)
	if err == nil || !strings.Contains(err.Error(), renter.ErrSkylinkBlocked.Error()) {
		t.Fatalf("Expected error %v but got %v", renter.ErrSkylinkBlocked, err)
	}

	// This should delete the skyfile but not the siafile
	_, err = r.RenterFileGet(siafileSiaPath)
	if err != nil {
		t.Fatal(err)
	}
	_, err = r.RenterFileRootGet(skyfilePath)
	if err == nil || !strings.Contains(err.Error(), filesystem.ErrNotExist.Error()) {
		t.Fatalf("Expected error %v but got %v", filesystem.ErrNotExist, err)
	}

	// remove from blocklist
	add = []string{}
	if isHash {
		remove = []string{convertHash.String()}
	} else {
		remove = []string{convertSkylink}
	}
	err = r.SkynetBlocklistHashPost(add, remove, isHash)
	if err != nil {
		t.Fatal(err)
	}
	sbg, err = r.SkynetBlocklistGet()
	if err != nil {
		t.Fatal(err)
	}
	if len(sbg.Blocklist) != 0 {
		t.Fatalf("Incorrect number of blocklisted merkleroots, expected %v got %v", 0, len(sbg.Blocklist))
	}

	// Convert should succeed
	_, err = r.SkynetConvertSiafileToSkyfilePost(convertUP, siafileSiaPath)
	if err != nil {
		t.Fatal(err)
	}
	_, err = r.RenterFileRootGet(skyfilePath)
	if err != nil {
		t.Fatal(err)
	}
}

// testSkynetBlocklistUpgrade tests the skynet blocklist module when submitting
// skylinks
func testSkynetBlocklistUpgrade(t *testing.T, tg *siatest.TestGroup) {
	// Create renterDir and renter params
	testDir := renterTestDir(t.Name())
	renterDir := filepath.Join(testDir, "renter")
	err := os.MkdirAll(renterDir, persist.DefaultDiskPermissionsTest)
	if err != nil {
		t.Fatal(err)
	}
	params := node.Renter(testDir)

	// Load compatibility blacklist persistence
	blacklistCompatFile, err := os.Open("../../compatibility/skynetblacklistv143_siatest")
	if err != nil {
		t.Fatal(err)
	}
	blacklistPersist, err := os.Create(filepath.Join(renterDir, "skynetblacklist"))
	if err != nil {
		t.Fatal(err)
	}
	_, err = io.Copy(blacklistPersist, blacklistCompatFile)
	if err != nil {
		t.Fatal(err)
	}
	err = errors.Compose(blacklistCompatFile.Close(), blacklistPersist.Close())
	if err != nil {
		t.Fatal(err)
	}

	// Grab the Skylink that is associated with the blacklist persistence
	skylinkFile, err := os.Open("../../compatibility/skylinkv143_siatest")
	if err != nil {
		t.Fatal(err)
	}
	scanner := bufio.NewScanner(skylinkFile)
	scanner.Scan()
	skylinkStr := scanner.Text()
	var skylink modules.Skylink
	err = skylink.LoadString(skylinkStr)
	if err != nil {
		t.Fatal(err)
	}

	// Add the renter to the group.
	nodes, err := tg.AddNodes(params)
	if err != nil {
		t.Fatal(err)
	}
	r := nodes[0]

	// Verify there is a skylink in the now blocklist and it is the one from the
	// compatibility file
	sbg, err := r.SkynetBlocklistGet()
	if err != nil {
		t.Fatal(err)
	}
	if len(sbg.Blocklist) != 1 {
		t.Fatal("blocklist should have 1 link, found:", len(sbg.Blocklist))
	}
	hash := crypto.HashObject(skylink.MerkleRoot())
	if sbg.Blocklist[0] != hash {
		t.Fatal("unexpected hash")
	}

	// Verify trying to download the skylink fails due to it being blocked
	//
	// NOTE: It doesn't matter if there is a file associated with this Skylink
	// since the blocklist check should cause the download to fail before any look
	// ups occur.
	_, _, err = r.SkynetSkylinkGet(skylinkStr)
	if !strings.Contains(err.Error(), renter.ErrSkylinkBlocked.Error()) {
		t.Fatal("unexpected error:", err)
	}
}

// testSkynetPortals tests the skynet portals module.
func testSkynetPortals(t *testing.T, tg *siatest.TestGroup) {
	r := tg.Renters()[0]

	portal1 := modules.SkynetPortal{
		Address: modules.NetAddress("siasky.net:9980"),
		Public:  true,
	}
	// loopback address
	portal2 := modules.SkynetPortal{
		Address: "localhost:9980",
		Public:  true,
	}
	// address without a port
	portal3 := modules.SkynetPortal{
		Address: modules.NetAddress("siasky.net"),
		Public:  true,
	}

	// Add portal.
	add := []modules.SkynetPortal{portal1}
	remove := []modules.NetAddress{}
	err := r.SkynetPortalsPost(add, remove)
	if err != nil {
		t.Fatal(err)
	}

	// Confirm that the portal has been added.
	spg, err := r.SkynetPortalsGet()
	if err != nil {
		t.Fatal(err)
	}
	if len(spg.Portals) != 1 {
		t.Fatalf("Incorrect number of portals, expected %v got %v", 1, len(spg.Portals))
	}
	if !reflect.DeepEqual(spg.Portals[0], portal1) {
		t.Fatalf("Portals don't match, expected %v got %v", portal1, spg.Portals[0])
	}

	// Remove the portal.
	add = []modules.SkynetPortal{}
	remove = []modules.NetAddress{portal1.Address}
	err = r.SkynetPortalsPost(add, remove)
	if err != nil {
		t.Fatal(err)
	}

	// Confirm that the portal has been removed.
	spg, err = r.SkynetPortalsGet()
	if err != nil {
		t.Fatal(err)
	}
	if len(spg.Portals) != 0 {
		t.Fatalf("Incorrect number of portals, expected %v got %v", 0, len(spg.Portals))
	}

	// Try removing a portal that's not there.
	add = []modules.SkynetPortal{}
	remove = []modules.NetAddress{portal1.Address}
	err = r.SkynetPortalsPost(add, remove)
	if err == nil || !strings.Contains(err.Error(), "address "+string(portal1.Address)+" not already present in list of portals or being added") {
		t.Fatal("portal should fail to be removed")
	}

	// Try to add and remove a portal at the same time.
	add = []modules.SkynetPortal{portal2}
	remove = []modules.NetAddress{portal2.Address}
	err = r.SkynetPortalsPost(add, remove)
	if err != nil {
		t.Fatal(err)
	}

	// Verify that the portal was not added.
	spg, err = r.SkynetPortalsGet()
	if err != nil {
		t.Fatal(err)
	}
	if len(spg.Portals) != 0 {
		t.Fatalf("Incorrect number of portals, expected %v got %v", 0, len(spg.Portals))
	}

	// Test updating a portal's public status.
	portal1.Public = false
	add = []modules.SkynetPortal{portal1}
	remove = []modules.NetAddress{}
	err = r.SkynetPortalsPost(add, remove)
	if err != nil {
		t.Fatal(err)
	}

	spg, err = r.SkynetPortalsGet()
	if err != nil {
		t.Fatal(err)
	}
	if len(spg.Portals) != 1 {
		t.Fatalf("Incorrect number of portals, expected %v got %v", 1, len(spg.Portals))
	}
	if !reflect.DeepEqual(spg.Portals[0], portal1) {
		t.Fatalf("Portals don't match, expected %v got %v", portal1, spg.Portals[0])
	}

	portal1.Public = true
	add = []modules.SkynetPortal{portal1}
	remove = []modules.NetAddress{}
	err = r.SkynetPortalsPost(add, remove)
	if err != nil {
		t.Fatal(err)
	}

	spg, err = r.SkynetPortalsGet()
	if err != nil {
		t.Fatal(err)
	}
	if len(spg.Portals) != 1 {
		t.Fatalf("Incorrect number of portals, expected %v got %v", 1, len(spg.Portals))
	}
	if !reflect.DeepEqual(spg.Portals[0], portal1) {
		t.Fatalf("Portals don't match, expected %v got %v", portal1, spg.Portals[0])
	}

	// Test an invalid network address.
	add = []modules.SkynetPortal{portal3}
	remove = []modules.NetAddress{}
	err = r.SkynetPortalsPost(add, remove)
	if err == nil || !strings.Contains(err.Error(), "missing port in address") {
		t.Fatal("expected 'missing port' error")
	}

	// Test adding an existing portal with an uppercase address.
	portalUpper := portal1
	portalUpper.Address = modules.NetAddress(strings.ToUpper(string(portalUpper.Address)))
	add = []modules.SkynetPortal{portalUpper}
	remove = []modules.NetAddress{}
	err = r.SkynetPortalsPost(add, remove)
	// This does not currently return an error.
	if err != nil {
		t.Fatal(err)
	}

	spg, err = r.SkynetPortalsGet()
	if err != nil {
		t.Fatal(err)
	}
	if len(spg.Portals) != 2 {
		t.Fatalf("Incorrect number of portals, expected %v got %v", 2, len(spg.Portals))
	}
}

// testSkynetHeadRequest verifies the functionality of sending a HEAD request to
// the skylink GET route.
func testSkynetHeadRequest(t *testing.T, tg *siatest.TestGroup) {
	r := tg.Renters()[0]

	// Upload a skyfile
	skylink, _, _, err := r.UploadNewSkyfileBlocking(t.Name(), 100, false)
	if err != nil {
		t.Fatal(err)
	}

	// Perform a GET and HEAD request and compare the response headers and
	// content length.
	data, metadata, err := r.SkynetSkylinkGet(skylink)
	if err != nil {
		t.Fatal(err)
	}
	status, header, err := r.SkynetSkylinkHead(skylink)
	if err != nil {
		t.Fatal(err)
	}
	if status != http.StatusOK {
		t.Fatalf("Unexpected status for HEAD request, expected %v but received %v", http.StatusOK, status)
	}

	// Verify Skynet-File-Metadata
	strMetadata := header.Get("Skynet-File-Metadata")
	if strMetadata == "" {
		t.Fatal("Expected 'Skynet-File-Metadata' response header to be present")
	}
	var sm modules.SkyfileMetadata
	err = json.Unmarshal([]byte(strMetadata), &sm)
	if err != nil {
		t.Fatal(err)
	}
	if !reflect.DeepEqual(metadata, sm) {
		t.Log(metadata)
		t.Log(sm)
		t.Fatal("Expected metadatas to be identical")
	}

	// Verify Content-Length
	strContentLength := header.Get("Content-Length")
	if strContentLength == "" {
		t.Fatal("Expected 'Content-Length' response header to be present")
	}
	cl, err := strconv.Atoi(strContentLength)
	if err != nil {
		t.Fatal(err)
	}
	if cl != len(data) {
		t.Fatalf("Content-Length header did not match actual content length of response body, %v vs %v", cl, len(data))
	}

	// Verify Content-Type
	strContentType := header.Get("Content-Type")
	if strContentType == "" {
		t.Fatal("Expected 'Content-Type' response header to be present")
	}

	// Verify Content-Disposition
	strContentDisposition := header.Get("Content-Disposition")
	if strContentDisposition == "" {
		t.Fatal("Expected 'Content-Disposition' response header to be present")
	}
	if !strings.Contains(strContentDisposition, "inline; filename=") {
		t.Fatal("Unexpected 'Content-Disposition' header")
	}

	// Perform a HEAD request with a timeout that exceeds the max timeout
	status, _, _ = r.SkynetSkylinkHeadWithTimeout(skylink, api.MaxSkynetRequestTimeout+1)
	if status != http.StatusBadRequest {
		t.Fatalf("Expected StatusBadRequest for a request with a timeout that exceeds the MaxSkynetRequestTimeout, instead received %v", status)
	}

	// Perform a HEAD request for a skylink that does not exist
	status, header, err = r.SkynetSkylinkHead(skylink[:len(skylink)-3] + "abc")
	if status != http.StatusNotFound {
		t.Fatalf("Expected http.StatusNotFound for random skylink but received %v", status)
	}
}

// testSkynetNoMetadata verifies the functionality of sending a the
// 'no-response-metadata' query string parameter to the skylink GET route.
func testSkynetNoMetadata(t *testing.T, tg *siatest.TestGroup) {
	r := tg.Renters()[0]

	// Upload a skyfile
	skylink, _, _, err := r.UploadNewSkyfileBlocking(t.Name(), 100, false)
	if err != nil {
		t.Fatal(err)
	}

	// GET without specifying the 'no-response-metadata' query string parameter
	_, metadata, err := r.SkynetSkylinkGetWithNoMetadata(skylink, false)
	if err != nil {
		t.Fatal(err)
	}
	if metadata.Length != 100 {
		t.Fatal("unexpected")
	}

	// GET with specifying the 'no-response-metadata' query string parameter
	_, metadata, err = r.SkynetSkylinkGetWithNoMetadata(skylink, true)
	if err != nil {
		t.Fatal(err)
	}
	if !reflect.DeepEqual(metadata, modules.SkyfileMetadata{}) {
		t.Fatal("unexpected")
	}

	// Perform a HEAD call to verify the same thing in the headers directly
	params := url.Values{}
	params.Set("no-response-metadata", fmt.Sprintf("%t", true))
	status, header, err := r.SkynetSkylinkHeadWithParameters(skylink, params)
	if err != nil {
		t.Fatal(err)
	}
	if status != http.StatusOK {
		t.Fatalf("Unexpected status for HEAD request, expected %v but received %v", http.StatusOK, status)
	}

	strSkynetFileMetadata := header.Get("Skynet-File-Metadata")
	if strSkynetFileMetadata != "" {
		t.Fatal("unexpected")
	}
}

// testSkynetNoWorkers verifies that SkynetSkylinkGet returns an error and does
// not deadlock if there are no workers.
func testSkynetNoWorkers(t *testing.T, tg *siatest.TestGroup) {
	// Create renter, skip setting the allowance so that we can ensure there are
	// no contracts created and therefore no workers in the worker pool
	testDir := renterTestDir(t.Name())
	renterParams := node.Renter(filepath.Join(testDir, "renter"))
	renterParams.SkipSetAllowance = true
	nodes, err := tg.AddNodes(renterParams)
	if err != nil {
		t.Fatal(err)
	}
	r := nodes[0]
	defer func() {
		err = tg.RemoveNode(r)
		if err != nil {
			t.Fatal(err)
		}
	}()

	// Since the renter doesn't have an allowance, we know the renter doesn't
	// have any contracts and therefore the worker pool will be empty. Confirm
	// that attempting to download a skylink will return an error and not dead
	// lock.
	_, _, err = r.SkynetSkylinkGet(modules.Skylink{}.String())
	if err == nil {
		t.Fatal("Error is nil, expected error due to not enough workers")
	} else if !strings.Contains(err.Error(), modules.ErrNotEnoughWorkersInWorkerPool.Error()) {
		t.Errorf("Expected error containing '%v' but got %v", modules.ErrNotEnoughWorkersInWorkerPool, err)
	}
}

// testSkynetDryRunUpload verifies the --dry-run flag when uploading a Skyfile.
func testSkynetDryRunUpload(t *testing.T, tg *siatest.TestGroup) {
	r := tg.Renters()[0]
	siaPath, err := modules.NewSiaPath(t.Name())
	if err != nil {
		t.Fatal(err)
	}

	// verify basic skyfile upload
	//
	// NOTE: this ensure there's workers in the pool, if we remove this the test
	// fails further down the line because there are no workers
	_, _, err = r.SkynetSkyfilePost(modules.SkyfileUploadParameters{
		SiaPath:             siaPath,
		BaseChunkRedundancy: 2,
		Filename:            "testSkynetDryRun",
		Mode:                0640,
		Reader:              bytes.NewReader(fastrand.Bytes(100)),
	})
	if err != nil {
		t.Fatal("Expected skynet upload to be successful, instead received err:", err)
	}

	// verify you can't perform a dry-run using the force parameter
	_, _, err = r.SkynetSkyfilePost(modules.SkyfileUploadParameters{
		SiaPath:             siaPath,
		BaseChunkRedundancy: 2,
		Reader:              bytes.NewReader(fastrand.Bytes(100)),
		Filename:            "testSkynetDryRun",
		Mode:                0640,
		Force:               true,
		DryRun:              true,
	})
	if err == nil {
		t.Fatal("Expected failure when both 'force' and 'dryrun' parameter are given")
	}

	verifyDryRun := func(sup modules.SkyfileUploadParameters, dataSize int) {
		data := fastrand.Bytes(dataSize)

		sup.DryRun = true
		sup.Reader = bytes.NewReader(data)
		skylinkDry, _, err := r.SkynetSkyfilePost(sup)
		if err != nil {
			t.Fatal(err)
		}

		// verify the skylink can't be found after a dry run
		status, _, err := r.SkynetSkylinkHead(skylinkDry)
		if status != http.StatusNotFound {
			t.Fatal(fmt.Errorf("expected 404 not found when trying to fetch a skylink retrieved from a dry run, instead received status %d and err %v", status, err))
		}

		// verify the skfyile got deleted properly
		skyfilePath, err := modules.SkynetFolder.Join(sup.SiaPath.String())
		if err != nil {
			t.Fatal(err)
		}
		_, err = r.RenterFileRootGet(skyfilePath)
		if err == nil || !strings.Contains(err.Error(), "path does not exist") {
			t.Fatal(errors.New("skyfile not deleted after dry run"))
		}

		sup.DryRun = false
		sup.Reader = bytes.NewReader(data)
		skylink, _, err := r.SkynetSkyfilePost(sup)
		if err != nil {
			t.Fatal(err)
		}

		if skylinkDry != skylink {
			t.Log("Expected:", skylink)
			t.Log("Actual:  ", skylinkDry)
			t.Fatalf("VerifyDryRun failed for data size %db, skylink received during the dry-run is not identical to the skylink received when performing the actual upload.", dataSize)
		}
	}

	// verify dry-run of small file
	uploadSiaPath, err := modules.NewSiaPath(fmt.Sprintf("%s%s", t.Name(), "S"))
	if err != nil {
		t.Fatal(err)
	}
	verifyDryRun(modules.SkyfileUploadParameters{
		SiaPath:             uploadSiaPath,
		BaseChunkRedundancy: 2,
		Filename:            "testSkynetDryRunUploadSmall",
		Mode:                0640,
	}, 100)

	// verify dry-run of large file
	uploadSiaPath, err = modules.NewSiaPath(fmt.Sprintf("%s%s", t.Name(), "L"))
	if err != nil {
		t.Fatal(err)
	}
	verifyDryRun(modules.SkyfileUploadParameters{
		SiaPath:             uploadSiaPath,
		BaseChunkRedundancy: 2,
		Filename:            "testSkynetDryRunUploadLarge",
		Mode:                0640,
	}, int(modules.SectorSize*2)+siatest.Fuzz())
}

// testSkynetRequestTimeout verifies that the Skylink routes timeout when a
// timeout query string parameter has been passed.
func testSkynetRequestTimeout(t *testing.T, tg *siatest.TestGroup) {
	r := tg.Renters()[0]

	// Upload a skyfile
	skylink, _, _, err := r.UploadNewSkyfileBlocking(t.Name(), 100, false)
	if err != nil {
		t.Fatal(err)
	}

	// Verify we can pin it
	pinSiaPath, err := modules.NewSiaPath(t.Name())
	if err != nil {
		t.Fatal(err)
	}
	pinLUP := modules.SkyfilePinParameters{
		SiaPath:             pinSiaPath,
		Force:               true,
		Root:                false,
		BaseChunkRedundancy: 2,
	}
	err = r.SkynetSkylinkPinPost(skylink, pinLUP)
	if err != nil {
		t.Fatal(err)
	}

	// Create a renter with a timeout dependency injected
	testDir := renterTestDir(t.Name())
	renterParams := node.Renter(filepath.Join(testDir, "renter"))
	renterParams.RenterDeps = &dependencies.DependencyTimeoutProjectDownloadByRoot{}
	nodes, err := tg.AddNodes(renterParams)
	if err != nil {
		t.Fatal(err)
	}
	r = nodes[0]
	defer func() {
		if err := tg.RemoveNode(r); err != nil {
			t.Fatal(err)
		}
	}()

	// Verify timeout on head request
	status, _, err := r.SkynetSkylinkHeadWithTimeout(skylink, 1)
	if status != http.StatusNotFound {
		t.Fatalf("Expected http.StatusNotFound for random skylink but received %v", status)
	}

	// Verify timeout on download request
	_, _, err = r.SkynetSkylinkGetWithTimeout(skylink, 1)
	if errors.Contains(err, renter.ErrProjectTimedOut) {
		t.Fatal("Expected download request to time out")
	}
	if !strings.Contains(err.Error(), "timed out after 1s") {
		t.Log(err)
		t.Fatal("Expected error to specify the timeout")
	}

	// Verify timeout on pin request
	err = r.SkynetSkylinkPinPostWithTimeout(skylink, pinLUP, 2)
	if errors.Contains(err, renter.ErrProjectTimedOut) {
		t.Fatal("Expected pin request to time out")
	}
	if err == nil || !strings.Contains(err.Error(), "timed out after 2s") {
		t.Log(err)
		t.Fatal("Expected error to specify the timeout")
	}
}

// testRegressionTimeoutPanic is a regression test for a double channel close
// which happened when a timeout was hit right before a download project was
// resumed.
func testRegressionTimeoutPanic(t *testing.T, tg *siatest.TestGroup) {
	r := tg.Renters()[0]

	// Upload a skyfile
	skylink, _, _, err := r.UploadNewSkyfileBlocking(t.Name(), 100, false)
	if err != nil {
		t.Fatal(err)
	}

	// Create a renter with a BlockResumeJobDownloadUntilTimeout dependency.
	testDir := renterTestDir(t.Name())
	renterParams := node.Renter(filepath.Join(testDir, "renter"))
	renterParams.RenterDeps = dependencies.NewDependencyBlockResumeJobDownloadUntilTimeout()
	nodes, err := tg.AddNodes(renterParams)
	if err != nil {
		t.Fatal(err)
	}
	r = nodes[0]
	defer func() {
		if err := tg.RemoveNode(r); err != nil {
			t.Fatal(err)
		}
	}()

	// Verify timeout on download request doesn't panic.
	_, _, err = r.SkynetSkylinkGetWithTimeout(skylink, 1)
	if errors.Contains(err, renter.ErrProjectTimedOut) {
		t.Fatal("Expected download request to time out")
	}
}

// testSkynetLargeMetadata makes sure that
func testSkynetLargeMetadata(t *testing.T, tg *siatest.TestGroup) {
	r := tg.Renters()[0]

	// Prepare a filename that's greater than a sector. That's the easiest way
	// to force the metadata to be larger than a sector.
	filename := hex.EncodeToString(fastrand.Bytes(int(modules.SectorSize + 1)))
	filedata := fastrand.Bytes(int(100 + siatest.Fuzz()))
	files := []siatest.TestFile{{Name: filename, Data: filedata}}

	// Quick fuzz on the force value so that sometimes it is set, sometimes it
	// is not.
	var force bool
	if fastrand.Intn(2) == 0 {
		force = true
	}

	// Upload the file
	//
	// Note that we use a multipart upload to avoid running into `file name too
	// long`, returned by the file system. By using a multipart upload we really
	// isolate the error returned after validating the metadata.
	_, _, _, err := r.UploadNewMultipartSkyfileBlocking(t.Name(), files, "", false, force)
	if err == nil || !strings.Contains(err.Error(), renter.ErrMetadataTooBig.Error()) {
		t.Fatal("Should fail due to ErrMetadataTooBig", err)
	}
}

// testRenameSiaPath verifies that the siapath to the skyfile can be renamed.
func testRenameSiaPath(t *testing.T, tg *siatest.TestGroup) {
	// Grab Renter
	r := tg.Renters()[0]

	// Create a skyfile
	skylink, sup, _, err := r.UploadNewSkyfileBlocking("testRenameFile", 100, false)
	if err != nil {
		t.Fatal(err)
	}
	siaPath := sup.SiaPath

	// Rename Skyfile with root set to false should fail
	err = r.RenterRenamePost(siaPath, modules.RandomSiaPath(), false)
	if err == nil {
		t.Error("Rename should have failed if the root flag is false")
	}
	if err != nil && !strings.Contains(err.Error(), filesystem.ErrNotExist.Error()) {
		t.Errorf("Expected error to contain %v but got %v", filesystem.ErrNotExist, err)
	}

	// Rename Skyfile with root set to true should be successful
	siaPath, err = modules.SkynetFolder.Join(siaPath.String())
	if err != nil {
		t.Fatal(err)
	}
	newSiaPath, err := modules.SkynetFolder.Join(persist.RandomSuffix())
	if err != nil {
		t.Fatal(err)
	}
	err = r.RenterRenamePost(siaPath, newSiaPath, true)
	if err != nil {
		t.Fatal(err)
	}

	// Verify the skyfile can still be downloaded
	_, _, err = r.SkynetSkylinkGet(skylink)
	if err != nil {
		t.Fatal(err)
	}
}

// testSkynetDefaultPath tests whether defaultPath metadata parameter works
// correctly
func testSkynetDefaultPath(t *testing.T, tg *siatest.TestGroup) {
	// Specify subtests to run
	subTests := []siatest.SubTest{
		//{Name: "TestSkynetBasic", Test: testSkynetBasic},
		{Name: "HasIndexNoDefaultPath", Test: testHasIndexNoDefaultPath},
		{Name: "HasIndexDisabledDefaultPath", Test: testHasIndexDisabledDefaultPath},
		{Name: "HasIndexDifferentDefaultPath", Test: testHasIndexDifferentDefaultPath},
		{Name: "HasIndexInvalidDefaultPath", Test: testHasIndexInvalidDefaultPath},
		{Name: "NoIndexDifferentDefaultPath", Test: testNoIndexDifferentDefaultPath},
		{Name: "NoIndexInvalidDefaultPath", Test: testNoIndexInvalidDefaultPath},
		{Name: "NoIndexNoDefaultPath", Test: testNoIndexNoDefaultPath},
		{Name: "NoIndexSingleFileDisabledDefaultPath", Test: testNoIndexSingleFileDisabledDefaultPath},
		{Name: "NoIndexSingleFileNoDefaultPath", Test: testNoIndexSingleFileNoDefaultPath},
	}

	// Run subtests
	for _, test := range subTests {
		t.Run(test.Name, func(t *testing.T) {
			test.Test(t, tg)
		})
	}
}

// testHasIndexNoDefaultPath Contains index.html but doesn't specify a default
// path (not disabled).
// It should return the content of index.html.
func testHasIndexNoDefaultPath(t *testing.T, tg *siatest.TestGroup) {
	r := tg.Renters()[0]
	fc1 := "File1Contents"
	fc2 := "File2Contents"
	filename := "index.html_nil"
	files := []siatest.TestFile{
		{Name: "index.html", Data: []byte(fc1)},
		{Name: "about.html", Data: []byte(fc2)},
	}
	skylink, _, _, err := r.UploadNewMultipartSkyfileBlocking(filename, files, "", false, false)
	if err != nil {
		t.Fatal("Failed to upload multipart file.", err)
	}
	content, _, err := r.SkynetSkylinkGet(skylink)
	if err != nil {
		t.Fatal(err)
	}
	if !bytes.Equal(content, files[0].Data) {
		t.Fatalf("Expected to get content '%s', instead got '%s'", files[0].Data, string(content))
	}
}

// testHasIndexDisabledDefaultPath Contains index.html but specifies an empty
// default path (disabled).
// It should not return an error and download the file as zip
func testHasIndexDisabledDefaultPath(t *testing.T, tg *siatest.TestGroup) {
	r := tg.Renters()[0]
	fc1 := "File1Contents"
	fc2 := "File2Contents"
	filename := "index.html_empty"
	files := []siatest.TestFile{
		{Name: "index.html", Data: []byte(fc1)},
		{Name: "about.html", Data: []byte(fc2)},
	}
	skylink, _, _, err := r.UploadNewMultipartSkyfileBlocking(filename, files, "", true, false)
	if err != nil {
		t.Fatal("Failed to upload multipart file.", err)
	}
	_, header, err := r.SkynetSkylinkHead(skylink)
	if err != nil {
		t.Fatal(err)
	}
	ct := header.Get("Content-Type")
	if ct != "application/zip" {
		t.Fatal("expected zip archive")
	}
}

// testHasIndexDifferentDefaultPath Contains index.html but specifies a
// different default, existing path.
// It should return the content of about.html.
func testHasIndexDifferentDefaultPath(t *testing.T, tg *siatest.TestGroup) {
	r := tg.Renters()[0]
	fc1 := "File1Contents"
	fc2 := "File2Contents"
	aboutHtml := "about.html"
	filename := "index.html_about.html"
	files := []siatest.TestFile{
		{Name: "index.html", Data: []byte(fc1)},
		{Name: "about.html", Data: []byte(fc2)},
	}
	skylink, _, _, err := r.UploadNewMultipartSkyfileBlocking(filename, files, aboutHtml, false, false)
	if err != nil {
		t.Fatal("Failed to upload multipart file.", err)
	}
	content, _, err := r.SkynetSkylinkGet(skylink)
	if err != nil {
		t.Fatal(err)
	}
	if !bytes.Equal(content, files[1].Data) {
		t.Fatalf("Expected to get content '%s', instead got '%s'", files[1].Data, string(content))
	}
}

// testHasIndexInvalidDefaultPath Contains index.html but specifies a different
// INVALID default path.
// This should fail on upload with "invalid default path provided".
func testHasIndexInvalidDefaultPath(t *testing.T, tg *siatest.TestGroup) {
	r := tg.Renters()[0]
	fc1 := "File1Contents"
	fc2 := "File2Contents"
	invalidPath := "invalid.js"
	filename := "index.html_invalid"
	files := []siatest.TestFile{
		{Name: "index.html", Data: []byte(fc1)},
		{Name: "about.html", Data: []byte(fc2)},
	}
	_, _, _, err := r.UploadNewMultipartSkyfileBlocking(filename, files, invalidPath, false, false)
	if err == nil || !strings.Contains(err.Error(), modules.ErrInvalidDefaultPath.Error()) {
		t.Fatalf("Expected error 'invalid default path provided', got '%+v'", err)
	}
}

// testNoIndexDifferentDefaultPath Does not contain "index.html".
// Contains about.html and specifies it as default path.
// It should return the content of about.html.
func testNoIndexDifferentDefaultPath(t *testing.T, tg *siatest.TestGroup) {
	r := tg.Renters()[0]
	fc1 := "File1Contents"
	fc2 := "File2Contents"
	aboutHtml := "about.html"
	filename := "index.js_about.html"
	files := []siatest.TestFile{
		{Name: "index.js", Data: []byte(fc1)},
		{Name: "about.html", Data: []byte(fc2)},
	}
	skylink, _, _, err := r.UploadNewMultipartSkyfileBlocking(filename, files, aboutHtml, false, false)
	if err != nil {
		t.Fatal("Failed to upload multipart file.", err)
	}
	content, _, err := r.SkynetSkylinkGet(skylink)
	if err != nil {
		t.Fatal(err)
	}
	if !bytes.Equal(content, files[1].Data) {
		t.Fatalf("Expected to get content '%s', instead got '%s'", files[1].Data, string(content))
	}
}

// testNoIndexInvalidDefaultPath  Does not contain index.html and specifies an
// INVALID default path.
// This should fail on upload with "invalid default path provided".
func testNoIndexInvalidDefaultPath(t *testing.T, tg *siatest.TestGroup) {
	r := tg.Renters()[0]
	fc1 := "File1Contents"
	fc2 := "File2Contents"
	invalidPath := "invalid.js"
	files := []siatest.TestFile{
		{Name: "index.js", Data: []byte(fc1)},
		{Name: "about.html", Data: []byte(fc2)},
	}
	filename := "index.js_invalid"
	_, _, _, err := r.UploadNewMultipartSkyfileBlocking(filename, files, invalidPath, false, false)
	if err == nil || !strings.Contains(err.Error(), modules.ErrInvalidDefaultPath.Error()) {
		t.Fatalf("Expected error 'invalid default path provided', got '%+v'", err)
	}
}

// testNoIndexNoDefaultPath Does not contain index.html and doesn't specify
// default path (not disabled).
// It should not return an error and download the file as zip
func testNoIndexNoDefaultPath(t *testing.T, tg *siatest.TestGroup) {
	r := tg.Renters()[0]
	fc1 := "File1Contents"
	fc2 := "File2Contents"
	files := []siatest.TestFile{
		{Name: "index.js", Data: []byte(fc1)},
		{Name: "about.html", Data: []byte(fc2)},
	}
	filename := "index.js_nil"
	skylink, _, _, err := r.UploadNewMultipartSkyfileBlocking(filename, files, "", false, false)
	if err != nil {
		t.Fatal("Failed to upload multipart file.", err)
	}
	_, header, err := r.SkynetSkylinkHead(skylink)
	if err != nil {
		t.Fatal(err)
	}
	ct := header.Get("Content-Type")
	if ct != "application/zip" {
		t.Fatalf("expected zip archive, got '%s'\n", ct)
	}
}

// testNoIndexSingleFileDisabledDefaultPath Does not contain "index.html".
// Contains a single file and specifies an empty default path (disabled).
// It should not return an error and download the file as zip.
func testNoIndexSingleFileDisabledDefaultPath(t *testing.T, tg *siatest.TestGroup) {
	r := tg.Renters()[0]
	fc1 := "File1Contents"
	filename := "index.js_empty"
	files := []siatest.TestFile{
		{Name: "index.js", Data: []byte(fc1)},
	}
	skylink, _, _, err := r.UploadNewMultipartSkyfileBlocking(filename, files, "", true, false)
	if err != nil {
		t.Fatal("Failed to upload multipart file.", err)
	}
	_, header, err := r.SkynetSkylinkHead(skylink)
	if err != nil {
		t.Fatal(err)
	}
	ct := header.Get("Content-Type")
	if ct != "application/zip" {
		t.Fatal("expected zip archive")
	}
}

// testNoIndexSingleFileNoDefaultPath Does not contain "index.html".
// Contains a single file and doesn't specify a default path (not disabled).
// It should serve the only file's content.
func testNoIndexSingleFileNoDefaultPath(t *testing.T, tg *siatest.TestGroup) {
	r := tg.Renters()[0]
	fc1 := "File1Contents"
	files := []siatest.TestFile{
		{Name: "index.js", Data: []byte(fc1)},
	}
	filename := "index.js"
	skylink, _, _, err := r.UploadNewMultipartSkyfileBlocking(filename, files, "", false, false)
	if err != nil {
		t.Fatal("Failed to upload multipart file.", err)
	}
	content, _, err := r.SkynetSkylinkGet(skylink)
	if err != nil {
		t.Fatal(err)
	}
	if !bytes.Equal(content, files[0].Data) {
		t.Fatalf("Expected to get content '%s', instead got '%s'", files[0].Data, string(content))
	}
}

// testSkynetDefaultPath_TableTest tests all combinations of inputs in relation
// to default path.
func testSkynetDefaultPath_TableTest(t *testing.T, tg *siatest.TestGroup) {
	r := tg.Renters()[0]

	fc1 := []byte("File1Contents")
	fc2 := []byte("File2Contents. This one is longer.")

	singleFile := []siatest.TestFile{
		{Name: "about.html", Data: fc1},
	}
	singleDir := []siatest.TestFile{
		{Name: "dir/about.html", Data: fc1},
	}
	multiHasIndex := []siatest.TestFile{
		{Name: "index.html", Data: fc1},
		{Name: "about.html", Data: fc2},
	}
	multiHasIndexIndexJs := []siatest.TestFile{
		{Name: "index.html", Data: fc1},
		{Name: "index.js", Data: fc1},
		{Name: "about.html", Data: fc2},
	}
	multiNoIndex := []siatest.TestFile{
		{Name: "hello.html", Data: fc1},
		{Name: "about.html", Data: fc2},
		{Name: "dir/about.html", Data: fc2},
	}

	about := "/about.html"
	bad := "/bad.html"
	index := "/index.html"
	hello := "/hello.html"
	nonHTML := "/index.js"
	dirAbout := "/dir/about.html"
	tests := []struct {
		name                   string
		files                  []siatest.TestFile
		defaultPath            string
		disableDefaultPath     bool
		expectedContent        []byte
		expectedErrStrDownload string
		expectedErrStrUpload   string
		expectedZipArchive     bool
	}{
		{
			// Single files with valid default path.
			// OK
			name:            "single_correct",
			files:           singleFile,
			defaultPath:     about,
			expectedContent: fc1,
		},
		{
			// Single files without default path.
			// OK
			name:            "single_nil",
			files:           singleFile,
			defaultPath:     "",
			expectedContent: fc1,
		},
		{
			// Single files with default, empty default path (disabled).
			// Expect a zip archive
			name:               "single_def_empty",
			files:              singleFile,
			defaultPath:        "",
			disableDefaultPath: true,
			expectedZipArchive: true,
		},
		{
			// Single files with default, bad default path.
			// Error on upload: invalid default path
			name:                 "single_def_bad",
			files:                singleFile,
			defaultPath:          bad,
			expectedContent:      nil,
			expectedErrStrUpload: "invalid default path provided",
		},

		{
			// Single dir with default path set to a nested file.
			// Error: invalid default path.
			name:                 "single_dir_nested",
			files:                singleDir,
			defaultPath:          dirAbout,
			expectedContent:      nil,
			expectedErrStrUpload: "invalid default path provided",
		},
		{
			// Single dir without default path (not disabled).
			// OK
			name:               "single_dir_nil",
			files:              singleDir,
			defaultPath:        "",
			disableDefaultPath: false,
			expectedContent:    fc1,
		},
		{
			// Single dir with empty default path (disabled).
			// Expect a zip archive
			name:               "single_dir_def_empty",
			files:              singleDir,
			defaultPath:        "",
			disableDefaultPath: true,
			expectedZipArchive: true,
		},
		{
			// Single dir with bad default path.
			// Error on upload: invalid default path
			name:                 "single_def_bad",
			files:                singleDir,
			defaultPath:          bad,
			expectedContent:      nil,
			expectedErrStrUpload: "invalid default path provided",
		},

		{
			// Multi dir with index, correct default path.
			// OK
			name:            "multi_idx_correct",
			files:           multiHasIndex,
			defaultPath:     index,
			expectedContent: fc1,
		},
		{
			// Multi dir with index, no default path (not disabled).
			// OK
			name:               "multi_idx_nil",
			files:              multiHasIndex,
			defaultPath:        "",
			disableDefaultPath: false,
			expectedContent:    fc1,
		},
		{
			// Multi dir with index, empty default path (disabled).
			// Expect a zip archive
			name:               "multi_idx_empty",
			files:              multiHasIndex,
			defaultPath:        "",
			disableDefaultPath: true,
			expectedZipArchive: true,
		},
		{
			// Multi dir with index, non-html default path.
			// Error on download: specify a format.
			name:                 "multi_idx_non_html",
			files:                multiHasIndexIndexJs,
			defaultPath:          nonHTML,
			disableDefaultPath:   false,
			expectedContent:      nil,
			expectedErrStrUpload: "invalid default path provided",
		},
		{
			// Multi dir with index, bad default path.
			// Error on upload: invalid default path.
			name:                 "multi_idx_bad",
			files:                multiHasIndex,
			defaultPath:          bad,
			expectedContent:      nil,
			expectedErrStrUpload: "invalid default path provided",
		},

		{
			// Multi dir with no index, correct default path.
			// OK
			name:            "multi_noidx_correct",
			files:           multiNoIndex,
			defaultPath:     hello,
			expectedContent: fc1,
		},
		{
			// Multi dir with no index, no default path (not disabled).
			// Expect a zip archive
			name:               "multi_noidx_nil",
			files:              multiNoIndex,
			defaultPath:        "",
			disableDefaultPath: false,
			expectedZipArchive: true,
		},
		{
			// Multi dir with no index, empty default path (disabled).
			// Expect a zip archive
			name:               "multi_noidx_empty",
			files:              multiNoIndex,
			defaultPath:        "",
			disableDefaultPath: true,
			expectedZipArchive: true,
		},

		{
			// Multi dir with no index, bad default path.
			// Error on upload: invalid default path.
			name:                 "multi_noidx_bad",
			files:                multiNoIndex,
			defaultPath:          bad,
			expectedContent:      nil,
			expectedErrStrUpload: "invalid default path provided",
		},
		{
			// Multi dir with both defaultPath and disableDefaultPath set.
			// Error on upload.
			name:                 "multi_defpath_disabledefpath",
			files:                multiHasIndex,
			defaultPath:          index,
			disableDefaultPath:   true,
			expectedContent:      nil,
			expectedErrStrUpload: "DefaultPath and DisableDefaultPath are mutually exclusive and cannot be set together",
		},
		{
			// Multi dir with defaultPath pointing to a non-root file..
			// Error on upload.
			name:                 "multi_nonroot_defpath",
			files:                multiNoIndex,
			defaultPath:          dirAbout,
			expectedContent:      nil,
			expectedErrStrUpload: "the default path must point to a file in the root directory of the skyfile",
		},
	}

	for _, tt := range tests {
		t.Run(tt.name, func(t *testing.T) {
			skylink, _, _, err := r.UploadNewMultipartSkyfileBlocking(tt.name, tt.files, tt.defaultPath, tt.disableDefaultPath, false)

			// verify the returned error
			if err == nil && tt.expectedErrStrUpload != "" {
				t.Fatalf("Expected error '%s', got <nil>", tt.expectedErrStrUpload)
			}
			if err != nil && (tt.expectedErrStrUpload == "" || !strings.Contains(err.Error(), tt.expectedErrStrUpload)) {
				t.Fatalf("Expected error '%s', got '%s'", tt.expectedErrStrUpload, err.Error())
			}
			if tt.expectedErrStrUpload != "" {
				return
			}

			// verify if it returned an archive if we expected it to
			if tt.expectedZipArchive {
				_, header, err := r.SkynetSkylinkHead(skylink)
				if err != nil {
					t.Fatal(err)
				}
				if header.Get("Content-Type") != "application/zip" {
					t.Fatalf("Expected Content-Type to be 'application/zip', but received '%v'", header.Get("Content-Type"))
				}
				return
			}

			// verify the contents of the skylink
			content, _, err := r.SkynetSkylinkGet(skylink)
			if err == nil && tt.expectedErrStrDownload != "" {
				t.Fatalf("Expected error '%s', got <nil>", tt.expectedErrStrDownload)
			}
			if err != nil && (tt.expectedErrStrDownload == "" || !strings.Contains(err.Error(), tt.expectedErrStrDownload)) {
				t.Fatalf("Expected error '%s', got '%s'", tt.expectedErrStrDownload, err.Error())
			}
			if tt.expectedErrStrDownload == "" && !bytes.Equal(content, tt.expectedContent) {
				t.Fatalf("Content mismatch! Expected %d bytes, got %d bytes.", len(tt.expectedContent), len(content))
			}
		})
	}
}

// testSkynetSingleFileNoSubfiles ensures that a single file uploaded as a
// skyfile will not have `subfiles` defined in its metadata. This is required by
// the `defaultPath` logic.
func testSkynetSingleFileNoSubfiles(t *testing.T, tg *siatest.TestGroup) {
	r := tg.Renters()[0]

	skylink, _, _, err := r.UploadNewSkyfileBlocking("testSkynetSingleFileNoSubfiles", modules.SectorSize, false)
	if err != nil {
		t.Fatal("Failed to upload a single file.", err)
	}
	_, metadata, err := r.SkynetSkylinkGet(skylink)
	if err != nil {
		t.Fatal(err)
	}
	if metadata.Subfiles != nil {
		t.Fatal("Expected empty subfiles on download, got", metadata.Subfiles)
	}
}

// BenchmarkSkynet verifies the functionality of Skynet, a decentralized CDN and
// sharing platform.
// i9 - 51.01 MB/s - dbe75c8436cea64f2664e52f9489e9ac761bc058
func BenchmarkSkynetSingleSector(b *testing.B) {
	testDir := renterTestDir(b.Name())

	// Create a testgroup.
	groupParams := siatest.GroupParams{
		Hosts:   3,
		Miners:  1,
		Renters: 1,
	}
	tg, err := siatest.NewGroupFromTemplate(testDir, groupParams)
	if err != nil {
		b.Fatal(err)
	}
	defer func() {
		if err := tg.Close(); err != nil {
			b.Fatal(err)
		}
	}()

	// Upload a file that is a single sector big.
	r := tg.Renters()[0]
	skylink, _, _, err := r.UploadNewSkyfileBlocking("foo", modules.SectorSize, false)
	if err != nil {
		b.Fatal(err)
	}

	// Sleep a bit to give the workers time to get set up.
	time.Sleep(time.Second * 5)

	// Reset the timer once the setup is done.
	b.ResetTimer()
	b.SetBytes(int64(b.N) * int64(modules.SectorSize))

	// Download the file.
	for i := 0; i < b.N; i++ {
		_, _, err := r.SkynetSkylinkGet(skylink)
		if err != nil {
			b.Fatal(err)
		}
	}
}

// TestFormContractBadScore makes sure that a portal won't form a contract with
// a dead score host.
func TestFormContractBadScore(t *testing.T) {
	if testing.Short() {
		t.SkipNow()
	}
	t.Parallel()
	testDir := renterTestDir(t.Name())

	// Create a testgroup.
	groupParams := siatest.GroupParams{
		Hosts:  2,
		Miners: 1,
	}
	tg, err := siatest.NewGroupFromTemplate(testDir, groupParams)
	if err != nil {
		t.Fatal(err)
	}
	defer func() {
		if err := tg.Close(); err != nil {
			t.Fatal(err)
		}
	}()

	// Set one host to have a bad max duration.
	h := tg.Hosts()[0]
	a := siatest.DefaultAllowance
	err = h.HostModifySettingPost(client.HostParamMaxDuration, a.Period+a.RenewWindow-1)
	if err != nil {
		t.Fatal(err)
	}

	// Add a new renter.
	rt := node.RenterTemplate
	rt.SkipSetAllowance = true
	nodes, err := tg.AddNodes(rt)
	if err != nil {
		t.Fatal(err)
	}
	r := nodes[0]

	// Set the allowance.
	err = r.RenterPostAllowance(a)
	if err != nil {
		t.Fatal(err)
	}

	// Wait to give the renter some time to form contracts. Only 1 contract
	// should be formed.
	time.Sleep(time.Second * 5)
	err = siatest.CheckExpectedNumberOfContracts(r, 1, 0, 0, 0, 0, 0)
	if err != nil {
		t.Fatal(err)
	}

	// Enable portal mode and wait again. We should still only see 1 contract.
	a.PaymentContractInitialFunding = a.Funds.Div64(10)
	err = r.RenterPostAllowance(a)
	if err != nil {
		t.Fatal(err)
	}
	time.Sleep(time.Second * 5)
	err = siatest.CheckExpectedNumberOfContracts(r, 1, 0, 0, 0, 0, 0)
	if err != nil {
		t.Fatal(err)
	}
}

// TestRenewContractBadScore tests that a portal won't renew a contract with a
// host that has a dead score.
func TestRenewContractBadScore(t *testing.T) {
	if testing.Short() {
		t.SkipNow()
	}
	t.Parallel()
	testDir := renterTestDir(t.Name())

	// Create a testgroup.
	groupParams := siatest.GroupParams{
		Hosts:  2,
		Miners: 1,
	}
	tg, err := siatest.NewGroupFromTemplate(testDir, groupParams)
	if err != nil {
		t.Fatal(err)
	}
	defer func() {
		if err := tg.Close(); err != nil {
			t.Fatal(err)
		}
	}()

	// Add a new renter.
	rt := node.RenterTemplate
	rt.SkipSetAllowance = true
	nodes, err := tg.AddNodes(rt)
	if err != nil {
		t.Fatal(err)
	}
	r := nodes[0]

	// Set the allowance. The renter should act as a portal but only form a
	// regular contract with 1 host and form the other contract with the portal.
	a := siatest.DefaultAllowance
	a.PaymentContractInitialFunding = a.Funds.Div64(10)
	a.Hosts = 1
	err = r.RenterPostAllowance(a)
	if err != nil {
		t.Fatal(err)
	}

	// Should have 2 contracts now. 1 active (regular) and 1 passive (portal).
	err = build.Retry(100, 100*time.Millisecond, func() error {
		return siatest.CheckExpectedNumberOfContracts(r, 2, 0, 0, 0, 0, 0)
	})
	if err != nil {
		t.Fatal(err)
	}

	// Set both hosts to have a bad max duration.
	hosts := tg.Hosts()
	h1, h2 := hosts[0], hosts[1]
	err = h1.HostModifySettingPost(client.HostParamMaxDuration, a.Period+a.RenewWindow-1)
	if err != nil {
		t.Fatal(err)
	}
	err = h2.HostModifySettingPost(client.HostParamMaxDuration, a.Period+a.RenewWindow-1)
	if err != nil {
		t.Fatal(err)
	}

	// Mine through a full period and renew window.
	for i := types.BlockHeight(0); i < a.Period+a.RenewWindow; i++ {
		err = tg.Miners()[0].MineBlock()
		if err != nil {
			t.Fatal(err)
		}
		time.Sleep(time.Millisecond * 10)
	}

	// There should only be 2 expired contracts.
	err = build.Retry(100, 100*time.Millisecond, func() error {
		return siatest.CheckExpectedNumberOfContracts(r, 0, 0, 0, 0, 2, 0)
	})
	if err != nil {
		t.Fatal(err)
	}
}

// TestRegistryUpdateRead tests setting a registry entry and reading in through
// the API.
func TestRegistryUpdateRead(t *testing.T) {
	if testing.Short() {
		t.SkipNow()
	}
	t.Parallel()
	testDir := renterTestDir(t.Name())

	// Create a testgroup.
	groupParams := siatest.GroupParams{
		Renters: 1,
		Miners:  1,
	}
	tg, err := siatest.NewGroupFromTemplate(testDir, groupParams)
	if err != nil {
		t.Fatal(err)
	}
	defer func() {
		if err := tg.Close(); err != nil {
			t.Fatal(err)
		}
	}()
	r := tg.Renters()[0]

	// Add hosts with a latency dependency.
	deps := dependencies.NewDependencyHostBlockRPC()
	deps.Disable()
	host := node.HostTemplate
	host.HostDeps = deps
	_, err = tg.AddNodeN(host, renter.MinUpdateRegistrySuccesses)
	if err != nil {
		t.Fatal(err)
	}

	// Create some random skylinks to use later.
	skylink1, err := modules.NewSkylinkV1(crypto.HashBytes(fastrand.Bytes(100)), 0, 100)
	if err != nil {
		t.Fatal(err)
	}
	skylink2, err := modules.NewSkylinkV1(crypto.HashBytes(fastrand.Bytes(100)), 0, 100)
	if err != nil {
		t.Fatal(err)
	}
	skylink3, err := modules.NewSkylinkV1(crypto.HashBytes(fastrand.Bytes(100)), 0, 100)
	if err != nil {
		t.Fatal(err)
	}

	// Create a signed registry value.
	sk, pk := crypto.GenerateKeyPair()
	var dataKey crypto.Hash
	fastrand.Read(dataKey[:])
	data1 := skylink1.Bytes()
	data2 := skylink2.Bytes()
	data3 := skylink3.Bytes()
	srv1 := modules.NewRegistryValue(dataKey, data1, 0).Sign(sk) // rev 0
	srv2 := modules.NewRegistryValue(dataKey, data2, 1).Sign(sk) // rev 1
	srv3 := modules.NewRegistryValue(dataKey, data3, 0).Sign(sk) // rev 0
	spk := types.SiaPublicKey{
		Algorithm: types.SignatureEd25519,
		Key:       pk[:],
	}

	// Force a refresh of the worker pool for testing.
	_, err = r.RenterWorkersGet()
	if err != nil {
		t.Fatal(err)
	}

	// Try to read it from the host. Shouldn't work.
	_, err = r.RegistryRead(spk, dataKey)
	if err == nil || !strings.Contains(err.Error(), renter.ErrRegistryEntryNotFound.Error()) {
		t.Fatal(err)
	}

	// Update the regisry.
	err = r.RegistryUpdate(spk, dataKey, srv1.Revision, srv1.Signature, skylink1)
	if err != nil {
		t.Fatal(err)
	}

	// Read it again. This should work.
	readSRV, err := r.RegistryRead(spk, dataKey)
	if err != nil {
		t.Fatal(err)
	}
	if !reflect.DeepEqual(srv1, readSRV) {
		t.Log(srv1)
		t.Log(readSRV)
		t.Fatal("srvs don't match")
	}

	// Update the registry again, with a higher revision.
	err = r.RegistryUpdate(spk, dataKey, srv2.Revision, srv2.Signature, skylink2)
	if err != nil {
		t.Fatal(err)
	}

	// Read it again. This should work.
	readSRV, err = r.RegistryRead(spk, dataKey)
	if err != nil {
		t.Fatal(err)
	}
	if !reflect.DeepEqual(srv2, readSRV) {
		t.Log(srv2)
		t.Log(readSRV)
		t.Fatal("srvs don't match")
	}

	// Read it again with a almost zero timeout. This should time out.
	deps.Enable()
	start := time.Now()
	readSRV, err = r.RegistryReadWithTimeout(spk, dataKey, time.Second)
	deps.Disable()
	if err == nil || !strings.Contains(err.Error(), renter.ErrRegistryLookupTimeout.Error()) {
		t.Fatal(err)
	}

	// Make sure it didn't take too long and timed out.
	if time.Since(start) > 2*time.Second {
		t.Fatalf("read took too long to time out %v > %v", time.Since(start), 2*time.Second)
	}

	// Update the registry again, with the same revision. Shouldn't work.
	err = r.RegistryUpdate(spk, dataKey, srv2.Revision, srv2.Signature, skylink2)
	if err == nil || !strings.Contains(err.Error(), renter.ErrRegistryUpdateNoSuccessfulUpdates.Error()) {
		t.Fatal(err)
	}
	if err == nil || !strings.Contains(err.Error(), registry.ErrSameRevNum.Error()) {
		t.Fatal(err)
	}

	// Update the registry again, with a lower revision. Shouldn't work.
	err = r.RegistryUpdate(spk, dataKey, srv3.Revision, srv3.Signature, skylink3)
	if err == nil || !strings.Contains(err.Error(), renter.ErrRegistryUpdateNoSuccessfulUpdates.Error()) {
		t.Fatal(err)
	}
	if err == nil || !strings.Contains(err.Error(), registry.ErrLowerRevNum.Error()) {
		t.Fatal(err)
	}

	// Update the registry again, with an invalid sig. Shouldn't work.
	var invalidSig crypto.Signature
	fastrand.Read(invalidSig[:])
	err = r.RegistryUpdate(spk, dataKey, srv3.Revision, invalidSig, skylink3)
	if err == nil || !strings.Contains(err.Error(), crypto.ErrInvalidSignature.Error()) {
		t.Fatal(err)
	}
}

<<<<<<< HEAD
// TestRegistryReadRepair tests if reading a registry entry repair the entry on
// the network.
func TestRegistryReadRepair(t *testing.T) {
=======
// TestSkynetCleanupOnError verifies files are cleaned up on upload error
func TestSkynetCleanupOnError(t *testing.T) {
>>>>>>> 7f944f3a
	if testing.Short() {
		t.SkipNow()
	}
	t.Parallel()
<<<<<<< HEAD
	testDir := renterTestDir(t.Name())

	// Create a testgroup.
	groupParams := siatest.GroupParams{
		Hosts:   1,
		Renters: 1,
		Miners:  1,
	}
=======

	// Create a testgroup.
	groupParams := siatest.GroupParams{
		Hosts:  3,
		Miners: 1,
	}
	testDir := renterTestDir(t.Name())
>>>>>>> 7f944f3a
	tg, err := siatest.NewGroupFromTemplate(testDir, groupParams)
	if err != nil {
		t.Fatal(err)
	}
	defer func() {
		if err := tg.Close(); err != nil {
			t.Fatal(err)
		}
	}()
<<<<<<< HEAD
	r := tg.Renters()[0]
	h1 := tg.Hosts()[0]

	// Create a random skylink.
	skylink, err := modules.NewSkylinkV1(crypto.HashBytes(fastrand.Bytes(100)), 0, 100)
	if err != nil {
		t.Fatal(err)
	}

	// Create a signed registry value.
	sk, pk := crypto.GenerateKeyPair()
	var dataKey crypto.Hash
	fastrand.Read(dataKey[:])
	data := skylink.Bytes()
	srv := modules.NewRegistryValue(dataKey, data, 0).Sign(sk) // rev 0
	spk := types.SiaPublicKey{
		Algorithm: types.SignatureEd25519,
		Key:       pk[:],
	}

	// Force a refresh of the worker pool for testing.
	_, err = r.RenterWorkersGet()
	if err != nil {
		t.Fatal(err)
	}

	// Update the regisry.
	err = r.RegistryUpdate(spk, dataKey, srv.Revision, srv.Signature, skylink)
	if err != nil {
		t.Fatal(err)
	}

	// Add another host. This host won't have the entry.
	_, err = tg.AddNodeN(node.HostTemplate, 1)
	if err != nil {
		t.Fatal(err)
	}

	// Give the node some time to show up in the renter.
	time.Sleep(time.Second)

	// Force a refresh of the worker pool.
	_, err = r.RenterWorkersGet()
	if err != nil {
		t.Fatal(err)
	}

	// Read the entry. This should work and also repair the new host.
	readSRV, err := r.RegistryRead(spk, dataKey)
	if err != nil {
		t.Fatal(err)
	}
	if !reflect.DeepEqual(srv, readSRV) {
		t.Log(srv)
		t.Log(readSRV)
		t.Fatal("srvs don't match")
	}

	// Give the update some time to finish.
	time.Sleep(time.Second)

	// Shut down the first host and read again. This should work even though the
	// second host wasn't created yet when we called update.
	err = tg.StopNode(h1)
	if err != nil {
		t.Fatal(err)
	}
	readSRV, err = r.RegistryRead(spk, dataKey)
	if err != nil {
		t.Fatal(err)
	}
	if !reflect.DeepEqual(srv, readSRV) {
		t.Log(srv)
		t.Log(readSRV)
		t.Fatal("srvs don't match")
=======

	// Create a dependency that interrupts uploads.
	deps := dependencies.NewDependencySkyfileUploadFail()

	// Add a new renter with that dependency to interrupt skyfile uploads.
	rt := node.RenterTemplate
	rt.RenterDeps = deps
	nodes, err := tg.AddNodes(rt)
	if err != nil {
		t.Fatal(err)
	}
	r := nodes[0]

	// Create a helper function that returns true if the upload failed
	uploadFailed := func(err error) bool {
		return err != nil && strings.Contains(err.Error(), "SkyfileUploadFail")
	}

	// Create a helper function that returns true if the siapath does not exist.
	skyfileDeleted := func(path modules.SiaPath) bool {
		_, err = r.RenterFileRootGet(path)
		return err != nil && strings.Contains(err.Error(), filesystem.ErrNotExist.Error())
	}

	// Upload a small file
	_, small, _, err := r.UploadNewSkyfileBlocking("smallfile", 100, false)
	if !uploadFailed(err) {
		t.Fatal("unexpected")
	}
	smallPath, err := modules.SkynetFolder.Join(small.SiaPath.String())
	if err != nil {
		t.Fatal(err)
	}
	_, err = r.RenterFileRootGet(smallPath)
	if !skyfileDeleted(smallPath) {
		t.Fatal("unexpected")
	}

	// Upload a large file
	ss := modules.SectorSize
	_, large, _, err := r.UploadNewSkyfileBlocking("largefile", ss*2, false)
	if !uploadFailed(err) {
		t.Fatal("unexpected")
	}
	largePath, err := modules.SkynetFolder.Join(large.SiaPath.String())
	if err != nil {
		t.Fatal(err)
	}
	if !skyfileDeleted(largePath) {
		t.Fatal("unexpected")
	}

	largePathExtended, err := modules.NewSiaPath(largePath.String() + renter.ExtendedSuffix)
	if err != nil {
		t.Fatal(err)
	}
	if !skyfileDeleted(largePathExtended) {
		t.Fatal("unexpected")
	}

	// Disable the dependency and verify the files are not removed
	deps.Disable()

	// Re-upload the small file and re-test
	_, small, _, err = r.UploadNewSkyfileBlocking("smallfile", 100, true)
	if uploadFailed(err) {
		t.Fatal("unexpected")
	}
	if skyfileDeleted(smallPath) {
		t.Fatal("unexpected")
	}

	// Re-upload the large file and re-test
	_, large, _, err = r.UploadNewSkyfileBlocking("largefile", ss*2, true)
	if uploadFailed(err) {
		t.Fatal("unexpected")
	}
	if skyfileDeleted(largePath) {
		t.Fatal("unexpected")
	}
	if skyfileDeleted(largePathExtended) {
		t.Fatal("unexpected")
>>>>>>> 7f944f3a
	}
}<|MERGE_RESOLUTION|>--- conflicted
+++ resolved
@@ -3687,19 +3687,13 @@
 	}
 }
 
-<<<<<<< HEAD
 // TestRegistryReadRepair tests if reading a registry entry repair the entry on
 // the network.
 func TestRegistryReadRepair(t *testing.T) {
-=======
-// TestSkynetCleanupOnError verifies files are cleaned up on upload error
-func TestSkynetCleanupOnError(t *testing.T) {
->>>>>>> 7f944f3a
 	if testing.Short() {
 		t.SkipNow()
 	}
 	t.Parallel()
-<<<<<<< HEAD
 	testDir := renterTestDir(t.Name())
 
 	// Create a testgroup.
@@ -3708,15 +3702,6 @@
 		Renters: 1,
 		Miners:  1,
 	}
-=======
-
-	// Create a testgroup.
-	groupParams := siatest.GroupParams{
-		Hosts:  3,
-		Miners: 1,
-	}
-	testDir := renterTestDir(t.Name())
->>>>>>> 7f944f3a
 	tg, err := siatest.NewGroupFromTemplate(testDir, groupParams)
 	if err != nil {
 		t.Fatal(err)
@@ -3726,7 +3711,6 @@
 			t.Fatal(err)
 		}
 	}()
-<<<<<<< HEAD
 	r := tg.Renters()[0]
 	h1 := tg.Hosts()[0]
 
@@ -3802,7 +3786,31 @@
 		t.Log(srv)
 		t.Log(readSRV)
 		t.Fatal("srvs don't match")
-=======
+	}
+}
+
+// TestSkynetCleanupOnError verifies files are cleaned up on upload error
+func TestSkynetCleanupOnError(t *testing.T) {
+	if testing.Short() {
+		t.SkipNow()
+	}
+	t.Parallel()
+
+	// Create a testgroup.
+	groupParams := siatest.GroupParams{
+		Hosts:  3,
+		Miners: 1,
+	}
+	testDir := renterTestDir(t.Name())
+	tg, err := siatest.NewGroupFromTemplate(testDir, groupParams)
+	if err != nil {
+		t.Fatal(err)
+	}
+	defer func() {
+		if err := tg.Close(); err != nil {
+			t.Fatal(err)
+		}
+	}()
 
 	// Create a dependency that interrupts uploads.
 	deps := dependencies.NewDependencySkyfileUploadFail()
@@ -3885,6 +3893,5 @@
 	}
 	if skyfileDeleted(largePathExtended) {
 		t.Fatal("unexpected")
->>>>>>> 7f944f3a
 	}
 }