--- conflicted
+++ resolved
@@ -20,8 +20,6 @@
 	// that does not have the correct index.
 	errBadStorageFolderIndex = errors.New("no storage folder exists at that index")
 
-<<<<<<< HEAD
-=======
 	// errIncompleteOffload is returned when the host is tasked with offloading
 	// sectors from a storage folder but is unable to offload the requested
 	// number - but is able to offload some of them.
@@ -43,7 +41,6 @@
 	ErrSmallStorageFolder = fmt.Errorf("minimum allowed size for a storage folder is %v (%v bytes)", modules.FilesizeUnits(minFolderSize), minFolderSize)
 
 	maxFolderSize = MaximumSectorsPerStorageFolder * modules.SectorSize
->>>>>>> 91f925b4
 	// ErrLargeStorageFolder is returned if a new storage folder or a resized
 	// storage folder would exceed the maximum allowed size.
 	ErrLargeStorageFolder = fmt.Errorf("maximum allowed size for a storage folder is %v (%v bytes)", modules.FilesizeUnits(maxFolderSize), maxFolderSize)
