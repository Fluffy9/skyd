--- conflicted
+++ resolved
@@ -1893,13 +1893,8 @@
 	}
 	// Check if we need to set to defaults
 	if dataPieces == 0 && parityPieces == 0 {
-<<<<<<< HEAD
-		dataPieces = modules.DefaultDataPieces
-		parityPieces = modules.DefaultParityPieces
-=======
 		dataPieces = modules.RenterDefaultDataPieces
 		parityPieces = modules.RenterDefaultParityPieces
->>>>>>> c703933c
 	}
 	contractsNeeded := dataPieces + parityPieces
 
