--- conflicted
+++ resolved
@@ -32,28 +32,9 @@
 	var r io.Reader
 	// Shouldn't be able to execute empty program.
 	pt := newTestPriceTable()
-<<<<<<< HEAD
-	_, _, err := mdm.ExecuteProgram(context.Background(), pt, []modules.Instruction{}, modules.MDMInitCost(pt, 0), types.ZeroCurrency, newTestStorageObligation(true), 0, r)
+	_, _, err := mdm.ExecuteProgram(context.Background(), pt, []modules.Instruction{}, modules.MDMInitCost(pt, 0, 0), types.ZeroCurrency, newTestStorageObligation(true), 0, r)
 	if !errors.Contains(err, ErrEmptyProgram) {
 		t.Fatal("expected ErrEmptyProgram", err)
-=======
-	initCost := modules.MDMInitCost(pt, 0, 0)
-	finalize, outputs, err := mdm.ExecuteProgram(context.Background(), pt, []modules.Instruction{}, initCost, types.ZeroCurrency, newTestStorageObligation(true), 0, r)
-	if err != nil {
-		t.Fatal(err)
-	}
-	// There should be no outputs since there were no instructions.
-	numOutputs := 0
-	for range outputs {
-		numOutputs++
-	}
-	if numOutputs > 0 {
-		t.Fatalf("numOutputs was %v but should be %v", numOutputs, 0)
-	}
-	// No need to finalize the progra since an empty program is readonly.
-	if finalize != nil {
-		t.Fatal("finalize callback should be nil for readonly program")
->>>>>>> 6aff7037
 	}
 }
 
