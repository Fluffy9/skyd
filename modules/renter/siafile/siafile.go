--- conflicted
+++ resolved
@@ -283,11 +283,7 @@
 	}
 	// Don't allow adding pieces to incomplete chunk which is not yet part of a
 	// combined chunk.
-<<<<<<< HEAD
 	if sf.isNotCompletedPartialChunk(chunkIndex) {
-=======
-	if sf.isIncompletePartialChunk(chunkIndex) {
->>>>>>> 0cd84ac7
 		return errors.New("can't add piece to incomplete partial chunk")
 	}
 
@@ -380,11 +376,7 @@
 // to be repaired from disk or repair by upload streaming
 func (sf *SiaFile) chunkHealth(chunk chunk, offlineMap map[string]bool, goodForRenewMap map[string]bool) (h float64, uh float64, err error) {
 	// Handle returning health of complete partial chunk.
-<<<<<<< HEAD
 	incomplete := sf.isNotCompletedPartialChunk(uint64(chunk.Index))
-=======
-	incomplete := sf.isIncompletePartialChunk(uint64(chunk.Index))
->>>>>>> 0cd84ac7
 	if cci, ok := sf.isIncludedPartialChunk(uint64(chunk.Index)); ok && !incomplete {
 		return sf.partialsSiaFile.ChunkHealth(int(cci.Index), offlineMap, goodForRenewMap)
 	}
@@ -395,13 +387,9 @@
 	// Find the good pieces that are good for renew
 	goodPieces, _ := sf.goodPieces(chunk, offlineMap, goodForRenewMap)
 	chunkHealth := 1 - (float64(int(goodPieces)-minPieces) / targetPieces)
-<<<<<<< HEAD
 	// Handle health of incomplete partial chunk. An partial chunk will report full
 	// health to the user if it has been assigned a combined chunk.
-=======
-	// Handle health of incomplete partial chunk.
->>>>>>> 0cd84ac7
-	if sf.isIncompletePartialChunk(uint64(chunk.Index)) {
+	if incomplete {
 		return chunkHealth, 0, nil // Partial chunk has full health if not yet included in combined chunk
 	}
 	// Sanity Check, if something went wrong, default to minimum health
@@ -505,19 +493,11 @@
 	// account.
 	lowest := ^types.BlockHeight(0)
 	var pieceSets [][]Piece
-<<<<<<< HEAD
-	for _, cc := range sf.staticMetadata.CombinedChunks {
-		if cc.Status != CombinedChunkStatusCompleted {
-			continue
-		}
-		ps, err := sf.partialsSiaFile.Pieces(cc.Index)
-=======
 	for _, pc := range sf.staticMetadata.PartialChunks {
 		if pc.Status != CombinedChunkStatusCompleted {
 			continue
 		}
 		ps, err := sf.partialsSiaFile.Pieces(pc.Index)
->>>>>>> 0cd84ac7
 		if err == nil {
 			pieceSets = append(pieceSets, ps...)
 		}
@@ -665,21 +645,12 @@
 	return b
 }
 
-<<<<<<< HEAD
 // IsNotCompletedPartialChunk returns 'true' if the provided index points to a
 // partial chunk which hasn't been added to a partials siafile yet.
 func (sf *SiaFile) IsNotCompletedPartialChunk(chunkIndex uint64) bool {
 	sf.mu.RLock()
 	defer sf.mu.RUnlock()
 	return sf.isNotCompletedPartialChunk(chunkIndex)
-=======
-// IsIncompletePartialChunk returns 'true' if the provided index points to a
-// partial chunk which hasn't been added to a partials siafile yet.
-func (sf *SiaFile) IsIncompletePartialChunk(chunkIndex uint64) bool {
-	sf.mu.RLock()
-	defer sf.mu.RUnlock()
-	return sf.isIncompletePartialChunk(chunkIndex)
->>>>>>> 0cd84ac7
 }
 
 // NumChunks returns the number of chunks the file consists of. This will
@@ -705,11 +676,7 @@
 	if cc, ok := sf.isIncludedPartialChunk(chunkIndex); ok {
 		return sf.partialsSiaFile.Pieces(cc.Index) // get pieces from linked siafile
 	}
-<<<<<<< HEAD
 	if sf.isNotCompletedPartialChunk(chunkIndex) {
-=======
-	if sf.isIncompletePartialChunk(chunkIndex) {
->>>>>>> 0cd84ac7
 		return make([][]Piece, sf.staticMetadata.staticErasureCode.NumPieces()), nil
 	}
 	chunk, err := sf.chunk(int(chunkIndex))
@@ -839,11 +806,7 @@
 			sf.staticMetadata.NumStuckChunks = nsc
 		}
 	}()
-<<<<<<< HEAD
-	if stuck && sf.staticMetadata.HasPartialChunk && len(sf.staticMetadata.CombinedChunks) == 0 {
-=======
 	if stuck && sf.staticMetadata.HasPartialChunk && len(sf.staticMetadata.PartialChunks) == 0 {
->>>>>>> 0cd84ac7
 		sf.staticMetadata.NumStuckChunks = uint64(sf.numChunks) - 1 // partial chunk can't be stuck in this state
 	} else if stuck {
 		sf.staticMetadata.NumStuckChunks = uint64(sf.numChunks)
@@ -861,17 +824,10 @@
 
 // SetChunkStatusCompleted sets the CombinedChunkStatus field of the metadata to
 // completed.
-<<<<<<< HEAD
-func (sf *SiaFile) SetChunkStatusCompleted(cci uint64) error {
-	sf.mu.Lock()
-	defer sf.mu.Unlock()
-	sf.staticMetadata.CombinedChunks[cci].Status = CombinedChunkStatusCompleted
-=======
 func (sf *SiaFile) SetChunkStatusCompleted(pci uint64) error {
 	sf.mu.Lock()
 	defer sf.mu.Unlock()
 	sf.staticMetadata.PartialChunks[pci].Status = CombinedChunkStatusCompleted
->>>>>>> 0cd84ac7
 	updates, err := sf.saveMetadataUpdates()
 	if err != nil {
 		return err
@@ -1013,24 +969,23 @@
 
 // isIncludedPartialChunk returns 'true' if the provided index points to a
 // partial chunk which has been added to the partials sia file already.
-<<<<<<< HEAD
-func (sf *SiaFile) isIncludedPartialChunk(chunkIndex uint64) (CombinedChunkInfo, bool) {
-	idx := CombinedChunkIndex(uint64(sf.numChunks), chunkIndex, len(sf.staticMetadata.CombinedChunks))
+func (sf *SiaFile) isIncludedPartialChunk(chunkIndex uint64) (PartialChunkInfo, bool) {
+	idx := CombinedChunkIndex(uint64(sf.numChunks), chunkIndex, len(sf.staticMetadata.PartialChunks))
 	if idx == -1 {
-		return CombinedChunkInfo{}, false
-	}
-	cc := sf.staticMetadata.CombinedChunks[idx]
+		return PartialChunkInfo{}, false
+	}
+	cc := sf.staticMetadata.PartialChunks[idx]
 	return cc, cc.Status >= CombinedChunkStatusInComplete
 }
 
 // isNotCompletedPartialChunk returns 'true' if the provided index points to a
 // partial chunk which hasn't been added to a partials siafile yet.
 func (sf *SiaFile) isNotCompletedPartialChunk(chunkIndex uint64) bool {
-	idx := CombinedChunkIndex(uint64(sf.numChunks), chunkIndex, len(sf.staticMetadata.CombinedChunks))
+	idx := CombinedChunkIndex(uint64(sf.numChunks), chunkIndex, len(sf.staticMetadata.PartialChunks))
 	if idx == -1 {
 		return sf.staticMetadata.HasPartialChunk && chunkIndex == uint64(sf.numChunks-1)
 	}
-	return sf.staticMetadata.CombinedChunks[idx].Status < CombinedChunkStatusCompleted
+	return sf.staticMetadata.PartialChunks[idx].Status < CombinedChunkStatusCompleted
 }
 
 // isIncompletePartialChunk returns 'true' if the provided index points to a
@@ -1039,30 +994,11 @@
 // user even though it's not uploaded yet.
 func (sf *SiaFile) isIncompletePartialChunk(chunkIndex uint64) bool {
 	// True if the status is "incomplete".
-	idx := CombinedChunkIndex(uint64(sf.numChunks), chunkIndex, len(sf.staticMetadata.CombinedChunks))
-	if idx != -1 && sf.staticMetadata.CombinedChunks[idx].Status == CombinedChunkStatusInComplete {
+	idx := CombinedChunkIndex(uint64(sf.numChunks), chunkIndex, len(sf.staticMetadata.PartialChunks))
+	if idx != -1 && sf.staticMetadata.PartialChunks[idx].Status == CombinedChunkStatusInComplete {
 		return true
 	}
 	return false
-=======
-func (sf *SiaFile) isIncludedPartialChunk(chunkIndex uint64) (PartialChunkInfo, bool) {
-	idx := CombinedChunkIndex(uint64(sf.numChunks), chunkIndex, len(sf.staticMetadata.PartialChunks))
-	if idx == -1 {
-		return PartialChunkInfo{}, false
-	}
-	cc := sf.staticMetadata.PartialChunks[idx]
-	return cc, cc.Status >= CombinedChunkStatusInComplete
-}
-
-// isIncompletePartialChunk returns 'true' if the provided index points to a
-// partial chunk which hasn't been added to a partials siafile yet.
-func (sf *SiaFile) isIncompletePartialChunk(chunkIndex uint64) bool {
-	idx := CombinedChunkIndex(uint64(sf.numChunks), chunkIndex, len(sf.staticMetadata.PartialChunks))
-	if idx == -1 {
-		return sf.staticMetadata.HasPartialChunk && chunkIndex == uint64(sf.numChunks-1)
-	}
-	return sf.staticMetadata.PartialChunks[idx].Status < CombinedChunkStatusCompleted
->>>>>>> 0cd84ac7
 }
 
 // pruneHosts prunes the unused hostkeys from the file, updates the
@@ -1125,11 +1061,7 @@
 	if cci, ok := sf.isIncludedPartialChunk(uint64(chunk.Index)); ok {
 		return sf.partialsSiaFile.GoodPieces(int(cci.Index), offlineMap, goodForRenewMap)
 	}
-<<<<<<< HEAD
 	if sf.isNotCompletedPartialChunk(uint64(chunk.Index)) {
-=======
-	if sf.isIncompletePartialChunk(uint64(chunk.Index)) {
->>>>>>> 0cd84ac7
 		return 0, 0
 	}
 
@@ -1187,13 +1119,10 @@
 	if sf.deleted {
 		return nil, errors.New("can't grow number of chunks of deleted file")
 	}
-<<<<<<< HEAD
 	// Check if growing the file is necessary.
 	if uint64(sf.numChunks) >= numChunks {
 		return nil, nil
 	}
-=======
->>>>>>> 0cd84ac7
 	// Don't allow a SiaFile with a partial chunk to grow.
 	if sf.staticMetadata.HasPartialChunk {
 		return nil, errors.New("can't grow a siafile with a partial chunk")
@@ -1266,11 +1195,7 @@
 	if cci, ok := sf.isIncludedPartialChunk(index); ok {
 		return sf.partialsSiaFile.SetStuck(cci.Index, stuck)
 	}
-<<<<<<< HEAD
 	if sf.isNotCompletedPartialChunk(index) {
-=======
-	if sf.isIncompletePartialChunk(index) {
->>>>>>> 0cd84ac7
 		return nil // do nothing
 	}
 
@@ -1342,18 +1267,11 @@
 	var total, unique uint64
 	err := sf.iterateChunksReadonly(func(chunk chunk) error {
 		for _, pieceSet := range chunk.Pieces {
-<<<<<<< HEAD
 			// Move onto the next pieceSet if nothing has been uploaded yet. Only do this
 			// if the chunk is not the partial chunk that hasn't been included in a
 			// combined chunk yet.
 			unfinishedPartial := sf.isIncompletePartialChunk(uint64(chunk.Index))
 			if len(pieceSet) == 0 && !unfinishedPartial {
-=======
-			// Move onto the next pieceSet if nothing has been uploaded yet
-			idx := CombinedChunkIndex(uint64(sf.numChunks), uint64(chunk.Index), len(sf.staticMetadata.PartialChunks))
-			if len(pieceSet) == 0 &&
-				(idx == -1 || sf.staticMetadata.PartialChunks[idx].Status != CombinedChunkStatusInComplete) {
->>>>>>> 0cd84ac7
 				continue
 			}
 
