--- conflicted
+++ resolved
@@ -402,21 +402,18 @@
 	return revisionTxn.FileContractRevisions[0]
 }
 
-<<<<<<< HEAD
 // managedGetStorageObligation fetches a storage obligation from the database.
 func (h *Host) managedGetStorageObligation(fcid types.FileContractID) (so storageObligation, err error) {
 	h.mu.RLock()
 	defer h.mu.RUnlock()
 
 	err = h.db.View(func(tx *bolt.Tx) error {
-		so, err = getStorageObligation(tx, fcid)
+		so, err = h.getStorageObligation(tx, fcid)
 		return err
 	})
 	return
 }
 
-=======
->>>>>>> f18a0bca
 // deleteStorageObligations deletes obligations from the database.
 // It is assumed the deleted obligations don't belong in the database in the first place,
 // so no financial metrics are updated.
