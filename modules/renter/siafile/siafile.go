--- conflicted
+++ resolved
@@ -6,7 +6,6 @@
 	"io"
 	"math"
 	"os"
-	"path/filepath"
 	"sync"
 	"time"
 
@@ -47,14 +46,8 @@
 		// allows us to deduplicate the rather large public keys.
 		pubKeyTable []HostPublicKey
 
-<<<<<<< HEAD
-		// fullChunks are the chunks the file was split into. A SiaFile might also
-		// contain a partial chunk which resides within the partialsSiaFile.
-		fullChunks []chunk
-=======
 		// numChunks is the number of chunks the file was split into.
 		numChunks int
->>>>>>> ca65094b
 
 		// utility fields. These are not persisted.
 		deleted bool
@@ -196,14 +189,7 @@
 	} else if fileSize%file.staticChunkSize() != 0 && partialsSiaFile == nil {
 		return nil, errors.New("can't create a file with a partial chunk without assigning a partialsSiaFile")
 	}
-<<<<<<< HEAD
-	file.fullChunks = make([]chunk, numChunks)
-	for i := range file.fullChunks {
-		file.fullChunks[i].Pieces = make([][]piece, erasureCode.NumPieces())
-	}
-=======
 	file.numChunks = int(numChunks)
->>>>>>> ca65094b
 	// Update cached fields for 0-Byte files.
 	if file.staticMetadata.FileSize == 0 {
 		file.staticMetadata.CachedHealth = 0
@@ -226,37 +212,8 @@
 func (sf *SiaFile) GrowNumChunks(numChunks uint64) (err error) {
 	sf.mu.Lock()
 	defer sf.mu.Unlock()
-<<<<<<< HEAD
 	updates, err := sf.growNumChunks(numChunks)
-=======
-	// Check if we need to grow the file.
-	if uint64(sf.numChunks) >= numChunks {
-		// Handle edge case where file has 1 chunk but has a size of 0. When we grow
-		// such a file to 1 chunk we want to increment the size to >0.
-		sf.staticMetadata.FileSize = int64(sf.staticChunkSize() * uint64(sf.numChunks))
-		return nil
-	}
-	// Remember the number of chunks we have before adding any and restore it in case of an error.
-	ncb := sf.numChunks
-	defer func() {
-		if err != nil {
-			sf.numChunks = ncb
-		}
-	}()
-	// Update the chunks.
-	var updates []writeaheadlog.Update
-	for uint64(sf.numChunks) < numChunks {
-		newChunk := chunk{
-			Index:  int(sf.numChunks),
-			Pieces: make([][]piece, sf.staticMetadata.staticErasureCode.NumPieces()),
-		}
-		sf.numChunks++
-		updates = append(updates, sf.saveChunkUpdate(newChunk))
-	}
-	// Update the fileSize.
-	sf.staticMetadata.FileSize = int64(sf.staticChunkSize() * uint64(sf.numChunks))
-	mdu, err := sf.saveMetadataUpdates()
->>>>>>> ca65094b
+
 	if err != nil {
 		return err
 	}
@@ -287,16 +244,16 @@
 	if fileSize%sf.staticChunkSize() != 0 {
 		newNumChunks++
 	}
-	if sf.numChunks() != newNumChunks {
+	if uint64(sf.numChunks) != newNumChunks {
 		return fmt.Errorf("can't change fileSize since it would change the number of chunks from %v to %v",
-			sf.numChunks(), newNumChunks)
+			sf.numChunks, newNumChunks)
 	}
 	sf.staticMetadata.FileSize = int64(fileSize)
 	// Check if the file changed from not having a partial chunk to having one.
 	if !sf.staticMetadata.DisablePartialChunk &&
 		sf.staticMetadata.CombinedChunkStatus == CombinedChunkStatusNoChunk &&
 		uint64(sf.staticMetadata.FileSize)%sf.staticChunkSize() != 0 {
-		if len(sf.fullChunks) > 0 {
+		if sf.numChunks > 0 && sf.staticMetadata.CombinedChunkStatus > CombinedChunkStatusNoChunk {
 			// Last fullChunk is replaced by a partial chunk so we remove it.
 			if err := sf.removeLastChunk(); err != nil {
 				return (err)
@@ -329,14 +286,14 @@
 	defer sf.uploadProgressAndBytes()
 
 	// Handle piece being added to the partial chunk.
-	if chunkIndex == sf.numChunks()-1 && sf.staticMetadata.CombinedChunkStatus > CombinedChunkStatusIncomplete {
+	if chunkIndex == uint64(sf.numChunks)-1 && sf.staticMetadata.CombinedChunkStatus > CombinedChunkStatusIncomplete {
 		return sf.partialsSiaFile.AddPiece(pk, sf.staticMetadata.CombinedChunkIndex, pieceIndex, merkleRoot)
 	}
 	// Can't add a piece to a non-existent combined chunk. We could just return
 	// 'nil' here but we don't want the repair code to waste money on uploading a
 	// piece to a host and then not return an error when we can't add it to a
 	// SiaFile.
-	if chunkIndex == sf.numChunks()-1 && sf.staticMetadata.CombinedChunkStatus > CombinedChunkStatusNoChunk {
+	if chunkIndex == uint64(sf.numChunks)-1 && sf.staticMetadata.CombinedChunkStatus > CombinedChunkStatusNoChunk {
 		err := errors.New("AddPiece: SiaFile doesn't have a combined chunk")
 		build.Critical(err)
 		return err
@@ -361,17 +318,6 @@
 		tableChanged = true
 	}
 	// Check if the chunkIndex is valid.
-<<<<<<< HEAD
-	if chunkIndex >= uint64(len(sf.fullChunks)) {
-		return fmt.Errorf("chunkIndex %v out of bounds (%v)", chunkIndex, len(sf.fullChunks))
-	}
-	// Check if the pieceIndex is valid.
-	if pieceIndex >= uint64(len(sf.fullChunks[chunkIndex].Pieces)) {
-		return fmt.Errorf("pieceIndex %v out of bounds (%v)", pieceIndex, len(sf.fullChunks[chunkIndex].Pieces))
-	}
-	// Add the piece to the chunk.
-	sf.fullChunks[chunkIndex].Pieces[pieceIndex] = append(sf.fullChunks[chunkIndex].Pieces[pieceIndex], piece{
-=======
 	if chunkIndex >= uint64(sf.numChunks) {
 		return fmt.Errorf("chunkIndex %v out of bounds (%v)", chunkIndex, sf.numChunks)
 	}
@@ -386,7 +332,6 @@
 	}
 	// Add the piece to the chunk.
 	chunk.Pieces[pieceIndex] = append(chunk.Pieces[pieceIndex], piece{
->>>>>>> ca65094b
 		HostTableOffset: uint32(tableIndex),
 		MerkleRoot:      merkleRoot,
 	})
@@ -397,10 +342,6 @@
 	sf.staticMetadata.ModTime = sf.staticMetadata.AccessTime
 
 	// Defrag the chunk if necessary.
-<<<<<<< HEAD
-	chunk := &sf.fullChunks[chunkIndex]
-=======
->>>>>>> ca65094b
 	chunkSize := marshaledChunkSize(chunk.numPieces())
 	maxChunkSize := int64(sf.staticMetadata.StaticPagesPerChunk) * pageSize
 	if chunkSize > maxChunkSize {
@@ -435,18 +376,14 @@
 //
 // health = 0 is full redundancy, health <= 1 is recoverable, health > 1 needs
 // to be repaired from disk or repair by upload streaming
-<<<<<<< HEAD
-func (sf *SiaFile) chunkHealth(chunkIndex int, offlineMap map[string]bool, goodForRenewMap map[string]bool) float64 {
+func (sf *SiaFile) chunkHealth(chunk chunk, offlineMap map[string]bool, goodForRenewMap map[string]bool) (float64, error) {
 	// Handle returning health of partial chunk.
-	if chunkIndex == int(sf.numChunks())-1 && sf.staticMetadata.CombinedChunkStatus > CombinedChunkStatusIncomplete {
+	if chunk.Index == int(sf.numChunks)-1 && sf.staticMetadata.CombinedChunkStatus > CombinedChunkStatusIncomplete {
 		return sf.partialsSiaFile.ChunkHealth(int(sf.staticMetadata.CombinedChunkIndex), offlineMap, goodForRenewMap)
 	}
-	if chunkIndex == int(sf.numChunks())-1 && sf.staticMetadata.CombinedChunkStatus > CombinedChunkStatusHasChunk {
-		return 0 // Partial chunk has full health if not yet included in combined chunk
-	}
-=======
-func (sf *SiaFile) chunkHealth(chunk chunk, offlineMap map[string]bool, goodForRenewMap map[string]bool) float64 {
->>>>>>> ca65094b
+	if chunk.Index == int(sf.numChunks)-1 && sf.staticMetadata.CombinedChunkStatus > CombinedChunkStatusHasChunk {
+		return 0, nil // Partial chunk has full health if not yet included in combined chunk
+	}
 	// The max number of good pieces that a chunk can have is NumPieces()
 	numPieces := sf.staticMetadata.staticErasureCode.NumPieces()
 	minPieces := sf.staticMetadata.staticErasureCode.MinPieces()
@@ -458,7 +395,7 @@
 		build.Critical("unexpected number of goodPieces for chunkHealth")
 		goodPieces = 0
 	}
-	return 1 - (float64(int(goodPieces)-minPieces) / targetPieces)
+	return 1 - (float64(int(goodPieces)-minPieces) / targetPieces), nil
 }
 
 // ChunkHealth returns the health of the chunk which is defined as the percent
@@ -470,7 +407,7 @@
 	if err != nil {
 		return 0, errors.AddContext(err, "failed to read chunk")
 	}
-	return sf.chunkHealth(chunk, offlineMap, goodForRenewMap), nil
+	return sf.chunkHealth(chunk, offlineMap, goodForRenewMap)
 }
 
 // ChunkIndexByOffset will return the chunkIndex that contains the provided
@@ -511,15 +448,17 @@
 
 // SaveWithChunks saves the file's header to disk and appends the raw chunks provided at
 // the end of the file.
-func (sf *SiaFile) SaveWithChunks(chunks []byte) error {
+func (sf *SiaFile) SaveWithChunks(chunks []chunk) error {
 	sf.mu.Lock()
 	defer sf.mu.Unlock()
 	updates, err := sf.saveHeaderUpdates()
 	if err != nil {
 		return errors.AddContext(err, "failed to create header updates")
 	}
-	chunkUpdate := sf.createInsertUpdate(sf.staticMetadata.ChunkOffset, chunks)
-	return sf.createAndApplyTransaction(append(updates, chunkUpdate)...)
+	for _, chunk := range chunks {
+		updates = append(updates, sf.saveChunkUpdate(chunk))
+	}
+	return sf.createAndApplyTransaction(updates...)
 }
 
 // SaveHeader saves the file's header to disk.
@@ -629,14 +568,11 @@
 	}
 	var health, stuckHealth float64
 	var numStuckChunks uint64
-<<<<<<< HEAD
-	allChunks := sf.allChunks()
-	for chunkIndex, chunk := range allChunks {
-		chunkHealth := sf.chunkHealth(chunkIndex, offline, goodForRenew)
-=======
 	err := sf.iterateChunksReadonly(func(c chunk) error {
-		chunkHealth := sf.chunkHealth(c, offline, goodForRenew)
->>>>>>> ca65094b
+		chunkHealth, err := sf.chunkHealth(c, offline, goodForRenew)
+		if err != nil {
+			return err
+		}
 
 		// Update the health or stuckHealth of the file according to the health
 		// of the chunk. The health of the file is the worst health (highest
@@ -656,15 +592,9 @@
 		return 0, 0, 0
 	}
 
-<<<<<<< HEAD
-	// Check if all chunks are stuck, if so then set health to max health to avoid
-	// file being targetted for repair
-	if int(numStuckChunks) == len(allChunks) {
-=======
 	// Check if all chunks are stuck, if so then set health to max health to
 	// avoid file being targetted for repair
 	if int(numStuckChunks) == sf.numChunks {
->>>>>>> ca65094b
 		health = float64(0)
 	}
 	// Sanity check, verify that the calculated health is not worse (greater)
@@ -681,8 +611,15 @@
 	}
 	// Sanity Check that the number of stuck chunks makes sense
 	expectedStuckChunks := sf.staticMetadata.NumStuckChunks
-	if sf.staticMetadata.CombinedChunkStatus > CombinedChunkStatusIncomplete && allChunks[len(allChunks)-1].Stuck {
-		expectedStuckChunks++
+	if sf.staticMetadata.CombinedChunkStatus > CombinedChunkStatusIncomplete {
+		chunk, err := sf.partialsSiaFile.Chunk(sf.staticMetadata.CombinedChunkIndex)
+		if err != nil {
+			build.Critical("failed to retrieve chunk: ", err)
+			return 0, 0, 0
+		}
+		if chunk.Stuck {
+			expectedStuckChunks++
+		}
 	}
 	if numStuckChunks != expectedStuckChunks {
 		build.Critical("WARN: the number of stuck chunks found does not match metadata", numStuckChunks, expectedStuckChunks)
@@ -709,11 +646,7 @@
 func (sf *SiaFile) NumChunks() uint64 {
 	sf.mu.RLock()
 	defer sf.mu.RUnlock()
-<<<<<<< HEAD
-	return sf.numChunks()
-=======
 	return uint64(sf.numChunks)
->>>>>>> ca65094b
 }
 
 // Pieces returns all the pieces for a chunk in a slice of slices that contains
@@ -721,32 +654,18 @@
 func (sf *SiaFile) Pieces(chunkIndex uint64) ([][]Piece, error) {
 	sf.mu.RLock()
 	defer sf.mu.RUnlock()
-<<<<<<< HEAD
-	allChunks := sf.allChunks()
-	if chunkIndex >= sf.numChunks() {
-		err := fmt.Errorf("index %v out of bounds (%v)", chunkIndex, allChunks)
-=======
 	if chunkIndex >= uint64(sf.numChunks) {
 		err := fmt.Errorf("index %v out of bounds (%v)", chunkIndex, sf.numChunks)
->>>>>>> ca65094b
 		build.Critical(err)
 		return [][]Piece{}, err
 	}
 	// Handle partial chunk.
-	if sf.staticMetadata.CombinedChunkStatus > CombinedChunkStatusIncomplete && chunkIndex == uint64(len(allChunks)-1) {
+	if sf.staticMetadata.CombinedChunkStatus > CombinedChunkStatusIncomplete && chunkIndex == uint64(sf.numChunks)-1 {
 		return sf.partialsSiaFile.Pieces(sf.staticMetadata.CombinedChunkIndex) // get pieces from linked siafile
 	}
-<<<<<<< HEAD
-	if sf.staticMetadata.CombinedChunkStatus > CombinedChunkStatusNoChunk && chunkIndex == uint64(len(allChunks)-1) {
-		return make([][]Piece, len(allChunks[chunkIndex].Pieces)), nil
-	}
-
-	// Return a deep-copy to avoid race conditions.
-	pieces := make([][]Piece, len(allChunks[chunkIndex].Pieces))
-	for pieceIndex := range pieces {
-		pieces[pieceIndex] = make([]Piece, len(allChunks[chunkIndex].Pieces[pieceIndex]))
-		for i, piece := range allChunks[chunkIndex].Pieces[pieceIndex] {
-=======
+	if sf.staticMetadata.CombinedChunkStatus > CombinedChunkStatusNoChunk && chunkIndex == uint64(sf.numChunks)-1 {
+		return make([][]Piece, sf.staticMetadata.staticErasureCode.NumPieces()), nil
+	}
 	chunk, err := sf.chunk(int(chunkIndex))
 	if err != nil {
 		return nil, err
@@ -756,7 +675,6 @@
 	for pieceIndex := range pieces {
 		pieces[pieceIndex] = make([]Piece, len(chunk.Pieces[pieceIndex]))
 		for i, piece := range chunk.Pieces[pieceIndex] {
->>>>>>> ca65094b
 			pieces[pieceIndex][i] = Piece{
 				HostPubKey: sf.hostKey(piece.HostTableOffset).PublicKey,
 				MerkleRoot: piece.MerkleRoot,
@@ -770,15 +688,10 @@
 // becomes available when this redundancy is >= 1. Assumes that every piece is
 // unique within a file contract. -1 is returned if the file has size 0. It
 // takes two arguments, a map of offline contracts for this file and a map that
-<<<<<<< HEAD
 // indicates if a contract is goodForRenew. The first redundancy returned is the
 // one that should be used by the repair code and is more accurate. The other
 // one is the redundancy presented to users.
-func (sf *SiaFile) Redundancy(offlineMap map[string]bool, goodForRenewMap map[string]bool) (r, ur float64) {
-=======
-// indicates if a contract is goodForRenew.
-func (sf *SiaFile) Redundancy(offlineMap map[string]bool, goodForRenewMap map[string]bool) (r float64, err error) {
->>>>>>> ca65094b
+func (sf *SiaFile) Redundancy(offlineMap map[string]bool, goodForRenewMap map[string]bool) (r, ur float64, err error) {
 	sf.mu.Lock()
 	defer sf.mu.Unlock()
 	// Update the cache.
@@ -786,44 +699,30 @@
 		sf.staticMetadata.CachedRedundancy = r
 		sf.staticMetadata.CachedUserRedundancy = ur
 	}()
-	allChunks := sf.allChunks()
 	if sf.staticMetadata.FileSize == 0 {
 		// TODO change this once tiny files are supported.
-<<<<<<< HEAD
-		if len(allChunks) != 0 {
+		if sf.numChunks != 1 {
 			// should never happen
-			return -1, -1
+			return -1, -1, nil
 		}
 		ec := sf.staticMetadata.staticErasureCode
 		r = float64(ec.NumPieces()) / float64(ec.MinPieces())
 		ur = r
 		return
-=======
-		if sf.numChunks != 1 {
-			// should never happen
-			return -1, nil
-		}
-		ec := sf.staticMetadata.staticErasureCode
-		return float64(ec.NumPieces()) / float64(ec.MinPieces()), nil
->>>>>>> ca65094b
 	}
 
 	ec := sf.staticMetadata.staticErasureCode
 	minRedundancy := math.MaxFloat64
-<<<<<<< HEAD
 	minRedundancyUser := minRedundancy
 	minRedundancyNoRenewUser := math.MaxFloat64
-	for chunkIndex := range allChunks {
-=======
 	minRedundancyNoRenew := math.MaxFloat64
 	err = sf.iterateChunksReadonly(func(chunk chunk) error {
->>>>>>> ca65094b
 		// Loop over chunks and remember how many unique pieces of the chunk
 		// were goodForRenew and how many were not.
 		numPiecesRenew, numPiecesNoRenew := sf.goodPieces(chunk, offlineMap, goodForRenewMap)
 		redundancy := float64(numPiecesRenew) / float64(sf.staticMetadata.staticErasureCode.MinPieces())
 		redundancyUser := redundancy
-		if chunkIndex == len(allChunks)-1 && sf.staticMetadata.CombinedChunkStatus == CombinedChunkStatusIncomplete {
+		if chunk.Index == sf.numChunks-1 && sf.staticMetadata.CombinedChunkStatus == CombinedChunkStatusIncomplete {
 			// If the partial chunk hasn't been included in a combined chunk yet it has
 			// full redundancy.
 			redundancyUser = float64(ec.NumPieces()) / float64(ec.MinPieces())
@@ -836,7 +735,7 @@
 		}
 		redundancyNoRenew := float64(numPiecesNoRenew) / float64(ec.MinPieces())
 		redundancyNoRenewUser := redundancyNoRenew
-		if chunkIndex == len(allChunks)-1 && sf.staticMetadata.CombinedChunkStatus == CombinedChunkStatusIncomplete {
+		if chunk.Index == sf.numChunks-1 && sf.staticMetadata.CombinedChunkStatus == CombinedChunkStatusIncomplete {
 			// If the partial chunk hasn't been included in a combined chunk yet it has
 			// full redundancy.
 			redundancyNoRenewUser = float64(ec.NumPieces()) / float64(ec.MinPieces())
@@ -844,10 +743,13 @@
 		if redundancyNoRenewUser < minRedundancyNoRenewUser {
 			minRedundancyNoRenewUser = redundancyNoRenewUser
 		}
+		if redundancyNoRenew < minRedundancyNoRenew {
+			minRedundancyNoRenew = redundancyNoRenew
+		}
 		return nil
 	})
 	if err != nil {
-		return 0, err
+		return 0, 0, err
 	}
 
 	// If the redundancyUser is smaller than 1x we return the redundancy that
@@ -855,7 +757,6 @@
 	// better user experience. If the renter operates correctly, redundancyUser
 	// should never go above numPieces / minPieces and redundancyNoRenewUser should
 	// never go below 1.
-<<<<<<< HEAD
 	if minRedundancyUser < 1 && minRedundancyNoRenewUser >= 1 {
 		ur = 1
 	} else if minRedundancy < 1 {
@@ -865,14 +766,6 @@
 	}
 	r = minRedundancy
 	return
-=======
-	if minRedundancy < 1 && minRedundancyNoRenew >= 1 {
-		return 1, nil
-	} else if minRedundancy < 1 {
-		return minRedundancyNoRenew, nil
-	}
-	return minRedundancy, nil
->>>>>>> ca65094b
 }
 
 // SetAllStuck sets the Stuck field of all chunks to stuck.
@@ -885,16 +778,6 @@
 		return errors.New("can't call SetStuck on deleted file")
 	}
 	// Update all the Stuck field for each chunk.
-<<<<<<< HEAD
-	for chunkIndex := range sf.fullChunks {
-		sf.fullChunks[chunkIndex].Stuck = stuck
-	}
-	if sf.staticMetadata.CombinedChunkStatus > CombinedChunkStatusIncomplete {
-		err := sf.partialsSiaFile.SetStuck(sf.staticMetadata.CombinedChunkIndex, stuck)
-		if err != nil {
-			return err
-		}
-=======
 	updates, errIter := sf.iterateChunks(func(chunk *chunk) (bool, error) {
 		if chunk.Stuck != stuck {
 			chunk.Stuck = stuck
@@ -904,7 +787,6 @@
 	})
 	if errIter != nil {
 		return errIter
->>>>>>> ca65094b
 	}
 	// Update NumStuckChunks in siafile metadata
 	nsc := sf.staticMetadata.NumStuckChunks
@@ -913,16 +795,11 @@
 			sf.staticMetadata.NumStuckChunks = nsc
 		}
 	}()
-<<<<<<< HEAD
 	if stuck && sf.staticMetadata.CombinedChunkStatus == CombinedChunkStatusHasChunk ||
 		sf.staticMetadata.CombinedChunkStatus == CombinedChunkStatusIncomplete {
-		sf.staticMetadata.NumStuckChunks = sf.numChunks() - 1 // partial chunk can't be stuck in this state
+		sf.staticMetadata.NumStuckChunks = uint64(sf.numChunks) - 1 // partial chunk can't be stuck in this state
 	} else if stuck {
-		sf.staticMetadata.NumStuckChunks = sf.numChunks()
-=======
-	if stuck {
 		sf.staticMetadata.NumStuckChunks = uint64(sf.numChunks)
->>>>>>> ca65094b
 	} else {
 		sf.staticMetadata.NumStuckChunks = 0
 	}
@@ -939,53 +816,7 @@
 func (sf *SiaFile) SetStuck(index uint64, stuck bool) (err error) {
 	sf.mu.Lock()
 	defer sf.mu.Unlock()
-<<<<<<< HEAD
 	return sf.setStuck(index, stuck)
-}
-
-// StuckChunkByIndex returns if the chunk at the index is marked as Stuck or not
-func (sf *SiaFile) StuckChunkByIndex(index uint64) bool {
-	sf.mu.Lock()
-	defer sf.mu.Unlock()
-	return sf.allChunks()[index].Stuck
-=======
-	// If the file has been deleted we can't mark a chunk as stuck.
-	if sf.deleted {
-		return errors.New("can't call SetStuck on deleted file")
-	}
-	//  Get chunk.
-	chunk, err := sf.chunk(int(index))
-	if err != nil {
-		return err
-	}
-	// Check for change
-	if stuck == chunk.Stuck {
-		return nil
-	}
-	// Remember the current number of stuck chunks in case an error happens.
-	nsc := sf.staticMetadata.NumStuckChunks
-	s := chunk.Stuck
-	defer func() {
-		if err != nil {
-			sf.staticMetadata.NumStuckChunks = nsc
-			chunk.Stuck = s
-		}
-	}()
-	// Update chunk and NumStuckChunks in siafile metadata
-	chunk.Stuck = stuck
-	if stuck {
-		sf.staticMetadata.NumStuckChunks++
-	} else {
-		sf.staticMetadata.NumStuckChunks--
-	}
-	// Update chunk and metadata on disk
-	updates, err := sf.saveMetadataUpdates()
-	if err != nil {
-		return err
-	}
-	update := sf.saveChunkUpdate(chunk)
-	updates = append(updates, update)
-	return sf.createAndApplyTransaction(updates...)
 }
 
 // StuckChunkByIndex returns if the chunk at the index is marked as Stuck or not
@@ -997,7 +828,6 @@
 		return false, errors.AddContext(err, "failed to read chunk")
 	}
 	return chunk.Stuck, nil
->>>>>>> ca65094b
 }
 
 // UID returns a unique identifier for this file.
@@ -1131,13 +961,8 @@
 	sf.pubKeyTable = prunedTable
 	// With this map we loop over all the chunks and pieces and update the ones
 	// who got a new offset and remove the ones that no longer have one.
-<<<<<<< HEAD
-	for chunkIndex := range sf.fullChunks {
-		for pieceIndex, pieceSet := range sf.fullChunks[chunkIndex].Pieces {
-=======
 	return sf.iterateChunks(func(chunk *chunk) (bool, error) {
 		for pieceIndex, pieceSet := range chunk.Pieces {
->>>>>>> ca65094b
 			var newPieceSet []piece
 			for i, piece := range pieceSet {
 				newOffset, exists := offsetMap[piece.HostTableOffset]
@@ -1146,11 +971,7 @@
 					newPieceSet = append(newPieceSet, pieceSet[i])
 				}
 			}
-<<<<<<< HEAD
-			sf.fullChunks[chunkIndex].Pieces[pieceIndex] = newPieceSet
-=======
 			chunk.Pieces[pieceIndex] = newPieceSet
->>>>>>> ca65094b
 		}
 		return true, nil
 	})
@@ -1163,7 +984,12 @@
 func (sf *SiaFile) GoodPieces(chunkIndex int, offlineMap map[string]bool, goodForRenewMap map[string]bool) (uint64, uint64) {
 	sf.mu.RLock()
 	defer sf.mu.RUnlock()
-	return sf.goodPieces(chunkIndex, offlineMap, goodForRenewMap)
+	chunk, err := sf.chunk(chunkIndex)
+	if err != nil {
+		build.Critical("failed to retrieve chunk for goodPieces: ", err)
+		return 0, 0
+	}
+	return sf.goodPieces(chunk, offlineMap, goodForRenewMap)
 }
 
 // goodPieces loops over the pieces of a chunk and tracks the number of unique
@@ -1173,20 +999,16 @@
 func (sf *SiaFile) goodPieces(chunk chunk, offlineMap map[string]bool, goodForRenewMap map[string]bool) (uint64, uint64) {
 	numPiecesGoodForRenew := uint64(0)
 	numPiecesGoodForUpload := uint64(0)
-<<<<<<< HEAD
 
 	// Handle partial chunk.
-	if chunkIndex == int(sf.numChunks())-1 && sf.staticMetadata.CombinedChunkStatus > CombinedChunkStatusIncomplete {
+	if chunk.Index == sf.numChunks-1 && sf.staticMetadata.CombinedChunkStatus > CombinedChunkStatusIncomplete {
 		return sf.partialsSiaFile.GoodPieces(int(sf.staticMetadata.CombinedChunkIndex), offlineMap, goodForRenewMap)
 	}
-	if chunkIndex == int(sf.numChunks())-1 && sf.staticMetadata.CombinedChunkStatus > CombinedChunkStatusNoChunk {
+	if chunk.Index == sf.numChunks-1 && sf.staticMetadata.CombinedChunkStatus > CombinedChunkStatusNoChunk {
 		return 0, 0
 	}
 
-	for _, pieceSet := range sf.fullChunks[chunkIndex].Pieces {
-=======
 	for _, pieceSet := range chunk.Pieces {
->>>>>>> ca65094b
 		// Remember if we encountered a goodForRenew piece or a
 		// !goodForRenew piece that was at least online.
 		foundGoodForRenew := false
@@ -1220,54 +1042,23 @@
 	return numPiecesGoodForRenew, numPiecesGoodForUpload
 }
 
-<<<<<<< HEAD
-// numChunks returns the number of chunks the file consists of. This will
-// return the number of chunks the file consists of even if the file is not
-// fully uploaded yet.
-func (sf *SiaFile) numChunks() uint64 {
-	numChunks := uint64(len(sf.fullChunks))
-	if sf.staticMetadata.CombinedChunkStatus > CombinedChunkStatusNoChunk {
-		numChunks++ // file with partial chunk
-	} else if sf.staticMetadata.CombinedChunkStatus == CombinedChunkStatusNoChunk &&
-		numChunks == 0 &&
-		filepath.Ext(sf.siaFilePath) != modules.PartialsSiaFileExtension {
-		numChunks++ // 0-byte file
-	}
-	return numChunks
-}
-
-// UploadProgressAndBytes is the exportee wrapped for uploadProgressAndBytes.
-func (sf *SiaFile) UploadProgressAndBytes() (float64, uint64) {
-=======
 // UploadProgressAndBytes is the exported wrapped for uploadProgressAndBytes.
 func (sf *SiaFile) UploadProgressAndBytes() (float64, uint64, error) {
->>>>>>> ca65094b
 	sf.mu.Lock()
 	defer sf.mu.Unlock()
 	return sf.uploadProgressAndBytes()
 }
 
 // Chunk returns the chunk of a SiaFile at a given index.
-func (sf *SiaFile) Chunk(chunkIndex uint64) chunk {
-	sf.mu.Lock()
-	defer sf.mu.Unlock()
-	return sf.allChunks()[chunkIndex]
-}
-
-// allChunks returns the chunks of the SiaFile, including a potential partial one.
-func (sf *SiaFile) allChunks() []chunk {
-	chunks := sf.fullChunks
-	if sf.staticMetadata.CombinedChunkStatus > CombinedChunkStatusIncomplete {
-		chunks = append(chunks, sf.partialsSiaFile.Chunk(sf.staticMetadata.CombinedChunkIndex)) // get chunk from linked siafile
-	} else if sf.staticMetadata.CombinedChunkStatus > CombinedChunkStatusNoChunk {
-		chunks = append(chunks, chunk{Pieces: make([][]piece, sf.staticMetadata.staticErasureCode.NumPieces())}) // add fake chunk
-	}
-	return chunks
+func (sf *SiaFile) Chunk(chunkIndex uint64) (chunk, error) {
+	sf.mu.Lock()
+	defer sf.mu.Unlock()
+	return sf.chunk(int(chunkIndex))
 }
 
 // growNumChunks increases the number of chunks in the SiaFile to numChunks. If
 // the file already contains >= numChunks chunks then GrowNumChunks is a no-op.
-func (sf *SiaFile) growNumChunks(numChunks uint64) ([]writeaheadlog.Update, error) {
+func (sf *SiaFile) growNumChunks(numChunks uint64) (updates []writeaheadlog.Update, err error) {
 	if sf.deleted {
 		return nil, errors.New("can't grow number of chunks of deleted file")
 	}
@@ -1276,22 +1067,30 @@
 		return nil, errors.New("can't grow a siafile with a partial chunk")
 	}
 	// Check if we need to grow the file.
-	if uint64(len(sf.fullChunks)) >= numChunks {
+	if uint64(sf.numChunks) >= numChunks {
 		// Handle edge case where file has 1 chunk but has a size of 0. When we grow
 		// such a file to 1 chunk we want to increment the size to >0.
-		sf.staticMetadata.FileSize = int64(sf.staticChunkSize() * uint64(len(sf.fullChunks)))
+		sf.staticMetadata.FileSize = int64(sf.staticChunkSize() * uint64(sf.numChunks))
 		return nil, nil
 	}
+	// Remember the number of chunks we have before adding any and restore it in case of an error.
+	ncb := sf.numChunks
+	defer func() {
+		if err != nil {
+			sf.numChunks = ncb
+		}
+	}()
 	// Update the chunks.
-	var updates []writeaheadlog.Update
-	for uint64(len(sf.fullChunks)) < numChunks {
-		sf.fullChunks = append(sf.fullChunks, chunk{
+	for uint64(sf.numChunks) < numChunks {
+		newChunk := chunk{
+			Index:  int(sf.numChunks),
 			Pieces: make([][]piece, sf.staticMetadata.staticErasureCode.NumPieces()),
-		})
-		updates = append(updates, sf.saveChunkUpdate(len(sf.fullChunks)-1))
+		}
+		sf.numChunks++
+		updates = append(updates, sf.saveChunkUpdate(newChunk))
 	}
 	// Update the fileSize.
-	sf.staticMetadata.FileSize = int64(sf.staticChunkSize() * uint64(len(sf.fullChunks)))
+	sf.staticMetadata.FileSize = int64(sf.staticChunkSize() * uint64(sf.numChunks))
 	mdu, err := sf.saveMetadataUpdates()
 	if err != nil {
 		return nil, err
@@ -1310,10 +1109,13 @@
 		return errors.New("can't remove last chunk if it is a partial chunk")
 	}
 	// Remove a chunk. If the removed chunk was stuck, update the metadata.
-	if sf.fullChunks[len(sf.fullChunks)-1].Stuck {
+	chunk, err := sf.chunk(sf.numChunks - 1)
+	if err != nil {
+		return err
+	}
+	if chunk.Stuck {
 		sf.staticMetadata.NumStuckChunks--
 	}
-	sf.fullChunks = sf.fullChunks[:len(sf.fullChunks)-1]
 	// Truncate the file on disk.
 	fi, err := os.Stat(sf.siaFilePath)
 	if err != nil {
@@ -1329,10 +1131,10 @@
 // setStuck sets the Stuck field of the chunk at the given index
 func (sf *SiaFile) setStuck(index uint64, stuck bool) (err error) {
 	// Handle partial chunk.
-	if index == sf.numChunks()-1 && sf.staticMetadata.CombinedChunkStatus > CombinedChunkStatusIncomplete {
+	if index == uint64(sf.numChunks)-1 && sf.staticMetadata.CombinedChunkStatus > CombinedChunkStatusIncomplete {
 		return sf.partialsSiaFile.SetStuck(sf.staticMetadata.CombinedChunkIndex, stuck)
 	}
-	if index == sf.numChunks()-1 && sf.staticMetadata.CombinedChunkStatus > CombinedChunkStatusNoChunk {
+	if index == uint64(sf.numChunks)-1 && sf.staticMetadata.CombinedChunkStatus > CombinedChunkStatusNoChunk {
 		return nil // TODO: handle this differently?
 	}
 
@@ -1340,21 +1142,26 @@
 	if sf.deleted {
 		return errors.New("can't call SetStuck on deleted file")
 	}
+	//  Get chunk.
+	chunk, err := sf.chunk(int(index))
+	if err != nil {
+		return err
+	}
 	// Check for change
-	if stuck == sf.fullChunks[index].Stuck {
+	if stuck == chunk.Stuck {
 		return nil
 	}
-	// Remember the currenct number of stuck chunks in case an error happens.
+	// Remember the current number of stuck chunks in case an error happens.
 	nsc := sf.staticMetadata.NumStuckChunks
-	s := sf.fullChunks[index].Stuck
+	s := chunk.Stuck
 	defer func() {
 		if err != nil {
 			sf.staticMetadata.NumStuckChunks = nsc
-			sf.fullChunks[index].Stuck = s
+			chunk.Stuck = s
 		}
 	}()
 	// Update chunk and NumStuckChunks in siafile metadata
-	sf.fullChunks[index].Stuck = stuck
+	chunk.Stuck = stuck
 	if stuck {
 		sf.staticMetadata.NumStuckChunks++
 	} else {
@@ -1365,7 +1172,7 @@
 	if err != nil {
 		return err
 	}
-	update := sf.saveChunkUpdate(int(index))
+	update := sf.saveChunkUpdate(chunk)
 	updates = append(updates, update)
 	return sf.createAndApplyTransaction(updates...)
 }
@@ -1385,11 +1192,7 @@
 		sf.staticMetadata.CachedUploadProgress = 100
 		return 100, uploaded, nil
 	}
-<<<<<<< HEAD
-	desired := uint64(sf.numChunks()) * modules.SectorSize * uint64(sf.staticMetadata.staticErasureCode.NumPieces())
-=======
 	desired := uint64(sf.numChunks) * modules.SectorSize * uint64(sf.staticMetadata.staticErasureCode.NumPieces())
->>>>>>> ca65094b
 	// Update cache.
 	sf.staticMetadata.CachedUploadProgress = math.Min(100*(float64(uploaded)/float64(desired)), 100)
 	return sf.staticMetadata.CachedUploadProgress, uploaded, nil
@@ -1401,16 +1204,11 @@
 // much larger than the file's original filesize.
 func (sf *SiaFile) uploadedBytes() (uint64, uint64, error) {
 	var total, unique uint64
-<<<<<<< HEAD
-	allChunks := sf.allChunks()
-	for chunkIndex, chunk := range allChunks {
-=======
 	err := sf.iterateChunksReadonly(func(chunk chunk) error {
->>>>>>> ca65094b
 		for _, pieceSet := range chunk.Pieces {
 			// If the partial chunk hasn't been included in a combined chunk yet, we lie
 			// and return that all bytes have been uploaded.
-			unfinishedPartialChunk := chunkIndex == len(allChunks)-1 &&
+			unfinishedPartialChunk := chunk.Index == sf.numChunks-1 &&
 				sf.staticMetadata.CombinedChunkStatus == CombinedChunkStatusIncomplete
 			// Move onto the next pieceSet if nothing has been uploaded yet
 			if len(pieceSet) == 0 && !unfinishedPartialChunk {
