# Renter
The Renter is responsible for tracking and actively maintaining all of the files
that a user has uploaded to Sia. This includes the location and health of these
files. The Renter, via the HostDB and the Contractor, is also responsible for
picking hosts and maintaining the relationship with them.

The renter is unique for having two different logs. The first is a general
renter activity log, and the second is a repair log. The repair log is intended
to be a high-signal log that tells users what files are being repaired, and
whether the repair jobs have been successful. Where there are failures, the
repair log should try and document what those failures were. Every message of
the repair log should be interesting and useful to a power user, there should be
no logspam and no messages that would only make sense to siad developers.

## Submodules
The Renter has several submodules that each perform a specific function for the
Renter. This README will provide brief overviews of the submodules, but for more
detailed descriptions of the inner workings of the submodules the respective
README files should be reviewed.
 - Contractor
 - HostDB
 - Proto
 - SiaDir
 - SiaFile

### Contractor
The Contractor manages the Renter's contracts and is responsible for all
contract actions such as new contract formation and contract renewals. The
Contractor determines which contracts are GoodForUpload and GoodForRenew and
marks them accordingly.

### HostDB
The HostDB curates and manages a list of hosts that may be useful for the renter
in storing various types of data. The HostDB is responsible for scoring and
sorting the hosts so that when hosts are needed for contracts high quality hosts
are provided. 

### Proto
The proto module implements the renter's half of the renter-host protocol,
including contract formation and renewal RPCs, uploading and downloading,
verifying Merkle proofs, and synchronizing revision states. It is a low-level
module whose functionality is largely wrapped by the Contractor.

### SiaDir
The SiaDir module is the code that defines what a directory is on the Sia
network. It also manages accesses and updates to the file, ensuring safety and
ACIDity when performing file operations.

### SiaFile
The SiaFile module is the code that defines what a file is on the Sia network.
It also manages accesses and updates to the file, ensuring safety and ACIDity
when performing file operations.

## Subsystems
The Renter has the following subsystems that help carry out its
responsibilities.
 - [Filesystem Controllers](#filesystem-controllers)
 - [Fuse Subsystem](#fuse-subsystem)
 - [Fuse Manager Subsystem](#fuse-manager-subsystem)
 - [Persistence Subsystem](#persistence-subsystem)
 - [Memory Subsystem](#memory-subsystem)
 - [Worker Subsystem](#worker-subsystem)
 - [Download Subsystem](#download-subsystem)
 - [Download Streaming Subsystem](#download-streaming-subsystem)
 - [Download By Root Subsystem](#download-by-root-subsystem)
 - [Linkfile Subsystem](#linkfile-subsystem)
 - [Stream Buffer Subsystem](#stream-buffer-subsystem)
 - [Upload Subsystem](#upload-subsystem)
 - [Upload Streaming Subsystem](#upload-streaming-subsystem)
 - [Health and Repair Subsystem](#health-and-repair-subsystem)
 - [Backup Subsystem](#backup-subsystem)
 - [Refresh Paths Subsystem](#refresh-paths-subsystem)

### Filesystem Controllers
**Key Files**
 - [dirs.go](./dirs.go)
 - [files.go](./files.go)

*TODO* 
  - fill out subsystem explanation

#### Outbound Complexities
 - `DeleteFile` calls `callThreadedBubbleMetadata` after the file is deleted
 - `RenameFile` calls `callThreadedBubbleMetadata` on the current and new
   directories when a file is renamed

### Fuse Subsystem
**Key Files**
 - [fuse.go](./fuse.go)

The fuse subsystem enables mounting the renter as a virtual filesystem. When
mounted, the kernel forwards I/O syscalls on files and folders to the userland
code in this subsystem. For example, the `read` syscall is implemented by
downloading data from Sia hosts.

Fuse is implemented using the `hanwen/go-fuse/v2` series of packages, primarily
`fs` and `fuse`. The fuse package recognizes a single node interface for files
and folders, but the renter has two structs, one for files and another for
folders. Each the fuseDirnode and the fuseFilenode implement the same Node
interfaces.

The fuse implementation is remarkably sensitive to small details. UID mistakes,
slow load times, or missing/incorrect method implementations can often destroy
an external application's ability to interact with fuse. Currently we use
ranger, Nautilus, vlc/mpv, and siastream when testing if fuse is still working
well. More programs may be added to this list as we discover more programs that
have unique requirements for working with the fuse package.

The siatest/renter suite has two packages which are useful for testing fuse. The
first is [fuse\_test.go](../../siatest/renter/fuse_test.go), and the second is
[fusemock\_test.go](../../siatest/renter/fusemock_test.go). The first file
leverages a testgroup with a renter, a miner, and several hosts to mimic the Sia
network, and then mounts a fuse folder which uses the full fuse implementation.
The second file contains a hand-rolled implementation of a fake filesystem which
implements the fuse interfaces. Both have a commented out sleep at the end of
the test which, when uncommented, allows a developer to explore the final
mounted fuse folder with any system application to see if things are working
correctly.

The mocked fuse is useful for debugging issues related to the fuse
implementation. When using the renter implementation, it can be difficult to
determine whether something is not working because there is a bug in the renter
code, or whether something is not working because the fuse libraries are being
used incorrectly. The mocked fuse is an easy way to replicate any desired
behavior and check for misunderstandings that the programmer may have about how
the fuse librires are meant to be used.

### Fuse Manager Subsystem
**Key Files**
 - [fusemanager.go](./fusemanager.go)

The fuse manager subsystem keeps track of multiple fuse directories that are
mounted at the same time. It maintains a list of mountpoints, and maps to the
fuse filesystem object that is mounted at those point. Only one folder can be
mounted at each mountpoint, but the same folder can be mounted at many
mountpoints.

When debugging fuse, it can be helpful to enable the 'Debug' option when
mounting a filesystem. This option is commented out in the fuse manager in
production, but searching for 'Debug:' in the file will reveal the line that can
be uncommented to enable debugging. Be warned that when debugging is enabled,
fuse becomes incredibly verbose.

Upon shutdown, the fuse manager will only attempt to unmount each folder one
time. If the folder is busy or otherwise in use by another application, the
unmount will fail and the user will have to manually unmount using `fusermount`
or `umount` before that folder becomes available again. To the best of our
current knowledge, there is no way to force an unmount.

### Persistence Subsystem
**Key Files**
 - [persist_compat.go](./persist_compat.go)
 - [persist.go](./persist.go)

*TODO* 
  - fill out subsystem explanation

### Memory Subsystem
**Key Files**
 - [memory.go](./memory.go)

The memory subsystem acts as a limiter on the total amount of memory that the
renter can use. The memory subsystem does not manage actual memory, it's really
just a counter. When some process in the renter wants to allocate memory, it
uses the 'Request' method of the memory manager. The memory manager will block
until enough memory has been returned to allow the request to be granted. The
process is then responsible for calling 'Return' on the memory manager when it
is done using the memory.

The memory manager is initialized with a base amount of memory. If a request is
made for more than the base memory, the memory manager will block until all
memory has been returned, at which point the memory manager will unblock the
request. No other memory requests will be unblocked until the large memory
sufficiently returned.

Because 'Request' and 'Return' are just counters, they can be called as many
times as necessary in whatever sizes are convenient.

When calling 'Request', a process should be sure to request all necessary memory
at once, because if a single process calls 'Request' multiple times before
returning any memory, this can cause a deadlock between multiple processes that
are stuck waiting for more memory before they release memory.

### Worker Subsystem
**Key Files**
 - [worker.go](./worker.go)
 - [workerdownload.go](./workerdownload.go)
 - [workerfetchbackups.go](./workerfetchbackups.go)
 - [workerpool.go](./workerpool.go)
 - [workerupload.go](./workerupload.go)

The worker subsystem is the interface between the renter and the hosts. All
actions (with the exception of some legacy actions that are currently being
updated) that involve working with hosts will pass through the worker subsystem.

#### The Worker Pool

The heart of the worker subsystem is the worker pool, implemented in
[workerpool.go](./workerpool.go). The worker pool contains the set of workers
that can be used to communicate with the hosts, one worker per host. The
function `callWorker` can be used to retrieve a specific worker from the pool,
and the function `callUpdate` can be used to update the set of workers in the
worker pool. `callUpdate` will create new workers for any new contracts, will
update workers for any contracts that changed, and will kill workers for any
contracts that are no longer useful.

##### Inbound Complexities

 - `callUpdate` should be called on the worker pool any time that that the set
   of contracts changes or has updates which would impact what actions a worker
   can take. For example, if a contract's utility changes or if a contract is
   cancelled.
   - `Renter.SetSettings` calls `callUpdate` after changing the settings of the
	 renter. This is probably incorrect, as the actual contract set is updated
	 by the contractor asynchronously, and really `callUpdate` should be
	 triggered by the contractor as the set of hosts is changed.
   - `Renter.threadedDownloadLoop` calls `callUpdate` on each iteration of the
	 outer download loop to ensure that it is always working with the most
	 recent set of hosts. If the contractor is updated to be able to call
	 `callUpdate` during maintenance, this call becomes unnecessary.
   - `Renter.managedRefreshHostsAndWorkers` calls `callUpdate` so that the
	 renter has the latest list of hosts when performing uploads.
	 `Renter.managedRefreshHostsAndWorkers` is itself called in many places,
	 which means there's substantial complexity between the upload subsystem and
	 the worker subsystem. This complexity can be eliminated by having the
	 contractor being responsible for updating the worker pool as it changes the
	 set of hosts, and also by having the worker pool store host map, which is
	 one of the key reasons `Renter.managedRefreshHostsAndWorkers` is called so
	 often - this function returns the set of hosts in addition to updating the
	 worker pool.
 - `callWorker` can be used to fetch a worker and queue work into the worker.
   The worker can be killed after `callWorker` has been called but before the
   returned worker has been used in any way.
   - `renter.BackupsOnHost` will use `callWorker` to retrieve a worker that can
	 be used to pull the backups off of a host.

#### The Worker

Each worker in the worker pool is responsible for managing communications with a
single host. The worker has an infinite loop where it checks for work, performs
any outstanding work, and then sleeps for a wake, kill, or shutdown signal. The
implementation for the worker is primarily in [worker.go](./worker.go).

Each type of work that the worker can perform has a queue. A unit of work is
called a job. External subsystems can use `callQueueX` to add a job to the
worker. External subsystems can only queue work with a worker, the worker makes
all of the decisions around when the work is actually performed. Internally, the
worker needs to remember to call `staticWake` after queuing a new job, otherwise
the primary work thread will potentially continue sleeping and ignoring the work
that has been queued.

When a worker wakes or otherwise begins the work loop, the worker will check for
each type of work in a specific order, therefore giving certain types of work
priority over other types of work. For example, downloads are given priority
over uploads. When the worker performs a piece of work, it will jump back to the
top of the loop, meaning that a continuous stream of higher priority work can
stall out all lower priority work.

When a worker is killed, the worker is responsible for going through the list of
jobs that have been queued and gracefully terminating the jobs, returning or
signaling errors where appropriate.

[workerfetchbackups.go](./workerfetchbackups.go) is a good starting point to see
how a simple job is implemented.

The worker currently supports queueing these jobs:
 - Downloading a chunk [workerdownload.go](./workerdownload.go)
 - Fetching a list of backups stored on a host
   [workerfetchbackups.go](./workerfetchbackups.go)
 - Uploading a chunk [workerupload.go](./workerupload.go)

##### Inbound Complexities
 - `callQueueDownloadChunk` can be used to schedule a job to participate in a
   chunk download
   - `Renter.managedDistributeDownloadChunkToWorkers` will use this method to
	 issue a brand new download project to all of the workers.
   - `unfinishedDownloadChunk.managedCleanUp` will use this method to re-issue
	 work to workers that are known to have passed on a job previously, but may
	 be required now.
 - `callQueueFetchBackupsJob` can be used to schedule a job to retrieve a list
   of backups from a host
   - `Renter.BackupsOnHost` will use this method to fetch a list of snapshot
	 backups that are stored on a particular host.
 - `callQueueUploadChunk` can be used to schedule a job to participate in a
   chunk upload
   - `Renter.managedDistributeChunkToWorkers` will use this method to distribute
	 a brand new upload project to all of the workers.
   - `unfinishedUploadChunk.managedNotifyStandbyWorkers` will use this method to
	 re-issue work to workers that are known to have passed on a job previously,
	 but may be required now.

##### Outbound Complexities
 - `managedPerformFetchBackupsJob` will use `Renter.callDownloadSnapshotTable`
   to fetch the list of backups from the host. The snapshot subsystem is
   responsible for defining what the list of backups looks like and how to fetch
   those backups from the host.
 - `managedPerformDownloadChunkJob` is a mess of complexities and needs to be
   refactored to be compliant with the new subsystem format.
 - `managedPerformUploadChunkJob` is a mess of complexities and needs to be
   refactored to be compliant with the new subsystem format.

### Download Subsystem
**Key Files**
 - [download.go](./download.go)
 - [downloadchunk.go](./downloadchunk.go)
 - [downloaddestination.go](./downloaddestination.go)
 - [downloadheap.go](./downloadheap.go)
 - [workerdownload.go](./workerdownload.go)

*TODO* 
  - expand subsystem description

The download code follows a clean/intuitive flow for getting super high and
computationally efficient parallelism on downloads. When a download is
requested, it gets split into its respective chunks (which are downloaded
individually) and then put into the download heap and download history as a
struct of type `download`.

A `download` contains the shared state of a download with all the information
required for workers to complete it, additional information useful to users
and completion functions which are executed upon download completion.

The download history contains a mapping of all of the downloads' UIDs, which
are randomly assigned upon initialization to their corresponding `download`
struct. Unless cleared, users can retrieve information about ongoing and
completed downloads by either retrieving the full history or a specific
download from the history using the API.

The primary purpose of the download heap is to keep downloads on standby
until there is enough memory available to send the downloads off to the
workers. The heap is sorted first by priority, but then a few other criteria
as well.

Some downloads, in particular downloads issued by the repair code, have
already had their memory allocated. These downloads get to skip the heap and
go straight for the workers.

Before we distribute a download to workers, we check the `localPath` of the
file to see if it available on disk. If it is, and `disableLocalFetch` isn't
set, we load the download from disk instead of distributing it to workers.

When a download is distributed to workers, it is given to every single worker
without checking whether that worker is appropriate for the download. Each
worker has their own queue, which is bottlenecked by the fact that a worker
can only process one item at a time. When the worker gets to a download
request, it determines whether it is suited for downloading that particular
file. The criteria it uses include whether or not it has a piece of that
chunk, how many other workers are currently downloading pieces or have
completed pieces for that chunk, and finally things like worker latency and
worker price.

If the worker chooses to download a piece, it will register itself with that
piece, so that other workers know how many workers are downloading each
piece. This keeps everything cleanly coordinated and prevents too many
workers from downloading a given piece, while at the same time you don't need
a giant messy coordinator tracking everything. If a worker chooses not to
download a piece, it will add itself to the list of standby workers, so that
in the event of a failure, the worker can be returned to and used again as a
backup worker. The worker may also decide that it is not suitable at all (for
example, if the worker has recently had some consecutive failures, or if the
worker doesn't have access to a piece of that chunk), in which case it will
mark itself as unavailable to the chunk.

As workers complete, they will release memory and check on the overall state
of the chunk. If some workers fail, they will enlist the standby workers to
pick up the slack.

When the final required piece finishes downloading, the worker who completed
the final piece will spin up a separate thread to decrypt, decode, and write
out the download. That thread will then clean up any remaining resources, and
if this was the final unfinished chunk in the download, it'll mark the
download as complete.

The download process has a slightly complicating factor, which is overdrive
workers. Traditionally, if you need 10 pieces to recover a file, you will use
10 workers. But if you have an overdrive of '2', you will actually use 12
workers, meaning you download 2 more pieces than you need. This means that up
to two of the workers can be slow or fail and the download can still complete
quickly. This complicates resource handling, because not all memory can be
released as soon as a download completes - there may be overdrive workers
still out fetching the file. To handle this, a catchall 'cleanUp' function is
used which gets called every time a worker finishes, and every time recovery
completes. The result is that memory gets cleaned up as required, and no
overarching coordination is needed between the overdrive workers (who do not
even know that they are overdrive workers) and the recovery function.

By default, the download code organizes itself around having maximum possible
throughput. That is, it is highly parallel, and exploits that parallelism as
efficiently and effectively as possible. The hostdb does a good job of selecting
for hosts that have good traits, so we can generally assume that every host
or worker at our disposable is reasonably effective in all dimensions, and
that the overall selection is generally geared towards the user's
preferences.

We can leverage the standby workers in each unfinishedDownloadChunk to
emphasize various traits. For example, if we want to prioritize latency,
we'll put a filter in the 'managedProcessDownloadChunk' function that has a
worker go standby instead of accept a chunk if the latency is higher than the
targeted latency. These filters can target other traits as well, such as
price and total throughput.

### Download Streaming Subsystem
**Key Files**
 - [downloadstreamer.go](./downloadstreamer.go)

*TODO* 
  - fill out subsystem explanation

### Linkfile Subsystem
<<<<<<< HEAD

=======
>>>>>>> 368cc498
**Key Files**
 - [linkfile.go](./linkfile.go)
 - [linkfilefanout.go](./linkfilefanout.go)
 - [linkfilefanoutfetch.go](./linkfilefanoutfetch.go)

The linkfile system contains methods for encoding, decoding, uploading, and
downloading linkfiles using Sialinks, and is one of the foundations underpinning
Skynet.
<<<<<<< HEAD

The linkfile format is a custom format which prepends metadata to a file such
that the entire file and all associated metadata can be recovered knowing
nothing more than a single sector root. That single sector root can be encoded
alongside some compressed fetch offset and length information to create a
sialink.

**Outbound Complexities**
 - callUploadStreamFromReader is used to upload new data to the Sia network when
   creating linkfiles. This call appears three times in
   [linkfile.go](./linkfile.go)

### Stream Buffer Subsystem
=======
>>>>>>> 368cc498

The linkfile format is a custom format which prepends metadata to a file such
that the entire file and all associated metadata can be recovered knowing
nothing more than a single sector root. That single sector root can be encoded
alongside some compressed fetch offset and length information to create a
sialink.

**Outbound Complexities**
 - callUploadStreamFromReader is used to upload new data to the Sia network when
   creating linkfiles. This call appears three times in
   [linkfile.go](./linkfile.go)

### Stream Buffer Subsystem
**Key Files**
 - [streambuffer.go](./streambuffer.go)
 - [streambufferlru.go](./streambufferlru.go)

The stream buffer subsystem coordinates buffering for a set of streams. Each
stream has an LRU which includes both the recently visited data as well as data
that is being buffered in front of the current read position. The LRU is
implemented in [streambufferlru.go](./streambufferlru.go).

If there are multiple streams open from the same data source at once, they will
share their cache. Each stream will maintain its own LRU, but the data is stored
in a common stream buffer. The stream buffers draw their data from a data source
interface, which allows multiple different types of data sources to use the
stream buffer.

### Upload Subsystem
**Key Files**
 - [directoryheap.go](./directoryheap.go)
 - [upload.go](./upload.go)
 - [uploadheap.go](./uploadheap.go)
 - [uploadchunk.go](./uploadchunk.go)
 - [workerupload.go](./workerupload.go)

*TODO* 
  - expand subsystem description

The Renter uploads `siafiles` in 40MB chunks. Redundancy kept at the chunk level
which means each chunk will then be split in `datapieces` number of pieces. For
example, a 10/20 scheme would mean that each 40MB chunk will be split into 10
4MB pieces, which is turn will be uploaded to 30 different hosts (10 data pieces
and 20 parity pieces).

Chunks are uploaded by first distributing the chunk to the worker pool. The
chunk is distributed to the worker pool by adding it to the upload queue and
then signalling the worker upload channel. Workers that are waiting for work
will receive this channel and begin the upload. First the worker creates a
connection with the host by creating an `editor`. Next the `editor` is used to
update the file contract with the next data being uploaded. This will update the
merkle root and the contract revision.

**Outbound Complexities**  
 - The upload subsystem calls `callThreadedBubbleMetadata` from the Health Loop
   to update the filesystem of the new upload
 - `Upload` calls `callBuildAndPushChunks` to add upload chunks to the
   `uploadHeap` and then signals the heap's `newUploads` channel so that the
   Repair Loop will work through the heap and upload the chunks

### Download By Root Subsystem
**Key Files**
 - [projectdownloadbyroot.go](./projectdownloadbyroot.go)
 - [workerdownloadbyroot.go](./workerdownloadbyroot.go)

The download by root subsystem exports a single method that allows a caller to
download or partially download a sector from the Sia network knowing only the
Merkle root of that sector, and not necessarily knowing which host on the
network has that sector. The single exported method is 'DownloadByRoot'.

This subsystem was created primarily as a facilitator for the sialinks of
Skynet. Sialinks provide a merkle root and some offset+length information, but
do not provide any information about which hosts are storing the sectors. The
exported method of this subsystem will primarily be called by sialink methods,
as opposed to being used directly by external users.

### Upload Streaming Subsystem
**Key Files**
 - [uploadstreamer.go](./uploadstreamer.go)

*TODO* 
  - fill out subsystem explanation

**Inbound Complexities**
 - The linkfile subsystem makes three calls to `callUploadStreamFromReader()` in
   [linkfile.go](./linkfile.go)
 - The snapshot subsystem makes a call to `callUploadStreamFromReader()`

### Health and Repair Subsystem
**Key Files**
 - [metadata.go](./metadata.go)
 - [repair.go](./repair.go)
 - [stuckstack.go](./stuckstack.go)
 - [uploadheap.go](./uploadheap.go)

*TODO*
  - Update naming of bubble methods to updateAggregateMetadata, this will more
    closely match the file naming as well. Update the health loop description to
    match new naming
  - Move HealthLoop and related methods out of repair.go to health.go
  - Pull out repair code from  uploadheap.go so that uploadheap.go is only heap
    related code. Put in repair.go
  - Pull out stuck loop code from uploadheap.go and put in repair.go
  - Review naming of files associated with this subsystem
  - Create benchmark for health loop and add print outs to Health Loop section
  - Break out Health, Repair, and Stuck code into 3 distinct subsystems
  
There are 3 main functions that work together to make up Sia's file repair
mechanism, `threadedUpdateRenterHealth`, `threadedUploadAndRepairLoop`, and
`threadedStuckFileLoop`. These 3 functions will be referred to as the health
loop, the repair loop, and the stuck loop respectively.

The Health and Repair subsystem operates by scanning aggregate information kept
in each directory's metadata. An example of this metadata would be the aggregate
filesystem health. Each directory has a field `AggregateHealth` which represents
the worst aggregate health of any file or subdirectory in the directory. Because
the field is recursive, the `AggregateHealth` of the root directory represents
the worst health of any file in the entire filesystem. Health is defined as the
percent of redundancy missing, this means that a health of 0 is a full health
file.

`threadedUpdateRenterHealth` is responsible for keeping the aggregate
information up to date, while the other two loops use that information to decide
what upload and repair actions need to be performed.

#### Health Loops
The health loop is responsible for ensuring that the health of the renter's file
directory is updated periodically. Along with the health, the metadata for the
files and directories is also updated. 

One of the key directory metadata fields that the health loop uses is
`LastHealthCheckTime` and `AggregateLastHealthCheckTime`. `LastHealthCheckTime`
is the timestamp of when a directory or file last had its health re-calculated
during a bubble call. When determining which directory to start with when
updating the renter's file system, the health loop follows the path of oldest
`AggregateLastHealthCheckTime` to find the directory that is the most out of
date. To do this, the health loop uses `managedOldestHealthCheckTime`. This
method starts at the root level of the renter's file system and begins checking
the `AggregateLastHealthCheckTime` of the subdirectories. It then finds which
one is the oldest and moves into that subdirectory and continues the search.
Once it reaches a directory that either has no subdirectories or has an older
`AggregateLastHealthCheckTime` than any of the subdirectories, it returns that
timestamp and the SiaPath of the directory.

Once the health loop has found the most out of date directory, it calls
`managedBubbleMetadata`, to be referred to as bubble, on that directory. When a
directory is bubbled, the metadata information is recalculated and saved to disk
and then bubble is called on the parent directory until the top level directory
is reached. During this calculation, every file in the directory is opened,
modified, and fsync'd individually. See benchmark results:

*TODO* - add benchmark 

If during a bubble a file is found that meets the threshold health
for repair, then a signal is sent to the repair loop. If a stuck chunk is found
then a signal is sent to the stuck loop. Once the entire renter's directory has
been updated within the healthCheckInterval the health loop sleeps until the
time interval has passed.

Since we are updating the metadata on disk during the bubble calls we want to
ensure that only one bubble is being called on a directory at a time. We do this
through `managedPrepareBubble` and `managedCompleteBubbleUpdate`. The renter has
a `bubbleUpdates` field that tracks all the bubbles and the `bubbleStatus`.
Bubbles can either be active or pending. When bubble is called on a directory,
`managedPrepareBubble` will check to see if there are any active or pending
bubbles for the directory. If there are no bubbles being tracked for that
directory then an active bubble update is added to the renter for the directory
and the bubble is executed immediately. If there is a bubble currently being
tracked for the directory then the bubble status is set to pending and the
bubble is not executed immediately. Once a bubble is finished it will call
`managedCompleteBubbleUpdate` which will check the status of the bubble. If the
status is an active bubble then it is removed from the renter's tracking. If the
status was a pending bubble then the status is set to active and bubble is
called on the directory again. 

**Inbound Complexities**  
 - The Repair loop relies on Health Loop and `callThreadedBubbleMetadata` to
   keep the filesystem accurately updated in order to work through the file
   system in the correct order.
 - `DeleteFile` calls `callThreadedBubbleMetadata` after the file is deleted
 - `RenameFile` calls `callThreadedBubbleMetadata` on the current and new
   directories when a file is renamed
 - The upload subsystem calls `callThreadedBubbleMetadata` from the Health Loop
   to update the filesystem of the new upload

**Outbound Complexities**   
 - The Health Loop triggers the Repair Loop when unhealthy files are found. This
   is done by `managedPerformBubbleMetadata` signaling the
   `r.uploadHeap.repairNeeded` channel when it is at the root directory and the
   `AggregateHealth` is above the `RepairThreshold`.
 - The Health Loop triggers the Stuck Loop when stuck files are found. This is
   done by `managedPerformBubbleMetadata` signaling the
   `r.uploadHeap.stuckChunkFound` channel when it is at the root directory and
   `AggregateNumStuckChunks` is greater than zero.

#### Repair Loop
The repair loop is responsible for uploading new files to the renter and
repairing existing files. The heart of the repair loop is
`threadedUploadAndRepair`, a thread that continually checks for work, schedules
work, and then updates the filesystem when work is completed.

The renter tracks backups and siafiles separately, which essentially means the
renter has a backup filesystem and a siafile filesystem. As such, we need to
check both these filesystems separately with the repair loop. Since the backups
are in a different filesystem, the health loop does not check on the backups
which means that there are no outside triggers for the repair loop that a backup
wasn't uploaded successfully and needs to be repaired. Because of this we always
check for backup chunks first to ensure backups are succeeding. There is a size
limit on the heap to help check memory usage in check, so by adding backup
chunks to the heap first we ensure that we are never skipping over backup chunks
due to a full heap.

For the siafile filesystem the repair loop uses a directory heap to prioritize
which chunks to add. The directoryHeap is a max heap of directory elements
sorted by health. The directory heap is initialized by pushing an unexplored
root directory element. As directory elements are popped of the heap, they are
explored, which means the directory that was popped off the heap as unexplored
gets marked as explored and added back to the heap, while all the subdirectories
are added as unexplored. Each directory element contains the health information
of the directory it represents, both directory health and aggregate health. If a
directory is unexplored the aggregate health is considered, if the directory is
explored the directory health is consider in the sorting of the heap. This is to
allow us to navigate through the filesystem and follow the path of worse health
to find the most in need directories first. When the renter needs chunks to add
to the upload heap, directory elements are popped of the heap and chunks are
pulled from that directory to be added to the upload heap. If all the chunks
that need repairing are added to the upload heap then the directory element is
dropped. If not all the chunks that need repair are added, then the directory
element is added back to the directory heap with a health equal to the next
chunk that would have been added, thus re-prioritizing that directory in the
heap.

To build the upload heap for the siafile filesystem, the repair loop checks if
the file system is healthy by checking the top directory element in the
directory heap. If healthy and there are no chunks currently in the upload heap,
then the repair loop sleeps until it is triggered by a new upload or a repair is
needed. If the filesystem is in need of repair, chunks are added to the upload
heap by popping the directory off the directory heap and adding any chunks that
are a worse health than the next directory in the directory heap. This continues
until the `MaxUploadHeapChunks` is met. The repair loop will then repair those
chunks and call bubble on the directories that chunks were added from to keep
the file system updated. This will continue until the file system is healthy,
which means all files have a health less than the `RepairThreshold`.

When repairing chunks, the Renter will first try and repair the chunk from the
local file on disk. If the local file is not present, the Renter will download
the needed data from its contracts in order to perform the repair. In order for
a remote repair, ie repairing from data downloaded from the Renter's contracts,
to be successful the chunk must be at 1x redundancy or better. If a chunk is
below 1x redundancy and the local file is not present the chunk, and therefore
the file, is considered lost as there is no way to repair it. 

**Inbound Complexities**  
 - `Upload` adds chunks directly to the upload heap by calling
   `callBuildAndPushChunks`
 - Repair loop will sleep until work is needed meaning other threads will wake
   up the repair loop by calling the `repairNeeded` channel
 - There is always enough space in the heap, or the number of backup chunks is
   few enough that all the backup chunks are always added to the upload heap.
 - Stuck chunks get added directly to the upload heap and have priority over
   normal uploads and repairs
 - Streaming upload chunks are added directory to the upload heap and have the
   highest priority

**Outbound Complexities**  
 - The Repair loop relies on Health Loop and `callThreadedBubbleMetadata` to
   keep the filesystem accurately updated in order to work through the file
   system in the correct order.
 - The repair loop passes chunks on to the upload subsystem and expects that
   subsystem to handle the request 
 - `Upload` calls `callBuildAndPushChunks` to add upload chunks to the
   `uploadHeap` and then signals the heap's `newUploads` channel so that the
   Repair Loop will work through the heap and upload the chunks

#### Stuck Loop
File's are marked as `stuck` if the Renter is unable to fully upload the file.
While there are many reasons a file might not be fully uploaded, failed uploads
due to the Renter, ie the Renter shut down, will not cause the file to be marked
as `stuck`. The goal is to mark a chunk as stuck if it is independently unable
to be uploaded. Meaning, this chunk is unable to be repaired but other chunks
are able to be repaired. We mark a chunk as stuck so that the repair loop will
ignore it in the future and instead focus on chunks that are able to be
repaired.

The stuck loop is responsible for targeting chunks that didn't get repaired
properly. There are two methods for adding stuck chunks to the upload heap, the
first method is random selection and the second is using the `stuckStack`. On
start up the `stuckStack` is empty so the stuck loop begins using the random
selection method. Once the `stuckStack` begins to fill, the stuck loop will use
the `stuckStack` first before using the random method.

For the random selection one chunk is selected uniformly at random out of all of
the stuck chunks in the filesystem. The stuck loop does this by first selecting
a directory containing stuck chunks by calling `managedStuckDirectory`. Then
`managedBuildAndPushRandomChunk` is called to select a file with stuck chunks to
then add one stuck chunk from that file to the heap. The stuck loop repeats this
process of finding a stuck chunk until there are `maxRandomStuckChunksInHeap`
stuck chunks in the upload heap or it has added `maxRandomStuckChunksAddToHeap`
stuck chunks to the upload heap. Stuck chunks are priority in the heap, so
limiting it to `maxStuckChunksInHeap` at a time prevents the heap from being
saturated with stuck chunks that potentially cannot be repaired which would
cause no other files to be repaired. 

For the stuck loop to begin using the `stuckStack` there needs to have been
successful stuck chunk repairs. If the repair of a stuck chunk is successful,
the SiaPath of the SiaFile it came from is added to the Renter's `stuckStack`
and a signal is sent to the stuck loop so that another stuck chunk can added to
the heap. The repair loop with continue to add stuck chunks from the
`stuckStack` until there are `maxStuckChunksInHeap` stuck chunks in the upload
heap. Stuck chunks added from the `stuckStack` will have priority over random
stuck chunks, this is determined by setting the `fileRecentlySuccessful` field
to true for the chunk. The `stuckStack` tracks `maxSuccessfulStuckRepairFiles`
number of SiaFiles that have had stuck chunks successfully repaired in a LIFO
stack. If the LIFO stack already has `maxSuccessfulStuckRepairFiles` in it, when
a new SiaFile is pushed onto the stack the oldest SiaFile is dropped from the
stack so the new SiaFile can be added. Additionally, if SiaFile is being added
that is already being tracked, then the original reference is removed and the
SiaFile is added to the top of the Stack. If there have been successful stuck
chunk repairs, the stuck loop will try and add additional stuck chunks from
these files first before trying to add a random stuck chunk. The idea being that
since all the chunks in a SiaFile have the same redundancy settings and were
presumably uploaded around the same time, if one chunk was able to be repaired,
the other chunks should be able to be repaired as well. Additionally, the reason
a LIFO stack is used is because the more recent a success was the higher
confidence we have for additional successes.

If the repair wasn't successful, the stuck loop will wait for the
`repairStuckChunkInterval` to pass and then try another random stuck chunk. If
the stuck loop doesn't find any stuck chunks, it will sleep until a bubble wakes
it up by finding a stuck chunk.

**Inbound Complexities**  
 - Chunk repair code signals the stuck loop when a stuck chunk is successfully
   repaired
 - Health loop signals the stuck loop when aggregateNumStuckChunks for the root
   directory is > 0

**State Complexities**  
 - The stuck loop and the repair loop use a number of the same methods when
   building `unfinishedUploadChunks` to add to the `uploadHeap`. These methods
   rely on the `repairTarget` to know if they should target stuck chunks or
   unstuck chunks 

**TODOs**  
 - once bubbling metadata has been updated to be more I/O efficient this code
   should be removed and we should call bubble when we clean up the upload chunk
   after a successful repair.

### Backup Subsystem
**Key Files**
 - [backup.go](./backup.go)
 - [backupsnapshot.go](./backupsnapshot.go)

*TODO* 
  - expand subsystem description

The backup subsystem of the renter is responsible for creating local and remote
backups of the user's data, such that all data is able to be recovered onto a
new machine should the current machine + metadata be lost.

### Refresh Paths Subsystem
**Key Files**
 - [refreshpaths.go](./refreshpaths.go)

The refresh paths subsystem of the renter is a helper subsystem that tracks the
minimum unique paths that need to be refreshed in order to refresh the entire
affected portion of the file system.

**Inbound Complexities** 
 - `callAdd` is used to try and add a new path. 
 - `callRefreshAll` is used to refresh all the directories corresponding to the
   unique paths in order to update the filesystem<|MERGE_RESOLUTION|>--- conflicted
+++ resolved
@@ -407,10 +407,6 @@
   - fill out subsystem explanation
 
 ### Linkfile Subsystem
-<<<<<<< HEAD
-
-=======
->>>>>>> 368cc498
 **Key Files**
  - [linkfile.go](./linkfile.go)
  - [linkfilefanout.go](./linkfilefanout.go)
@@ -419,22 +415,6 @@
 The linkfile system contains methods for encoding, decoding, uploading, and
 downloading linkfiles using Sialinks, and is one of the foundations underpinning
 Skynet.
-<<<<<<< HEAD
-
-The linkfile format is a custom format which prepends metadata to a file such
-that the entire file and all associated metadata can be recovered knowing
-nothing more than a single sector root. That single sector root can be encoded
-alongside some compressed fetch offset and length information to create a
-sialink.
-
-**Outbound Complexities**
- - callUploadStreamFromReader is used to upload new data to the Sia network when
-   creating linkfiles. This call appears three times in
-   [linkfile.go](./linkfile.go)
-
-### Stream Buffer Subsystem
-=======
->>>>>>> 368cc498
 
 The linkfile format is a custom format which prepends metadata to a file such
 that the entire file and all associated metadata can be recovered knowing
