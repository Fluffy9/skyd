package renter

import (
	"context"
	"fmt"
	"sync"
	"time"

	"gitlab.com/NebulousLabs/Sia/build"
	"gitlab.com/NebulousLabs/Sia/crypto"
	"gitlab.com/NebulousLabs/Sia/modules"
	"gitlab.com/NebulousLabs/Sia/types"

	"gitlab.com/NebulousLabs/errors"
)

var (
	// pcwsWorkerStateResetTime defines the amount of time that the pcws will
	// wait before resetting / refreshing the worker state, meaning that all of
	// the workers will do another round of HasSector queries on the network.
	pcwsWorkerStateResetTime = build.Select(build.Var{
		Dev:      time.Minute * 10,
		Standard: time.Hour * 9,
		Testing:  time.Second * 15,
	}).(time.Duration)

	// pcwsHasSectorTimeout defines the amount of time that the pcws will wait
	// before giving up on receiving a HasSector response from a single worker.
	// This value is set as a global timeout because different download queries
	// that have different timeouts will use the same projectChunkWorkerSet.
	pcwsHasSectorTimeout = build.Select(build.Var{
		Dev:      time.Minute * 1,
		Standard: time.Minute * 3,
		Testing:  time.Second * 10,
	}).(time.Duration)
)

const (
	// pcwsGougingFractionDenom is used to identify what percentage of the
	// allowance is allowed to be spent on HasSector jobs before a worker is
	// flagged for being too expensive.
	//
	// For example, if the denom is 10, that means that if a worker's HasSector
	// cost multiplied by the total expected number of HasSector jobs to be
	// performed in a period exceeds 10% of the allowance, that worker will be
	// flagged for price gouging. If the denom is 100, the worker will be
	// flagged if the HasSector cost reaches 1% of the total cost of the
	// allowance.
	pcwsGougingFractionDenom = 25
)

// pcwsUnreseovledWorker tracks an unresolved worker that is associated with a
// specific projectChunkWorkerSet. The timestamp indicates when the unresolved
// worker is expected to have a resolution, and is an estimate based on historic
// performance from the worker.
type pcwsUnresolvedWorker struct {
	// The expected time that the HasSector job will finish, and the worker will
	// be able to resolve.
	staticExpectedCompleteTime time.Time

	// The worker that is performing the HasSector job.
	staticWorker *worker
}

// pcwsWorkerResponse contains a worker's response to a HasSector query. There
// is a list of piece indices where the worker responded that they had the piece
// at that index.
type pcwsWorkerResponse struct {
	worker       *worker
	pieceIndices []uint64
}

// pcwsWorkerState contains the worker state for a single thread that is
// resolving which workers have which pieces. When the projectChunkWorkerSet
// resets, it does so by spinning up a new pcwsWorkerState and then replacing
// the old worker state with the new worker state. The new worker state will
// send out a new round of HasSector queries to the network.
type pcwsWorkerState struct {
	// unresolvedWorkers is the set of workers that are currently running
	// HasSector programs and have not yet finished.
	//
	// A map is used so that workers can be removed from the set in constant
	// time as they complete their HasSector jobs.
	unresolvedWorkers map[string]*pcwsUnresolvedWorker

	// ResolvedWorkers is an array that tracks which workers have responded to
	// HasSector queries and which sectors are available. This array is only
	// appended to as workers come back, meaning that chunk downloads can track
	// internally which elements of the array they have already looked at,
	// saving computational time when updating.
	resolvedWorkers []*pcwsWorkerResponse

	// workerUpdateChans is used by download objects to block until more
	// information about the unresolved workers is available. All of the worker
	// update chans will be closed each time an unresolved worker returns a
	// response (regardless of whether the response is positive or negative).
	// The array will then be cleared.
	//
	// NOTE: Once 'unresolvedWorkers' has a length of zero, any attempt to add a
	// channel to the set of workerUpdateChans should fail, as there will be no
	// more updates. This is specific to this particular worker state, the
	// pcwsWorkerSet as a whole can be reset by replacing the worker state.
	workerUpdateChans []chan struct{}

	// Utilities.
	staticRenter *Renter
	mu           sync.Mutex
}

// projectChunkWorkerSet is an object that contains a set of workers that can be
// used to download a single chunk. The object can be initialized with either a
// set of roots (for Skynet downloads) or with a siafile where the host-root
// pairs are already known (for traditional renter downloads).
//
// If the pcws is initialized with only a set of roots, it will immediately spin
// up a bunch of worker jobs to locate those roots on the network using
// HasSector programs.
//
// Once the pcws has been initialized, it can be used repeatedly to download
// data from the chunk, and it will not need to repeat the network lookups.
// Every few hours (pcwsWorkerStateResetTime), it will re-do the lookups to
// ensure that it is up-to-date on the best way to download the file.
type projectChunkWorkerSet struct {
	// workerState is a pointer to a single pcwsWorkerState, specifically the
	// most recent worker state that has launched. The workerState is
	// responsible for querying the network with HasSector requests and
	// determining which workers are able to download which pieces of the chunk.
	//
	// workerStateLaunchTime indicates when the workerState was launched, which
	// is used to figure out when the worker state should be refreshed.
	//
	// updateInProgress and updateFinishedChan are used to ensure that only one
	// worker state is being refreshed at a time. Before a workerState refresh
	// begins, the projectChunkWorkerSet is locked and the updateInProgress
	// value is set to 'true'. At the same time, a new 'updateFinishedChan' is
	// created. Then the projectChunkWorkerSet is unlocked. New threads that try
	// to launch downloads will see that there is an update in progress and will
	// wait on the 'updateFinishedChan' to close before grabbing the new
	// workerState. When the new workerState is done being initialized, the
	// projectChunkWorkerSet is locked and the updateInProgress field is set to
	// false, the workerState is updated to the new state, and the
	// updateFinishedChan is closed.
	updateInProgress      bool
	updateFinishedChan    chan struct{}
	workerState           *pcwsWorkerState
	workerStateLaunchTime time.Time

	// Decoding and decryption information for the chunk.
	staticChunkIndex   uint64
	staticErasureCoder modules.ErasureCoder
	staticMasterKey    crypto.CipherKey
	staticPieceRoots   []crypto.Hash

	// Utilities
	staticCtx    context.Context
	staticRenter *Renter
	mu           sync.Mutex
}

// chunkFetcher is an interface that exposes a download function, the PCWS
// adheres this interface and it is used by the SkyfileDataSource. Introduced
// only to facilitate testing.
type chunkFetcher interface {
	Download(ctx context.Context, pricePerMS types.Currency, offset, length uint64) (chan *downloadResponse, error)
}

// Download will download a range from a chunk.
func (pcws *projectChunkWorkerSet) Download(ctx context.Context, pricePerMS types.Currency, offset, length uint64) (chan *downloadResponse, error) {
	return pcws.managedDownload(ctx, pricePerMS, offset, length)
}

// checkPCWSGouging verifies the cost of grabbing the HasSector information from
// a host is reasonble. The cost of completing the download is not checked.
//
// NOTE: The logic in this function assumes that every pcws results in just one
// download. The reality is that depending on the type of use case, there may be
// significantly less than 1 download per pcws (for single-user nodes that
// frequently open large movies without watching the full movie), or
// significantly more than one download per pcws (for multi-user nodes where
// users most commonly are using the same file over and over).
func checkPCWSGouging(pt modules.RPCPriceTable, allowance modules.Allowance, numWorkers int, numRoots int) error {
	// Check whether the download bandwidth price is too high.
	if !allowance.MaxDownloadBandwidthPrice.IsZero() && allowance.MaxDownloadBandwidthPrice.Cmp(pt.DownloadBandwidthCost) < 0 {
		return fmt.Errorf("download bandwidth price of host is %v, which is above the maximum allowed by the allowance: %v - price gouging protection enabled", pt.DownloadBandwidthCost, allowance.MaxDownloadBandwidthPrice)
	}
	// Check whether the upload bandwidth price is too high.
	if !allowance.MaxUploadBandwidthPrice.IsZero() && allowance.MaxUploadBandwidthPrice.Cmp(pt.UploadBandwidthCost) < 0 {
		return fmt.Errorf("upload bandwidth price of host is %v, which is above the maximum allowed by the allowance: %v - price gouging protection enabled", pt.UploadBandwidthCost, allowance.MaxUploadBandwidthPrice)
	}
	// If there is no allowance, price gouging checks have to be disabled,
	// because there is no baseline for understanding what might count as price
	// gouging.
	if allowance.Funds.IsZero() {
		return nil
	}

	// Calculate the cost of a has sector job.
	pb := modules.NewProgramBuilder(&pt, 0)
	for i := 0; i < numRoots; i++ {
		pb.AddHasSectorInstruction(crypto.Hash{})
	}
	programCost, _, _ := pb.Cost(true)
	ulbw, dlbw := hasSectorJobExpectedBandwidth(numRoots)
	bandwidthCost := modules.MDMBandwidthCost(pt, ulbw, dlbw)
	costHasSectorJob := programCost.Add(bandwidthCost)

	// Determine based on the allowance the number of HasSector jobs that would
	// need to be performed under normal conditions to reach the desired amount
	// of total data.
	requiredProjects := allowance.ExpectedDownload / modules.StreamDownloadSize
	requiredHasSectorQueries := requiredProjects * uint64(numWorkers)

	// Determine the total amount that we'd be willing to spend on all of those
	// queries before considering the host complicit in gouging.
	totalCost := costHasSectorJob.Mul64(requiredHasSectorQueries)
	reducedAllowance := allowance.Funds.Div64(pcwsGougingFractionDenom)

	// Check that we do not consider the host complicit in gouging.
	if totalCost.Cmp(reducedAllowance) > 0 {
		errStr := fmt.Sprintf("the cost of performing a HasSector job is too high - price gouging protection enabled")
		return errors.New(errStr)
	}
	return nil
}

// closeUpdateChans will close all of the update chans and clear out the slice.
// This will cause any threads waiting for more results from the unresolved
// workers to unblock.
//
// Typically there will be a small number of channels, often 0 and often just 1.
func (ws *pcwsWorkerState) closeUpdateChans() {
	for _, c := range ws.workerUpdateChans {
		close(c)
	}
	ws.workerUpdateChans = nil
}

// registerForWorkerUpdate will create a channel and append it to the list of
// update chans in the worker state. When there is more information available
// about which worker is the best worker to select, the channel will be closed.
func (ws *pcwsWorkerState) registerForWorkerUpdate() <-chan struct{} {
	// Return a nil channel if there are no more unresolved workers.
	if len(ws.unresolvedWorkers) == 0 {
		return nil
	}

	// Create the channel that will be closed when the set of unresolved workers
	// has been updated.
	c := make(chan struct{})
	ws.workerUpdateChans = append(ws.workerUpdateChans, c)
	return c
}

// managedHandleResponse will handle a HasSector response from a worker,
// updating the workerState accordingly.
//
// The worker's response will be included into the resolvedWorkers even if it is
// emptied or errored because the worker selection algorithms in the downloads
// may wish to be able to view which workers have failed. This is currently
// unused, but certain computational optimizations in the future depend on it.
func (ws *pcwsWorkerState) managedHandleResponse(resp *jobHasSectorResponse) {
	ws.mu.Lock()
	defer ws.mu.Unlock()

	// Delete the worker from the set of unresolved workers.
	w := resp.staticWorker
	if w == nil {
		ws.staticRenter.log.Critical("nil worker provided in resp")
	}
	delete(ws.unresolvedWorkers, w.staticHostPubKeyStr)
	ws.closeUpdateChans()

	// If the response contained an error, add this worker to the set of
	// resolved workers as supporting no indices.
	if resp.staticErr != nil {
		ws.resolvedWorkers = append(ws.resolvedWorkers, &pcwsWorkerResponse{
			worker: w,
		})
		return
	}

	// Create the list of pieces that the worker supports and add it to the
	// worker set.
	var indices []uint64
	for i, available := range resp.staticAvailables {
		if available {
			indices = append(indices, uint64(i))
		}
	}
	// Add this worker to the set of resolved workers (even if there are no
	// indices that the worker can fetch).
	ws.resolvedWorkers = append(ws.resolvedWorkers, &pcwsWorkerResponse{
		worker:       w,
		pieceIndices: indices,
	})
}

// managedLaunchWorker will launch a job to determine which sectors of a chunk
// are available through that worker. The resulting unresolved worker is
// returned so it can be added to the pending worker state.
func (pcws *projectChunkWorkerSet) managedLaunchWorker(ctx context.Context, w *worker, responseChan chan *jobHasSectorResponse, ws *pcwsWorkerState) error {
	// Check for gouging.
	cache := w.staticCache()
	pt := w.staticPriceTable().staticPriceTable
	numWorkers := pcws.staticRenter.staticWorkerPool.callNumWorkers()
	err := checkPCWSGouging(pt, cache.staticRenterAllowance, numWorkers, len(pcws.staticPieceRoots))
	if err != nil {
		pcws.staticRenter.log.Debugf("price gouging for chunk worker set detected in worker %v, err %v", w.staticHostPubKeyStr, err)
		return err
	}

	// Create and launch the job.
	jhs := w.newJobHasSector(ctx, responseChan, pcws.staticPieceRoots...)
	expectedCompleteTime, err := w.staticJobHasSectorQueue.callAddWithEstimate(jhs)
	if err != nil {
		pcws.staticRenter.log.Debugf("unable to add has sector job to %v, err %v", w.staticHostPubKeyStr, err)
		return err
	}

	// Create the unresolved worker for this job.
	uw := &pcwsUnresolvedWorker{
		staticWorker: w,

		staticExpectedCompleteTime: expectedCompleteTime,
	}

	// Add the unresolved worker to the worker state. Technically this doesn't
	// need to be wrapped in a lock, but that's not obvious from the function
	// context so we wrap it in a lock anyway. There will be no contention, so
	// there should be minimal performance overhead.
	ws.mu.Lock()
	ws.unresolvedWorkers[w.staticHostPubKeyStr] = uw
	ws.mu.Unlock()
	return nil
}

// threadedFindWorkers will spin up a bunch of jobs to determine which workers
// have what pieces for the pcws, and then update the input worker state with
// the results.
func (pcws *projectChunkWorkerSet) threadedFindWorkers(allWorkersLaunchedChan chan<- struct{}, ws *pcwsWorkerState) {
	err := pcws.staticRenter.tg.Add()
	if err != nil {
		return
	}
	defer pcws.staticRenter.tg.Done()

	// Create a context for finding jobs which has a timeout for waiting on
	// HasSector requests to return.
	ctx, cancel := context.WithTimeout(pcws.staticCtx, pcwsHasSectorTimeout)
	defer cancel()

	// Launch all of the HasSector jobs for each worker. A channel is needed to
	// receive the responses, and the channel needs to be buffered to be equal
	// in size to the number of queries so that none of the workers sending
	// reponses get blocked sending down the channel.
	workers := ws.staticRenter.staticWorkerPool.callWorkers()
	workersLaunched := 0
	responseChan := make(chan *jobHasSectorResponse, len(workers))
	for _, w := range workers {
		err := pcws.managedLaunchWorker(ctx, w, responseChan, ws)
		if err == nil {
			workersLaunched++
		}
	}

	// Signal that all of the workers have launched.
	close(allWorkersLaunchedChan)

	// Because there are timeouts on the HasSector programs, the longest that
	// this loop should be active is a little bit longer than the full timeout
	// for a single HasSector job.
	workersResponded := 0
	for workersResponded < workersLaunched {
		// Block until there is a worker response. Give up if the context times
		// out.
		var resp *jobHasSectorResponse
		select {
		case resp = <-responseChan:
			workersResponded++
		case <-ctx.Done():
			return
		case <-pcws.staticRenter.tg.StopChan():
			return
		}

		// Consistency check - should not be getting nil responses from the
		// workers.
		if resp == nil {
			ws.staticRenter.log.Critical("nil response received")
			continue
		}

		// Parse the response.
		ws.managedHandleResponse(resp)
	}
}

// managedWorkerState returns a pointer to the current worker state object
func (pcws *projectChunkWorkerSet) managedWorkerState() *pcwsWorkerState {
	pcws.mu.Lock()
	defer pcws.mu.Unlock()
	return pcws.workerState
}

// managedTryUpdateWorkerState will check whether the worker state needs to be
// refreshed. If so, it will refresh the worker state.
func (pcws *projectChunkWorkerSet) managedTryUpdateWorkerState() error {
	// The worker state does not need to be refreshed if it is recent or if
	// there is another refresh currently in progress.
	pcws.mu.Lock()
	if pcws.updateInProgress || time.Since(pcws.workerStateLaunchTime) < pcwsWorkerStateResetTime {
		c := pcws.updateFinishedChan
		pcws.mu.Unlock()
		// If there is no update in progress, the channel will already be
		// closed, and therefore listening on the channel will return
		// immediately.
		<-c
		return nil
	}
	// An update is needed. Set the flag that an update is in progress.
	pcws.updateInProgress = true
	pcws.updateFinishedChan = make(chan struct{})
	pcws.mu.Unlock()

	// Create the new worker state and launch the thread that will create worker
	// jobs and collect responses from the workers.
	//
	// The concurrency here is a bit awkward because jobs cannot be launched
	// while the pcws lock is held, the workerState of the pcws cannot be set
	// until all the jobs are launched, and the context for timing out the
	// worker jobs needs to be created in the same thread that listens for the
	// responses. Though there are a lot of concurrency patterns at play here,
	// it was the cleanest thing I could come up with.
	allWorkersLaunchedChan := make(chan struct{})
	ws := &pcwsWorkerState{
		unresolvedWorkers: make(map[string]*pcwsUnresolvedWorker),

		staticRenter: pcws.staticRenter,
	}

	// Launch the thread to find the workers for this launch state.
	err := pcws.staticRenter.tg.Launch(func() {
		pcws.threadedFindWorkers(allWorkersLaunchedChan, ws)
	})
	if err != nil {
		// If there is an error, need to reset the in-progress fields. This will
		// result in the worker set continuing to use the previous worker state.
		pcws.mu.Lock()
		pcws.updateInProgress = false
		pcws.mu.Unlock()
		close(pcws.updateFinishedChan)
		return errors.AddContext(err, "unable to launch worker set")
	}

	// Wait for the thread to indicate that all jobs are launched, the worker
	// state is not ready for use until all jobs have been launched. After that,
	// update the pcws so that the workerState in the pcws is the newest worker
	// state.
	<-allWorkersLaunchedChan
	pcws.mu.Lock()
	pcws.updateInProgress = false
	pcws.workerState = ws
	pcws.workerStateLaunchTime = time.Now()
	pcws.mu.Unlock()
	close(pcws.updateFinishedChan)
	return nil
}

// managedDownload will download a range from a chunk. This call is
// asynchronous. It will return as soon as the initial sector download requests
// have been sent to the workers. This means that it will block until enough
// workers have reported back with HasSector results that the optimal download
// request can be made. Where possible, the projectChunkWorkerSet should be
// created in advance of the download call, so that the HasSector calls have as
// long as possible to complete, reducing the latency of the actual download
// call.
//
// Blocking until all of the piece downloads have been put into job queues
// ensures that the workers will account for the bandwidth overheads associated
// with these jobs before new downloads are requested. Multiple calls to
// 'managedDownload' from the same thread will generally follow the rule that
// the first calls will return first. This rule cannot be enforced if the call
// to managedDownload returns before the download jobs are queued into the
// workers.
//
// pricePerMS is "price per millisecond". This gives the download code a budget
// to spend on faster workers. For example, if a faster set of workers is
// expected to trim 100 milliseconds off of the download time, the download code
// will select those workers only if the additional expense of using those
// workers is less than 100 * pricePerMS.
func (pcws *projectChunkWorkerSet) managedDownload(ctx context.Context, pricePerMS types.Currency, offset, length uint64) (chan *downloadResponse, error) {
<<<<<<< HEAD
	// Potentially force a timeout via a disrupt for testing.
	if pcws.staticRenter.deps.Disrupt("timeoutProjectDownloadByRoot") {
		return nil, errors.Compose(ErrProjectTimedOut, ErrRootNotFound)
	}

	// Sanity check pricePerMS is greater than zero
	if pricePerMS.IsZero() {
		build.Critical("pricePerMS is expected to be greater than zero")
	}

=======
>>>>>>> 168c4be4
	// Convenience variables.
	ec := pcws.staticErasureCoder

	// Depending on the encryption type we might have to download the entire
	// entire chunk. For the ciphers we support, this will be the case when the
	// overhead is not zero. This is due to the overhead being a checksum that
	// has to be verified against the entire piece.
	//
	// NOTE: These checks assume that any upload with encryption overhead needs
	// to be downloaded as full sectors. This feels reasonable because smaller
	// sectors were not supported when encryption schemes with overhead were
	// being suggested.
	if pcws.staticMasterKey.Type().Overhead() != 0 && (offset != 0 || length != modules.SectorSize*uint64(ec.MinPieces())) {
		return nil, errors.New("invalid request performed - this chunk has encryption overhead and therefore the full chunk must be downloaded")
	}

	// Refresh the pcws. This will only cause a refresh if one is necessary.
	err := pcws.managedTryUpdateWorkerState()
	if err != nil {
		return nil, errors.AddContext(err, "unable to initiate download")
	}

	// After refresh, grab the worker state.
	ws := pcws.managedWorkerState()

	// Determine the offset and length that needs to be downloaded from the
	// pieces. This is non-trivial because both the network itself and also the
	// erasure coder have required segment sizes.
	pieceOffset, pieceLength := getPieceOffsetAndLen(ec, offset, length)

	// Create the workerResponseChan.
	//
	// The worker response chan is allocated to be quite large. This is because
	// in the worst case, the total number of jobs submitted will be equal to
	// the number of workers multiplied by the number of pieces. We do not want
	// workers blocking when they are trying to send down the channel, so a very
	// large buffered channel is used. Each element in the channel is only 8
	// bytes (it is just a pointer), so allocating a large buffer doesn't
	// actually have too much overhead. Instead of buffering for a full
	// workers*pieces slots, we buffer for pieces*5 slots, under the assumption
	// that the overdrive code is not going to be so aggressive that 5x or more
	// overhead on download will be needed.
	//
	// If this ends up being a problem, we could implement the jobs process to
	// send the result down a channel in goroutine if the first attempt to send
	// the job fails. Then we could probably get away with a smaller buffer,
	// since exceeding the limit currently would cause a worker to stall, where
	// as with the goroutine-on-block method, exceeding the limit merely causes
	// extra goroutines to be spawned.
	workerResponseChan := make(chan *jobReadResponse, ec.NumPieces()*5)

	// Build the full pdc.
	pdc := &projectDownloadChunk{
		offsetInChunk: offset,
		lengthInChunk: length,

		pricePerMS: pricePerMS,

		pieceOffset: pieceOffset,
		pieceLength: pieceLength,

		availablePieces: make([][]*pieceDownload, ec.NumPieces()),
		dataPieces:      make([][]byte, ec.NumPieces()),

		ctx:                  ctx,
		workerResponseChan:   workerResponseChan,
		downloadResponseChan: make(chan *downloadResponse, 1),
		workerSet:            pcws,
		workerState:          ws,
	}

	// Launch the initial set of workers for the pdc.
	err = pdc.launchInitialWorkers()
	if err != nil {
		return nil, errors.Compose(err, ErrRootNotFound)
	}

	// All initial workers have been launched. The function can return now,
	// unblocking the caller. A background thread will be launched to collect
	// the responses and launch overdrive workers when necessary.
	go pdc.threadedCollectAndOverdrivePieces()
	return pdc.downloadResponseChan, nil
}

// newPCWSByRoots will create a worker set to download a chunk given just the
// set of sector roots associated with the pieces. The hosts that correspond to
// the roots will be determined by scanning the network with a large number of
// HasSector queries. Once opened, the projectChunkWorkerSet can be used to
// initiate many downloads.
func (r *Renter) newPCWSByRoots(ctx context.Context, roots []crypto.Hash, ec modules.ErasureCoder, masterKey crypto.CipherKey, chunkIndex uint64) (*projectChunkWorkerSet, error) {
	// Check that the number of roots provided is consistent with the erasure
	// coder provided.
	//
	// NOTE: There's a legacy special case where 1-of-N only needs 1 root.
	if len(roots) != ec.NumPieces() && !(len(roots) == 1 && ec.MinPieces() == 1) {
		return nil, fmt.Errorf("%v roots provided, but erasure coder specifies %v pieces", len(roots), ec.NumPieces())
	}

	// Create the worker set.
	pcws := &projectChunkWorkerSet{
		staticChunkIndex:   chunkIndex,
		staticErasureCoder: ec,
		staticMasterKey:    masterKey,
		staticPieceRoots:   roots,

		staticCtx:    ctx,
		staticRenter: r,
	}

	// The worker state is blank, ensure that everything can get started.
	err := pcws.managedTryUpdateWorkerState()
	if err != nil {
		return nil, errors.AddContext(err, "cannot create a new PCWS")
	}

	// Return the worker set.
	return pcws, nil
}<|MERGE_RESOLUTION|>--- conflicted
+++ resolved
@@ -489,19 +489,11 @@
 // will select those workers only if the additional expense of using those
 // workers is less than 100 * pricePerMS.
 func (pcws *projectChunkWorkerSet) managedDownload(ctx context.Context, pricePerMS types.Currency, offset, length uint64) (chan *downloadResponse, error) {
-<<<<<<< HEAD
 	// Potentially force a timeout via a disrupt for testing.
 	if pcws.staticRenter.deps.Disrupt("timeoutProjectDownloadByRoot") {
 		return nil, errors.Compose(ErrProjectTimedOut, ErrRootNotFound)
 	}
 
-	// Sanity check pricePerMS is greater than zero
-	if pricePerMS.IsZero() {
-		build.Critical("pricePerMS is expected to be greater than zero")
-	}
-
-=======
->>>>>>> 168c4be4
 	// Convenience variables.
 	ec := pcws.staticErasureCoder
 
